name: 'Test PR'
on:
  pull_request:
    branches:
      - 'master'
concurrency:
  group: ${{ github.workflow }}-${{ github.ref }}
  cancel-in-progress: true

jobs:

  version-bump:
    name: 'Version Bump'
    runs-on: ubuntu-latest
    steps:
      - name: 'Check out code'
        uses: actions/checkout@v4
        with:
          token: ${{ secrets.JENKINS_GITHUB_PAT }}
          fetch-depth: 0
          ref: ${{ github.event.pull_request.head.sha }}
      - name: 'Configure GitHub user'
        run: |
          git config user.name devops
          git config user.email devops@runtimeverification.com
      - name: 'Update version'
        run: |
          og_version=$(git show origin/${GITHUB_BASE_REF}:package/version)
          ./package/version.sh bump ${og_version}
          ./package/version.sh sub
          new_version=$(cat package/version)
          sed --in-place "s/^VERSION: Final = '.*'$/VERSION: Final = '${new_version}'/" src/kontrol/__init__.py
          git add --update && git commit --message "Set Version: $(cat package/version)" || true
      - name: 'Push updates'
        run: git push origin HEAD:${GITHUB_HEAD_REF}

  code-quality-checks:
    needs: version-bump
    name: 'Code Quality Checks'
    runs-on: ubuntu-latest
    steps:
      - name: 'Check out code'
        uses: actions/checkout@v4
      - name: 'Install Poetry'
        uses: Gr1N/setup-poetry@v8
      - name: 'Run code quality checks'
        run: make check
      - name: 'Run pyupgrade'
        run: make pyupgrade

  unit-tests:
    needs: code-quality-checks
    name: 'Unit Tests'
    runs-on: ubuntu-latest
    steps:
      - name: 'Check out code'
        uses: actions/checkout@v4
      - name: 'Install Poetry'
        uses: Gr1N/setup-poetry@v8
      - name: 'Run unit tests'
        run: make cov-unit

  profile:
    needs: code-quality-checks
    name: 'Profiling'
    runs-on: [self-hosted, linux, normal]
    strategy:
      fail-fast: false
      matrix:
        backend: ['legacy', 'booster']
    timeout-minutes: 30
    steps:
      - name: 'Check out code'
        uses: actions/checkout@v4
        with:
          fetch-depth: 0
      - name: 'Set up Docker'
        uses: ./.github/actions/with-docker
        with:
          container-name: kontrol-ci-profile-${{ github.sha }}
      - name: 'Build KEVM'
        run: |
            docker exec -u github-user kontrol-ci-profile-${GITHUB_SHA} /bin/bash -c 'poetry install'
            docker exec -u github-user kontrol-ci-profile-${GITHUB_SHA} /bin/bash -c 'CXX=clang++-14 poetry run kdist --verbose build -j`nproc` kontrol.foundry'
      - name: 'Run profiling'
        run: |
          PROF_ARGS=--numprocesses=8
          [ ${{ matrix.backend }} == 'legacy' ] && PROF_ARGS+=' --no-use-booster'
          docker exec -u github-user kontrol-ci-profile-${GITHUB_SHA} make profile PROF_ARGS="${PROF_ARGS}"
      - name: 'Tear down Docker'
        if: always()
        run: |
          docker stop --time=0 kontrol-ci-profile-${GITHUB_SHA}

  integration-tests:
    needs: code-quality-checks
    name: 'Integration Tests'
    runs-on: [self-hosted, linux, normal, fast]
    strategy:
      fail-fast: false
      matrix:
        backend: ['legacy', 'booster']
    timeout-minutes: 120
    steps:
      - name: 'Check out code'
        uses: actions/checkout@v4
        with:
          fetch-depth: 0
      - name: 'Set up Docker'
        uses: ./.github/actions/with-docker
        with:
          container-name: kontrol-ci-integration-${{ github.sha }}
      - name: 'Build KEVM'
        run: |
            docker exec -u github-user kontrol-ci-integration-${GITHUB_SHA} /bin/bash -c 'poetry install'
            docker exec -u github-user kontrol-ci-integration-${GITHUB_SHA} /bin/bash -c 'CXX=clang++-14 poetry run kdist --verbose build -j`nproc` evm-semantics.haskell kontrol.foundry'
      - name: 'Run integration tests'
        run: |
          TEST_ARGS='--numprocesses=8 -vv -k "not test_kontrol_cse"'
          [ ${{ matrix.backend }} == 'legacy' ] && TEST_ARGS+=' --no-use-booster'
          docker exec --user github-user kontrol-ci-integration-${GITHUB_SHA} make cov-integration TEST_ARGS="${TEST_ARGS}"
      - name: 'Tear down Docker'
        if: always()
        run: |
          docker stop --time=0 kontrol-ci-integration-${GITHUB_SHA}

  cse-tests:
    needs: code-quality-checks
    name: 'CSE Tests'
    runs-on: [self-hosted, linux, normal, fast]
    strategy:
      fail-fast: false
      matrix:
        backend: ['booster']
    timeout-minutes: 120
    steps:
      - name: 'Check out code'
<<<<<<< HEAD
        uses: actions/checkout@v3
=======
        uses: actions/checkout@v4
>>>>>>> ab192844
        with:
          fetch-depth: 0
      - name: 'Set up Docker'
        uses: ./.github/actions/with-docker
        with:
          container-name: kontrol-ci-integration-${{ github.sha }}
      - name: 'Build KEVM'
        run: |
            docker exec -u github-user kontrol-ci-integration-${GITHUB_SHA} /bin/bash -c 'poetry install'
            docker exec -u github-user kontrol-ci-integration-${GITHUB_SHA} /bin/bash -c 'CXX=clang++-14 poetry run kdist --verbose build -j`nproc` evm-semantics.haskell kontrol.foundry'
      - name: 'Run CSE tests'
        run: |
          TEST_ARGS='--numprocesses=8 -vv -k "test_kontrol_cse"'
          docker exec --user github-user kontrol-ci-integration-${GITHUB_SHA} make cov-integration TEST_ARGS="${TEST_ARGS}"
      - name: 'Tear down Docker'
        if: always()
        run: |
          docker stop --time=0 kontrol-ci-integration-${GITHUB_SHA}

  docker:
    needs: code-quality-checks
    name: 'Docker Tests'
    runs-on: [self-hosted, linux, normal]
    timeout-minutes: 30
    steps:
      - name: 'Check out code'
        uses: actions/checkout@v4
        with:
          fetch-depth: 0

      - name: Login to Docker Hub
        uses: docker/login-action@v3
        with:
          username: rvdockerhub
          password: ${{ secrets.DOCKERHUB_PASSWORD }}

      - name: 'Set environment'
        run: |
          echo "IMAGE_TAG=runtimeverificationinc/kontrol-${GITHUB_SHA}" >> ${GITHUB_ENV}
          echo "CONTAINER_NAME=kontrol-ci-docker-${GITHUB_SHA}" >> ${GITHUB_ENV}
          echo "DOCKER_USER=user" >> ${GITHUB_ENV}
          echo "DOCKER_GROUP=user" >> ${GITHUB_ENV}
          echo "FOUNDRY_ROOT=/home/user/foundry" >> ${GITHUB_ENV}
      - name: 'Build Docker image'
        run: |
          K_VERSION=$(cat deps/k_release)
          Z3_VERSION=$(cat deps/z3)
          docker build . --tag ${IMAGE_TAG} --build-arg K_VERSION=${K_VERSION} --build-arg Z3_VERSION=${Z3_VERSION}
      - name: 'Start Docker container'
        run: |
          docker run                          \
            --name ${CONTAINER_NAME}          \
            --rm                              \
            --interactive                     \
            --tty                             \
            --detach                          \
            --user root                       \
            ${IMAGE_TAG}

          docker cp src/tests/integration/test-data/foundry ${CONTAINER_NAME}:${FOUNDRY_ROOT}
          docker exec ${CONTAINER_NAME} chown -R ${DOCKER_USER}:${DOCKER_GROUP} ${FOUNDRY_ROOT}
      - name: 'Run forge build'
        run: |
          docker exec --user ${DOCKER_USER} --workdir ${FOUNDRY_ROOT} ${CONTAINER_NAME} forge install --no-git foundry-rs/forge-std@75f1746
          docker exec --user ${DOCKER_USER} --workdir ${FOUNDRY_ROOT} ${CONTAINER_NAME} forge build
      - name: 'Run kontrol build'
        run: docker exec --user ${DOCKER_USER} --workdir ${FOUNDRY_ROOT} ${CONTAINER_NAME} kontrol build
      - name: 'Run kontrol prove'
        run: docker exec --user ${DOCKER_USER} --workdir ${FOUNDRY_ROOT} ${CONTAINER_NAME} kontrol prove --match-test 'AssertTest.test_assert_true()'
      - name: 'Run kontrol show'
        run: docker exec --user ${DOCKER_USER} --workdir ${FOUNDRY_ROOT} ${CONTAINER_NAME} kontrol show 'AssertTest.test_assert_true()'
      - name: 'Tear down Docker'
        if: always()
        run: |
          docker stop --time=0 ${CONTAINER_NAME}

  nix:
    needs: code-quality-checks
    name: 'Nix Tests'
    strategy:
      fail-fast: false
      matrix:
        runner: [ubuntu-latest, macos-13, MacM1]  # MacM1 is self-hosted
    runs-on: ${{ matrix.runner }}
    timeout-minutes: 60
    steps:
      - name: 'Check out code'
        uses: actions/checkout@v4
        with:
          fetch-depth: 0

      - name: 'Install Nix'
        if: ${{ matrix.runner != 'MacM1' }}
        uses: cachix/install-nix-action@v22
        with:
          install_url: https://releases.nixos.org/nix/nix-2.13.3/install
          extra_nix_config: |
            access-tokens = github.com=${{ secrets.GITHUB_TOKEN }}
            substituters = http://cache.nixos.org https://cache.iog.io
            trusted-public-keys = cache.nixos.org-1:6NCHdD59X431o0gWypbMrAURkbJ16ZPMQFGspcDShjY= hydra.iohk.io:f/Ea+s+dFdN+3Y/G+FDgSq+a5NEWhJGzdjvKNGv0/EQ=

      - name: 'Install Cachix'
        if: ${{ matrix.runner != 'MacM1' }}
        uses: cachix/cachix-action@v12
        with:
          name: k-framework
          authToken: ${{ secrets.CACHIX_PUBLIC_TOKEN }}

      - name: 'Build Kontrol'
        env:
          NIX_PATH: 'nixpkgs=http://nixos.org/channels/nixos-22.05/nixexprs.tar.xz'
          GC_DONT_GC: '1'
        run: |
          set -euxo pipefail
          nix --version
          JQ=$(nix-build '<nixpkgs>' -A jq --no-link)/bin/jq
          KONTROL_BIN=$(nix build .#kontrol.solc_0_8_13 --print-build-logs --json | $JQ -r '.[].outputs | to_entries[].value')/bin
          echo $KONTROL_BIN >> $GITHUB_PATH

      - name: 'Run smoke test'
        run: cd package && ./test-package.sh<|MERGE_RESOLUTION|>--- conflicted
+++ resolved
@@ -135,11 +135,7 @@
     timeout-minutes: 120
     steps:
       - name: 'Check out code'
-<<<<<<< HEAD
-        uses: actions/checkout@v3
-=======
-        uses: actions/checkout@v4
->>>>>>> ab192844
+        uses: actions/checkout@v4
         with:
           fetch-depth: 0
       - name: 'Set up Docker'
