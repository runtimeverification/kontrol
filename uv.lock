--- conflicted
+++ resolved
@@ -633,13 +633,8 @@
 
 [[package]]
 name = "kevm-pyk"
-<<<<<<< HEAD
 version = "1.0.678"
-source = { git = "https://github.com/runtimeverification/evm-semantics.git?subdirectory=kevm-pyk&rev=test-mint-hooks#5971d087a266fa8878d84a064df94d985f94c850" }
-=======
-version = "1.0.854"
-source = { git = "https://github.com/runtimeverification/evm-semantics.git?subdirectory=kevm-pyk&rev=v1.0.854#e7a7198fce0273c4cc22ccf874452cd36d835c2e" }
->>>>>>> d38d674a
+source = { git = "https://github.com/runtimeverification/evm-semantics.git?subdirectory=kevm-pyk&rev=test-mint-hooks#fba3c65af3dc395ddac4014cda99d1ec6b152212" }
 dependencies = [
     { name = "frozendict" },
     { name = "kframework" },
@@ -649,13 +644,8 @@
 
 [[package]]
 name = "kframework"
-<<<<<<< HEAD
 version = "7.1.0"
-source = { git = "https://github.com/runtimeverification/k?subdirectory=pyk&rev=65596e6666919183d241ec8001b3b0fa899b5e77#65596e6666919183d241ec8001b3b0fa899b5e77" }
-=======
-version = "7.1.274"
-source = { registry = "https://pypi.org/simple" }
->>>>>>> d38d674a
+source = { git = "https://github.com/runtimeverification/k?subdirectory=pyk&rev=9f30f877022a3ff6be7318fd802d305d2ba51deb#9f30f877022a3ff6be7318fd802d305d2ba51deb" }
 dependencies = [
     { name = "coloredlogs" },
     { name = "cookiecutter" },
@@ -671,13 +661,6 @@
     { name = "tomli" },
     { name = "xdg-base-dirs" },
 ]
-<<<<<<< HEAD
-=======
-sdist = { url = "https://files.pythonhosted.org/packages/02/a2/071dc28ff0bc8d567217d37f1d61a30e03ef84283db848cc1d30d3819b5c/kframework-7.1.274.tar.gz", hash = "sha256:94f36e2d0f1ff0cc135da51ba297887652f19e0f1afceb5f94d05d353c7d6106", size = 242676, upload-time = "2025-07-14T22:41:07.89Z" }
-wheels = [
-    { url = "https://files.pythonhosted.org/packages/ee/ff/f53d4191256ac1e1a3a07ae6c23e39d2271bebadbb2949ade71eb6671dac/kframework-7.1.274-py3-none-any.whl", hash = "sha256:677d1405c39a2b2c5865df82b1f54a71b7bccd0e125e96e088d0e3fe303be6ed", size = 293824, upload-time = "2025-07-14T22:41:06.08Z" },
-]
->>>>>>> d38d674a
 
 [[package]]
 name = "kontrol"
@@ -715,11 +698,7 @@
 requires-dist = [
     { name = "eth-abi", specifier = ">=5.2.0" },
     { name = "eth-utils", specifier = ">=5,<6" },
-<<<<<<< HEAD
     { name = "kevm-pyk", git = "https://github.com/runtimeverification/evm-semantics.git?subdirectory=kevm-pyk&rev=test-mint-hooks" },
-=======
-    { name = "kevm-pyk", git = "https://github.com/runtimeverification/evm-semantics.git?subdirectory=kevm-pyk&rev=v1.0.854" },
->>>>>>> d38d674a
     { name = "pycryptodome", specifier = ">=3.20.0,<4" },
     { name = "pyevmasm", specifier = ">=0.2.3,<0.3" },
 ]
