--- conflicted
+++ resolved
@@ -5,8 +5,4 @@
 if TYPE_CHECKING:
     from typing import Final
 
-<<<<<<< HEAD
-VERSION: Final = '0.1.219'
-=======
-VERSION: Final = '0.1.225'
->>>>>>> 28ca9b5a
+VERSION: Final = '0.1.225'