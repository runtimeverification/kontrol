--- conflicted
+++ resolved
@@ -5,8 +5,4 @@
 if TYPE_CHECKING:
     from typing import Final
 
-<<<<<<< HEAD
-VERSION: Final = '0.1.129'
-=======
-VERSION: Final = '0.1.128'
->>>>>>> fe852862
+VERSION: Final = '0.1.128'