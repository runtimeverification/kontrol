--- conflicted
+++ resolved
@@ -5,8 +5,4 @@
 if TYPE_CHECKING:
     from typing import Final
 
-<<<<<<< HEAD
-VERSION: Final = '0.1.180'
-=======
-VERSION: Final = '0.1.184'
->>>>>>> 11baa2a3
+VERSION: Final = '0.1.184'