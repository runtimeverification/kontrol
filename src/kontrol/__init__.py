from __future__ import annotations

from typing import TYPE_CHECKING

if TYPE_CHECKING:
    from typing import Final

<<<<<<< HEAD
VERSION: Final = '0.1.172'
=======
VERSION: Final = '0.1.173'
>>>>>>> b1bebc0e
<|MERGE_RESOLUTION|>--- conflicted
+++ resolved
@@ -5,8 +5,4 @@
 if TYPE_CHECKING:
     from typing import Final
 
-<<<<<<< HEAD
-VERSION: Final = '0.1.172'
-=======
-VERSION: Final = '0.1.173'
->>>>>>> b1bebc0e
+VERSION: Final = '0.1.173'