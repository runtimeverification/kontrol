from __future__ import annotations

from typing import TYPE_CHECKING

if TYPE_CHECKING:
    from typing import Final

<<<<<<< HEAD
VERSION: Final = '0.1.152'
=======
VERSION: Final = '0.1.154'
>>>>>>> c6e40515
<|MERGE_RESOLUTION|>--- conflicted
+++ resolved
@@ -5,8 +5,4 @@
 if TYPE_CHECKING:
     from typing import Final
 
-<<<<<<< HEAD
-VERSION: Final = '0.1.152'
-=======
-VERSION: Final = '0.1.154'
->>>>>>> c6e40515
+VERSION: Final = '0.1.154'