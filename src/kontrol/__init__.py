--- conflicted
+++ resolved
@@ -5,8 +5,4 @@
 if TYPE_CHECKING:
     from typing import Final
 
-<<<<<<< HEAD
-VERSION: Final = '0.1.136'
-=======
-VERSION: Final = '0.1.135'
->>>>>>> 8fab824a
+VERSION: Final = '0.1.135'