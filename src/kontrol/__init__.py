from __future__ import annotations

from typing import TYPE_CHECKING

if TYPE_CHECKING:
    from typing import Final

<<<<<<< HEAD
VERSION: Final = '0.1.335'
=======
VERSION: Final = '0.1.336'
>>>>>>> f473804e
<|MERGE_RESOLUTION|>--- conflicted
+++ resolved
@@ -5,8 +5,4 @@
 if TYPE_CHECKING:
     from typing import Final
 
-<<<<<<< HEAD
-VERSION: Final = '0.1.335'
-=======
-VERSION: Final = '0.1.336'
->>>>>>> f473804e
+VERSION: Final = '0.1.336'