from __future__ import annotations

from typing import TYPE_CHECKING

if TYPE_CHECKING:
    from typing import Final

<<<<<<< HEAD
VERSION: Final = '0.1.216'
=======
VERSION: Final = '0.1.222'
>>>>>>> 619940cf
<|MERGE_RESOLUTION|>--- conflicted
+++ resolved
@@ -5,8 +5,4 @@
 if TYPE_CHECKING:
     from typing import Final
 
-<<<<<<< HEAD
-VERSION: Final = '0.1.216'
-=======
-VERSION: Final = '0.1.222'
->>>>>>> 619940cf
+VERSION: Final = '0.1.222'