from __future__ import annotations

from typing import TYPE_CHECKING

if TYPE_CHECKING:
    from typing import Final

<<<<<<< HEAD
VERSION: Final = '0.1.328'
=======
VERSION: Final = '0.1.329'
>>>>>>> 40f90eba
<|MERGE_RESOLUTION|>--- conflicted
+++ resolved
@@ -5,8 +5,4 @@
 if TYPE_CHECKING:
     from typing import Final
 
-<<<<<<< HEAD
-VERSION: Final = '0.1.328'
-=======
-VERSION: Final = '0.1.329'
->>>>>>> 40f90eba
+VERSION: Final = '0.1.329'