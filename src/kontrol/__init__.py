from __future__ import annotations

from typing import TYPE_CHECKING

if TYPE_CHECKING:
    from typing import Final

<<<<<<< HEAD
VERSION: Final = '0.1.112'
=======
VERSION: Final = '0.1.113'
>>>>>>> 2f8e0a97
<|MERGE_RESOLUTION|>--- conflicted
+++ resolved
@@ -5,8 +5,4 @@
 if TYPE_CHECKING:
     from typing import Final
 
-<<<<<<< HEAD
-VERSION: Final = '0.1.112'
-=======
-VERSION: Final = '0.1.113'
->>>>>>> 2f8e0a97
+VERSION: Final = '0.1.113'