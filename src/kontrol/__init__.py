from __future__ import annotations

from typing import TYPE_CHECKING

if TYPE_CHECKING:
    from typing import Final

<<<<<<< HEAD
VERSION: Final = '0.1.303'
=======
VERSION: Final = '0.1.305'
>>>>>>> 2fc32a59
<|MERGE_RESOLUTION|>--- conflicted
+++ resolved
@@ -5,8 +5,4 @@
 if TYPE_CHECKING:
     from typing import Final
 
-<<<<<<< HEAD
-VERSION: Final = '0.1.303'
-=======
-VERSION: Final = '0.1.305'
->>>>>>> 2fc32a59
+VERSION: Final = '0.1.305'