from __future__ import annotations

from typing import TYPE_CHECKING

if TYPE_CHECKING:
    from typing import Final

<<<<<<< HEAD
VERSION: Final = '0.1.28'
=======
VERSION: Final = '0.1.30'
>>>>>>> ec83f451
<|MERGE_RESOLUTION|>--- conflicted
+++ resolved
@@ -5,8 +5,4 @@
 if TYPE_CHECKING:
     from typing import Final
 
-<<<<<<< HEAD
-VERSION: Final = '0.1.28'
-=======
-VERSION: Final = '0.1.30'
->>>>>>> ec83f451
+VERSION: Final = '0.1.30'