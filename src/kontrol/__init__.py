--- conflicted
+++ resolved
@@ -5,8 +5,4 @@
 if TYPE_CHECKING:
     from typing import Final
 
-<<<<<<< HEAD
-VERSION: Final = '0.1.200'
-=======
-VERSION: Final = '0.1.205'
->>>>>>> 8c41d6f4
+VERSION: Final = '0.1.205'