--- conflicted
+++ resolved
@@ -5,8 +5,4 @@
 if TYPE_CHECKING:
     from typing import Final
 
-<<<<<<< HEAD
-VERSION: Final = '0.1.192'
-=======
-VERSION: Final = '0.1.204'
->>>>>>> 3af182cb
+VERSION: Final = '0.1.204'