from __future__ import annotations

from typing import TYPE_CHECKING

if TYPE_CHECKING:
    from typing import Final

<<<<<<< HEAD
VERSION: Final = '0.1.82'
=======
VERSION: Final = '0.1.96'
>>>>>>> d9075a92
<|MERGE_RESOLUTION|>--- conflicted
+++ resolved
@@ -5,8 +5,4 @@
 if TYPE_CHECKING:
     from typing import Final
 
-<<<<<<< HEAD
-VERSION: Final = '0.1.82'
-=======
-VERSION: Final = '0.1.96'
->>>>>>> d9075a92
+VERSION: Final = '0.1.96'