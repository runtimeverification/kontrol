from __future__ import annotations

from typing import TYPE_CHECKING

if TYPE_CHECKING:
    from typing import Final

<<<<<<< HEAD
VERSION: Final = '0.1.88'
=======
VERSION: Final = '0.1.89'
>>>>>>> 944f3ed8
<|MERGE_RESOLUTION|>--- conflicted
+++ resolved
@@ -5,8 +5,4 @@
 if TYPE_CHECKING:
     from typing import Final
 
-<<<<<<< HEAD
-VERSION: Final = '0.1.88'
-=======
-VERSION: Final = '0.1.89'
->>>>>>> 944f3ed8
+VERSION: Final = '0.1.89'