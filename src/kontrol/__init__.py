from __future__ import annotations

from typing import TYPE_CHECKING

if TYPE_CHECKING:
    from typing import Final

<<<<<<< HEAD
VERSION: Final = '0.1.237'
=======
VERSION: Final = '0.1.238'
>>>>>>> 7ee1b047
<|MERGE_RESOLUTION|>--- conflicted
+++ resolved
@@ -5,8 +5,4 @@
 if TYPE_CHECKING:
     from typing import Final
 
-<<<<<<< HEAD
-VERSION: Final = '0.1.237'
-=======
-VERSION: Final = '0.1.238'
->>>>>>> 7ee1b047
+VERSION: Final = '0.1.238'