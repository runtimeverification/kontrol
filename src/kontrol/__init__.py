--- conflicted
+++ resolved
@@ -5,8 +5,4 @@
 if TYPE_CHECKING:
     from typing import Final
 
-<<<<<<< HEAD
-VERSION: Final = '0.1.167'
-=======
-VERSION: Final = '0.1.168'
->>>>>>> 370fc04c
+VERSION: Final = '0.1.168'