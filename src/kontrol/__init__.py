from __future__ import annotations

from typing import TYPE_CHECKING

if TYPE_CHECKING:
    from typing import Final

<<<<<<< HEAD

VERSION: Final = '0.1.38'
=======
VERSION: Final = '0.1.65'
>>>>>>> 136a305c
<|MERGE_RESOLUTION|>--- conflicted
+++ resolved
@@ -5,9 +5,4 @@
 if TYPE_CHECKING:
     from typing import Final
 
-<<<<<<< HEAD
-
-VERSION: Final = '0.1.38'
-=======
-VERSION: Final = '0.1.65'
->>>>>>> 136a305c
+VERSION: Final = '0.1.65'