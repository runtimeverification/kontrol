from __future__ import annotations

from typing import TYPE_CHECKING

if TYPE_CHECKING:
    from typing import Final

<<<<<<< HEAD
VERSION: Final = '0.1.225'
=======
VERSION: Final = '0.1.227'
>>>>>>> e5a2e63d
<|MERGE_RESOLUTION|>--- conflicted
+++ resolved
@@ -5,8 +5,4 @@
 if TYPE_CHECKING:
     from typing import Final
 
-<<<<<<< HEAD
-VERSION: Final = '0.1.225'
-=======
-VERSION: Final = '0.1.227'
->>>>>>> e5a2e63d
+VERSION: Final = '0.1.227'