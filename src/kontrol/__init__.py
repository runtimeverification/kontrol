from __future__ import annotations

from typing import TYPE_CHECKING

if TYPE_CHECKING:
    from typing import Final

<<<<<<< HEAD
VERSION: Final = '0.1.156'
=======
VERSION: Final = '0.1.157'
>>>>>>> e47d6614
<|MERGE_RESOLUTION|>--- conflicted
+++ resolved
@@ -5,8 +5,4 @@
 if TYPE_CHECKING:
     from typing import Final
 
-<<<<<<< HEAD
-VERSION: Final = '0.1.156'
-=======
-VERSION: Final = '0.1.157'
->>>>>>> e47d6614
+VERSION: Final = '0.1.157'