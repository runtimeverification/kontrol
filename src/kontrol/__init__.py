--- conflicted
+++ resolved
@@ -5,8 +5,4 @@
 if TYPE_CHECKING:
     from typing import Final
 
-<<<<<<< HEAD
-VERSION: Final = '0.1.122'
-=======
-VERSION: Final = '0.1.127'
->>>>>>> c6c9fb95
+VERSION: Final = '0.1.127'