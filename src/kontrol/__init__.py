from __future__ import annotations

from typing import TYPE_CHECKING

if TYPE_CHECKING:
    from typing import Final

<<<<<<< HEAD
VERSION: Final = '0.1.105'
=======
VERSION: Final = '0.1.107'
>>>>>>> a27a5e0e
<|MERGE_RESOLUTION|>--- conflicted
+++ resolved
@@ -5,8 +5,4 @@
 if TYPE_CHECKING:
     from typing import Final
 
-<<<<<<< HEAD
-VERSION: Final = '0.1.105'
-=======
-VERSION: Final = '0.1.107'
->>>>>>> a27a5e0e
+VERSION: Final = '0.1.107'