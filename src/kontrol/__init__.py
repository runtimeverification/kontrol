from __future__ import annotations

from typing import TYPE_CHECKING

if TYPE_CHECKING:
    from typing import Final

<<<<<<< HEAD
VERSION: Final = '0.1.37'
=======
VERSION: Final = '0.1.43'
>>>>>>> b50f4844
<|MERGE_RESOLUTION|>--- conflicted
+++ resolved
@@ -5,8 +5,4 @@
 if TYPE_CHECKING:
     from typing import Final
 
-<<<<<<< HEAD
-VERSION: Final = '0.1.37'
-=======
-VERSION: Final = '0.1.43'
->>>>>>> b50f4844
+VERSION: Final = '0.1.43'