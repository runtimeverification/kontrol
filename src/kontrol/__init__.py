--- conflicted
+++ resolved
@@ -5,8 +5,4 @@
 if TYPE_CHECKING:
     from typing import Final
 
-<<<<<<< HEAD
-VERSION: Final = '0.1.92'
-=======
-VERSION: Final = '0.1.93'
->>>>>>> 9439d686
+VERSION: Final = '0.1.93'