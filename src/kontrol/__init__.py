from __future__ import annotations

from typing import TYPE_CHECKING

if TYPE_CHECKING:
    from typing import Final

<<<<<<< HEAD
VERSION: Final = '0.1.205'
=======
VERSION: Final = '0.1.207'
>>>>>>> d14bbd81
<|MERGE_RESOLUTION|>--- conflicted
+++ resolved
@@ -5,8 +5,4 @@
 if TYPE_CHECKING:
     from typing import Final
 
-<<<<<<< HEAD
-VERSION: Final = '0.1.205'
-=======
-VERSION: Final = '0.1.207'
->>>>>>> d14bbd81
+VERSION: Final = '0.1.207'