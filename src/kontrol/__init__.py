--- conflicted
+++ resolved
@@ -5,8 +5,5 @@
 if TYPE_CHECKING:
     from typing import Final
 
-<<<<<<< HEAD
-VERSION: Final = '0.1.37'
-=======
-VERSION: Final = '0.1.35'
->>>>>>> 89e10391
+
+VERSION: Final = '0.1.35'