--- conflicted
+++ resolved
@@ -5,8 +5,4 @@
 if TYPE_CHECKING:
     from typing import Final
 
-<<<<<<< HEAD
-VERSION: Final = '0.1.276'
-=======
-VERSION: Final = '0.1.275'
->>>>>>> 808ae0ab
+VERSION: Final = '0.1.275'