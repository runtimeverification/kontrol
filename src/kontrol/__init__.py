--- conflicted
+++ resolved
@@ -5,8 +5,4 @@
 if TYPE_CHECKING:
     from typing import Final
 
-<<<<<<< HEAD
-VERSION: Final = '0.1.231'
-=======
-VERSION: Final = '0.1.232'
->>>>>>> b3096f6a
+VERSION: Final = '0.1.232'