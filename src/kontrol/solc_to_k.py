--- conflicted
+++ resolved
@@ -65,7 +65,6 @@
     return _kprint.pretty_print(bin_runtime_definition, unalias=False) + '\n'
 
 
-<<<<<<< HEAD
 def find_function_calls(node: dict) -> list[str]:
     """
     Recursively searches a Solidity Abstract Syntax Tree (AST) for external function calls.
@@ -114,7 +113,8 @@
                     function_calls.extend(find_function_calls(item))
 
     return function_calls
-=======
+
+
 @dataclass(frozen=True)
 class Input:
     name: str
@@ -196,7 +196,6 @@
         inputs.append(cur_input)
         i += len(cur_input.flattened())
     return inputs
->>>>>>> f330065d
 
 
 @dataclass
@@ -491,19 +490,15 @@
                 method_ast = function_asts[method_selector] if method_selector in function_asts else None
                 method_calls = find_function_calls(method_ast)
                 _m = Contract.Method(
-<<<<<<< HEAD
                     msig,
                     mid,
                     method,
                     method_ast,
-                    self.name,
+                    self._name,
                     self.digest,
                     self.storage_digest,
                     self.sort_method,
                     method_calls,
-=======
-                    msig, mid, method, method_ast, self._name, self.digest, self.storage_digest, self.sort_method
->>>>>>> f330065d
                 )
                 _methods.append(_m)
             if method['type'] == 'constructor':
