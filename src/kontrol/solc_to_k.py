from __future__ import annotations

import json
import logging
import re
from dataclasses import dataclass
from functools import cached_property
from subprocess import CalledProcessError
from typing import TYPE_CHECKING, NamedTuple

from kevm_pyk.kevm import KEVM
from pyk.kast.att import Atts, KAtt
from pyk.kast.inner import KApply, KLabel, KRewrite, KSort, KVariable
from pyk.kast.outer import KDefinition, KFlatModule, KImport, KNonTerminal, KProduction, KRequire, KRule, KTerminal
from pyk.kdist import kdist
from pyk.prelude.kbool import TRUE
from pyk.prelude.kint import eqInt, intToken, ltInt
from pyk.utils import hash_str, run_process_2, single

from .utils import _read_digest_file

if TYPE_CHECKING:
    from collections.abc import Iterable
    from pathlib import Path
    from typing import Any, Final

    from pyk.kast import KInner
    from pyk.kast.outer import KProductionItem, KSentence

    from .options import SolcToKOptions

_LOGGER: Final = logging.getLogger(__name__)


def solc_to_k(options: SolcToKOptions) -> str:
    definition_dir = kdist.get('evm-semantics.haskell')

    solc_json = solc_compile(options.contract_file)
    contract_json = solc_json['contracts'][options.contract_file.name][options.contract_name]
    if 'sources' in solc_json and options.contract_file.name in solc_json['sources']:
        contract_source = solc_json['sources'][options.contract_file.name]
        for key in ['id', 'ast']:
            if key not in contract_json and key in contract_source:
                contract_json[key] = contract_source[key]
    contract = Contract(options.contract_name, contract_json, foundry=False)

    imports = list(options.imports)
    requires = list(options.requires)
    contract_module = contract_to_main_module(contract, imports=['EDSL'] + imports)
    _main_module = KFlatModule(
        options.main_module if options.main_module else 'MAIN',
        [],
        [KImport(mname) for mname in [contract_module.name] + imports],
    )
    modules = (contract_module, _main_module)
    bin_runtime_definition = KDefinition(
        _main_module.name, modules, requires=tuple(KRequire(req) for req in ['edsl.md'] + requires)
    )

    _kprint = KEVM(definition_dir, extra_unparsing_modules=modules)
    return _kprint.pretty_print(bin_runtime_definition, unalias=False) + '\n'


@dataclass(frozen=True)
class Input:
    name: str
    type: str
    components: tuple[Input, ...] = ()
    idx: int = 0
    internal_type: str | None = None
    array_lengths: tuple[int, ...] | None = None
    dynamic_type_length: int | None = None

    @cached_property
    def arg_name(self) -> str:
        prefix = f'KV{self.idx}_' if self.name and self.name[0].isalpha() else f'KV{self.idx}'
        return f'{prefix}{self.name}'

    @staticmethod
    def from_dict(input: dict, idx: int = 0, natspec_lengths: dict | None = None) -> Input:
        """
        Creates an Input instance from a dictionary.

        If the optional devdocs is provided, it is used for calculating array and dynamic type lengths.
        For tuples, the function handles nested 'components' recursively.
        """
        name = input.get('name')
        type = input.get('type')
        internal_type = input.get('internalType')
        if name is None or type is None:
            raise ValueError("ABI dictionary must contain 'name' and 'type' keys.", input)
        array_lengths, dynamic_type_length = (
            process_length_equals(input, natspec_lengths) if natspec_lengths is not None else (None, None)
        )
        if input.get('components') is not None:
            return Input(
                name,
                type,
                internal_type=internal_type,
                components=tuple(Input._unwrap_components(input['components'], idx, natspec_lengths)),
                idx=idx,
                array_lengths=array_lengths,
                dynamic_type_length=dynamic_type_length,
            )
        else:
            return Input(
                name,
                type,
                internal_type=internal_type,
                idx=idx,
                array_lengths=array_lengths,
                dynamic_type_length=dynamic_type_length,
            )

    @staticmethod
    def _make_tuple_type(components: Iterable[Input], array_index: int | None = None) -> KApply:
        """
        Recursively unwraps components of a tuple and converts them to KEVM types.
        The 'array_index' parameter is used to uniquely identify elements within an array of tuples.
        """
        abi_types: list[KInner] = []
        for _c in components:
            component = _c
            if array_index is not None:
                component = Input(
                    f'{_c.name}_{array_index}',
                    _c.type,
                    _c.components,
                    _c.idx,
                    _c.internal_type,
                    _c.array_lengths,
                    _c.dynamic_type_length,
                )
            # nested tuple, unwrap its components
            if component.type == 'tuple':
                abi_type = Input._make_tuple_type(component.components, array_index)
            else:
                abi_type = component.make_single_type()
            abi_types.append(abi_type)
        return KEVM.abi_tuple(abi_types)

    @staticmethod
    def _unwrap_components(components: list[dict], idx: int = 0, natspec_lengths: dict | None = None) -> list[Input]:
        """
        Recursively unwrap components of a complex type to create a list of Input instances.

        :param components: A list of dictionaries representing component structures
        :param idx: Starting index for components, defaults to 0
        :param natspec_lengths: Optional dictionary for calculating array and dynamic type lengths
        :return: A list of Input instances for each component, including nested components
        """
        inputs = []
        for component in components:
            lengths = process_length_equals(component, natspec_lengths) if natspec_lengths else (None, None)
            inputs.append(
                Input(
                    component['name'],
                    component['type'],
                    internal_type=component['internalType'],
                    components=tuple(Input._unwrap_components(component.get('components', []), idx, natspec_lengths)),
                    idx=idx,
                    array_lengths=lengths[0],
                    dynamic_type_length=lengths[1],
                )
            )
            # If the component is of `tuple[n]` type, it will have `n` elements with different `idx`
            if component['type'].endswith('[]') and component['type'].startswith('tuple'):
                array_length, _ = lengths

                if array_length is None:
                    raise ValueError(f'Array length bounds missing for {component["name"]}')
                idx += array_length[0]
            else:
                # Otherwise, use the next `idx` for the next component
                idx += 1
        return inputs

    @staticmethod
    def process_tuple_array(input: Input) -> list[Input]:
        """
        Processes an input tuple array, appending `_index` to the names of components
        and recursively handling nested tuples.
        """
        processed_components = []

        if input.array_lengths is None:
            raise ValueError(f'Array length bounds missing for {input.name}')

        for i in range(input.array_lengths[0]):
            for _c in input.components:
                if _c.type == 'tuple':
                    # Recursively process nested tuple components
                    sub_components = tuple(Input.add_index_to_components(_c.components, i))
                else:
                    sub_components = _c.components

                processed_component = Input(
                    f'{_c.name}_{i}',
                    _c.type,
                    sub_components,
                    _c.idx,
                    array_lengths=_c.array_lengths,
                    dynamic_type_length=_c.dynamic_type_length,
                )
                processed_components.append(processed_component)

        return processed_components

    @staticmethod
    def add_index_to_components(components: tuple[Input, ...], index: int) -> list[Input]:
        updated_components = []
        for component in components:
            if component.type == 'tuple':
                # recursively add `_{i}` index to nested tuple components
                updated_sub_components = tuple(Input.add_index_to_components(component.components, index))
            else:
                updated_sub_components = component.components
            # Update the component's name and append to the result list
            updated_component = Input(
                f'{component.name}_{index}',
                component.type,
                updated_sub_components,
                component.idx,
                array_lengths=component.array_lengths,
                dynamic_type_length=component.dynamic_type_length,
            )
            updated_components.append(updated_component)
        return updated_components

    def make_single_type(self) -> KApply:
        """
        Generates a KApply representation for a single type input.

        It handles arrays, nested arrays, and base types.
        For 'tuple[]', it calls '_make_tuple_type' for each element in the array.
        For arrays, it generates a list of Input objects numbered from 0 to `array_length`.
        TODO: Add support for nested arrays and use the entire 'input.array_lengths' array
        instead of only the first value.
        """
        if self.type.endswith('[]'):
            base_type = self.type.rstrip('[]')
            if self.array_lengths is None:
                raise ValueError(f'Array length bounds missing for {self.name}')
            array_length = self.array_lengths[0]
            array_elements: list[KInner] = []
            if base_type == 'tuple':
                array_elements = [Input._make_tuple_type(self.components, index) for index in range(array_length)]
            else:
                array_elements = [
                    Input(f'{self.name}_{n}', base_type, idx=self.idx).make_single_type() for n in range(array_length)
                ]
            return KEVM.abi_array(
                array_elements[0],
                intToken(array_length),
                array_elements,
            )

        else:
            return KEVM.abi_type(self.type, KVariable(self.arg_name))

    def to_abi(self) -> KApply:
        if self.type == 'tuple':
            return Input._make_tuple_type(self.components)
        else:
            return self.make_single_type()

    def flattened(self) -> list[Input]:
        components: list[Input] = []

        if self.type.endswith('[]'):
            if self.array_lengths is None:
                raise ValueError(f'Array length bounds missing for {self.name}')

            base_type = self.type.rstrip('[]')
            if base_type == 'tuple':
                components = Input.process_tuple_array(self)
            else:
                components = [Input(f'{self.name}_{i}', base_type, idx=self.idx) for i in range(self.array_lengths[0])]
        elif self.type == 'tuple':
            components = list(self.components)
        else:
            return [self]

        nest = [comp.flattened() for comp in components]
        return [fcomp for fncomp in nest for fcomp in fncomp]


def inputs_from_abi(abi_inputs: Iterable[dict], natspec_lengths: dict | None) -> list[Input]:
    def count_components(input: Input) -> int:
        if len(input.components) > 0:
            return sum(count_components(component) for component in input.components)
        else:
            return 1

    inputs = []
    index = 0
    for input in abi_inputs:
        cur_input = Input.from_dict(input, index, natspec_lengths)
        inputs.append(cur_input)
        index += count_components(cur_input)
    return inputs


def process_length_equals(input_dict: dict, lengths: dict) -> tuple[tuple[int, ...] | None, int | None]:
    """
    Read from NatSpec comments the maximum length bound of an array, dynamic type, array of dynamic type, or nested arrays.

    In case of arrays and nested arrays, the bound values are stored in an immutable list.
    In case of dynamic types such as `string` and `bytes` the length bound is stored in its own variable.
    As a convention, the length of a one-dimensional array (`bytes[]`), the length is represented as a single integer.
    For a nested array, the length is represented as a sequence of whitespace-separated integers, e.g., `10 10 10`.
    If an array length is missing, the default value will be `1` to avoid generating symbolic variables.
    The dynamic type length is optional, ommiting it may cause branchings in symbolic execution.
    """
    _name: str = input_dict['name']
    _type: str = input_dict['type']
    dynamic_type_length: int | None
    input_array_lengths: tuple[int, ...] | None
    array_lengths: list[int] = []

    array_dimensions = _type.count('[]')
    if array_dimensions:
        all_array_lengths = lengths.get('kontrol-array-length-equals')
        this_array_lengths = all_array_lengths.get(_name) if all_array_lengths is not None else None
        if this_array_lengths is not None:
            array_lengths = [this_array_lengths] if isinstance(this_array_lengths, int) else this_array_lengths
        else:
            array_lengths = [1] * array_dimensions

        # If an insufficient number of lengths was provided, add default length `1` for every missing dimension
        if len(array_lengths) < array_dimensions:
            array_lengths.extend([1] * (array_dimensions - len(array_lengths)))

    input_array_lengths = tuple(array_lengths) if array_lengths else None

    all_dynamic_type_lengths = lengths.get('kontrol-bytes-length-equals')
    dynamic_type_length = (
        all_dynamic_type_lengths.get(_name)
        if _type.startswith(('bytes', 'string')) and all_dynamic_type_lengths is not None
        else None
    )
    return (input_array_lengths, dynamic_type_length)


def parse_devdoc(tag: str, devdoc: dict | None) -> dict:
    """
    Parse developer documentation (devdoc) to extract specific information based on a given tag.

    Example:
        If devdoc contains { '@custom:kontrol-array-length-equals': 'content: 10,_withdrawalProof: 10 10,_l2OutputIndex 4,'},
        and the function is called with tag='@custom:kontrol-array-length-equals', it would return:
        { 'content': 10, '_withdrawalProof': [10, 10], '_l2OutputIndex': 4 }
    """

    if devdoc is None or tag not in devdoc:
        return {}

    natspecs = {}
    natspec_values = devdoc[tag]

    for part in natspec_values.split(','):
        # Trim whitespace and skip if empty
        part = part.strip()
        if not part:
            continue

        # Split each part into variable and length
        try:
            key, value_str = part.split(':')
            key = key.strip()
            values = value_str.split()
            natspecs[key] = [int(value.strip()) for value in values] if len(values) > 1 else int(values[0].strip())
        except ValueError:
            _LOGGER.warning(f'Skipping invalid format {part} in {tag}')
    return natspecs


class StorageField(NamedTuple):
    label: str
    data_type: str
    slot: int
    offset: int
    linked_interface: str | None


@dataclass
class Contract:
    @dataclass
    class Constructor:
        sort: KSort
        inputs: tuple[Input, ...]
        contract_name: str
        contract_digest: str
        contract_storage_digest: str
        payable: bool
        signature: str

        def __init__(
            self,
            abi: dict,
            contract_name: str,
            contract_digest: str,
            contract_storage_digest: str,
            sort: KSort,
        ) -> None:
            self.signature = 'init'
            self.contract_name = contract_name
            self.contract_digest = contract_digest
            self.contract_storage_digest = contract_storage_digest
            # TODO: support NatSpec comments for dynamic types
            natspec_tags = ['custom:kontrol-array-length-equals', 'custom:kontrol-bytes-length-equals']
            empty_natspec_values: dict = {tag.split(':')[1]: {} for tag in natspec_tags}
            self.inputs = tuple(inputs_from_abi(abi['inputs'], empty_natspec_values))
            self.sort = sort
            # TODO: Check that we're handling all state mutability cases
            self.payable = abi['stateMutability'] == 'payable'

        @cached_property
        def is_setup(self) -> bool:
            return False

        @cached_property
        def is_test(self) -> bool:
            return False

        @cached_property
        def is_testfail(self) -> bool:
            return False

        @cached_property
        def qualified_name(self) -> str:
            return f'{self.contract_name}.init'

        def up_to_date(self, digest_file: Path) -> bool:
            digest_dict = _read_digest_file(digest_file)
            return digest_dict.get('methods', {}).get(self.qualified_name, {}).get('method', '') == self.digest

        def update_digest(self, digest_file: Path) -> None:
            digest_dict = _read_digest_file(digest_file)
            digest_dict['methods'][self.qualified_name] = {'method': self.digest}
            digest_file.write_text(json.dumps(digest_dict, indent=4))

            _LOGGER.info(f'Updated method {self.qualified_name} in digest file: {digest_file}')

        @cached_property
        def digest(self) -> str:
            contract_digest = self.contract_digest
            return hash_str(f'{self.contract_storage_digest}{contract_digest}')

        @cached_property
        def callvalue_cell(self) -> KInner:
            return intToken(0) if not self.payable else KVariable('CALLVALUE')

        def encoded_args(self, enums: dict[str, int]) -> tuple[KInner, list[KInner]]:
            args: list[KInner] = []
            type_constraints: list[KInner] = []
            for input in self.inputs:
                abi_type = input.to_abi()
                args.append(abi_type)
                rps = []
                if input.type.startswith('tuple'):
                    components = input.components

                    if input.type.endswith('[]'):
                        if input.array_lengths is None:
                            raise ValueError(f'Array length bounds missing for {input.name}')

                    components = tuple(Input.process_tuple_array(input))
                    for sub_input in components:
                        _abi_type = sub_input.to_abi()
                        rps.extend(_range_predicates(_abi_type, sub_input.dynamic_type_length))
                else:
                    rps = _range_predicates(abi_type, input.dynamic_type_length)
                for rp in rps:
                    if rp is None:
                        raise ValueError(f'Unsupported ABI type for method for {self.contract_name}.init')
                    type_constraints.append(rp)
                if input.internal_type is not None and input.internal_type.startswith('enum '):
                    enum_name = input.internal_type.split(' ')[1]
                    if enum_name not in enums:
                        _LOGGER.warning(
                            f'Skipping adding constraint for {enum_name} because it is not tracked by kontrol. It can be automatically constrained to its possible values by adding --enum-constraints.'
                        )
                    else:
                        enum_max = enums[enum_name]
                        type_constraints.append(
                            ltInt(
                                KVariable(input.arg_name),
                                intToken(enum_max),
                            )
                        )
            encoded_args = KApply('encodeArgs', [KEVM.typed_args(args)])
            return encoded_args, type_constraints

    @dataclass
    class Method:
        name: str
        id: int
        sort: KSort
        inputs: tuple[Input, ...]
        contract_name: str
        contract_name_with_path: str
        contract_digest: str
        contract_storage_digest: str
        payable: bool
        pure: bool
        view: bool
        signature: str
        ast: dict | None
        natspec_values: dict | None
        function_calls: tuple[str, ...] | None

        def __init__(
            self,
            msig: str,
            id: int,
            abi: dict,
            ast: dict | None,
            contract_name_with_path: str,
            contract_digest: str,
            contract_storage_digest: str,
            sort: KSort,
            devdoc: dict | None,
            function_calls: Iterable[str] | None,
        ) -> None:
            self.signature = msig
            self.name = abi['name']
            self.id = id
            self.contract_name_with_path = contract_name_with_path
            self.contract_name = contract_name_with_path.split('%')[-1]
            self.contract_digest = contract_digest
            self.contract_storage_digest = contract_storage_digest
            self.sort = sort
            # TODO: Check that we're handling all state mutability cases
            self.payable = abi['stateMutability'] == 'payable'
            self.pure = abi['stateMutability'] == 'pure'
            self.view = abi['stateMutability'] == 'view'
            self.ast = ast
            natspec_tags = ['custom:kontrol-array-length-equals', 'custom:kontrol-bytes-length-equals']
            self.natspec_values = {tag.split(':')[1]: parse_devdoc(tag, devdoc) for tag in natspec_tags}
            self.inputs = tuple(inputs_from_abi(abi['inputs'], self.natspec_values))
            self.function_calls = tuple(function_calls) if function_calls is not None else None

        @property
        def klabel(self) -> KLabel:
            args_list = '_'.join(self.arg_types)
            return KLabel(f'method_{self.contract_name_with_path}_{self.unique_name}_{args_list}')

        @property
        def unique_klabel(self) -> KLabel:
            args_list = '_'.join(self.arg_types)
            return KLabel(f'method_{self.contract_name_with_path}_{self.unique_name}_{args_list}')

        @property
        def unique_name(self) -> str:
            return f'{Contract.escaped(self.name, "S2K")}'

        @cached_property
        def qualified_name(self) -> str:
            return f'{self.contract_name_with_path}.{self.signature}'

        @property
        def selector_alias_rule(self) -> KRule:
            return KRule(KRewrite(KEVM.abi_selector(self.signature), intToken(self.id)))

        @cached_property
        def is_setup(self) -> bool:
            return self.name == 'setUp'

        @cached_property
        def is_test(self) -> bool:
            proof_prefixes = ['test', 'check', 'prove']
            return any(self.name.startswith(prefix) for prefix in proof_prefixes)

        @cached_property
        def is_testfail(self) -> bool:
            proof_prefixes = ['testFail', 'checkFail', 'proveFail']
            return any(self.name.startswith(prefix) for prefix in proof_prefixes)

        @cached_property
        def arg_names(self) -> tuple[str, ...]:
            arg_names: list[str] = []
            for input in self.inputs:
                if input.type.endswith('[]') and not input.type.startswith('tuple'):
                    if input.array_lengths is None:
                        raise ValueError(f'Array length bounds missing for {input.name}')
                    length = input.array_lengths[0]
                    arg_names.extend(f'{input.arg_name}_{i}' for i in range(length))
                else:
                    arg_names.extend([sub_input.arg_name for sub_input in input.flattened()])
            return tuple(arg_names)

        @cached_property
        def arg_types(self) -> tuple[str, ...]:
            arg_types: list[str] = []
            for input in self.inputs:
                if input.type.endswith('[]'):
                    if input.array_lengths is None:
                        raise ValueError(f'Array length bounds missing for {input.name}')
                    length = input.array_lengths[0]
                    base_type = input.type.split('[')[0]
                    if base_type == 'tuple':
                        arg_types.extend([sub_input.type for sub_input in input.flattened()])
                    else:
                        arg_types.extend([base_type] * length)

                else:
                    arg_types.extend([sub_input.type for sub_input in input.flattened()])
            return tuple(arg_types)

        def up_to_date(self, digest_file: Path) -> bool:
            digest_dict = _read_digest_file(digest_file)
            return digest_dict.get('methods', {}).get(self.qualified_name, {}).get('method', '') == self.digest

        def contract_up_to_date(self, digest_file: Path) -> bool:
            digest_dict = _read_digest_file(digest_file)
            return (
                digest_dict.get('methods', {}).get(self.qualified_name, {}).get('contract', '') == self.contract_digest
            )

        def update_digest(self, digest_file: Path) -> None:
            digest_dict = _read_digest_file(digest_file)
            digest_dict['methods'][self.qualified_name] = {'method': self.digest, 'contract': self.contract_digest}
            digest_file.write_text(json.dumps(digest_dict, indent=4))

            _LOGGER.info(f'Updated method {self.qualified_name} in digest file: {digest_file}')

        @cached_property
        def digest(self) -> str:
            ast = json.dumps(self.ast, sort_keys=True) if self.ast is not None else {}
            contract_digest = self.contract_digest if not self.is_setup else {}
            return hash_str(f'{self.signature}{ast}{self.contract_storage_digest}{contract_digest}')

        @property
        def production(self) -> KProduction:
            items_before: list[KProductionItem] = [KTerminal(self.unique_name), KTerminal('(')]

            items_args: list[KProductionItem] = []
            for i, input_type in enumerate(self.arg_types):
                if i > 0:
                    items_args += [KTerminal(',')]
                items_args += [KNonTerminal(_evm_base_sort(input_type)), KTerminal(':'), KTerminal(input_type)]

            items_after: list[KProductionItem] = [KTerminal(')')]
            return KProduction(
                self.sort,
                items_before + items_args + items_after,
                klabel=self.unique_klabel,
                att=KAtt(entries=[Atts.SYMBOL(self.unique_klabel.name)]),
            )

        def compute_calldata(
            self, contract_name: str, enums: dict[str, int]
        ) -> tuple[KInner, tuple[KInner, ...]] | None:
            prod_klabel = self.unique_klabel
            args: list[KInner] = []
            conjuncts: list[KInner] = []
            for input in self.inputs:
                abi_type = input.to_abi()
                args.append(abi_type)
                rps = []
                if input.type.startswith('tuple'):
                    components = input.components

                    if input.type.endswith('[]'):
                        if input.array_lengths is None:
                            raise ValueError(f'Array length bounds missing for {input.name}')

                        components = tuple(Input.process_tuple_array(input))

                    for sub_input in components:
                        _abi_type = sub_input.to_abi()
                        rps.extend(_range_predicates(_abi_type, sub_input.dynamic_type_length))
                else:
                    rps = _range_predicates(abi_type, input.dynamic_type_length)
                for rp in rps:
                    if rp is None:
                        _LOGGER.info(
                            f'Unsupported ABI type for method {contract_name}.{prod_klabel.name}, will not generate calldata sugar: {input.type}'
                        )
                        return None
                    conjuncts.append(rp)
                if input.internal_type is not None and input.internal_type.startswith('enum '):
                    enum_name = input.internal_type.split(' ')[1]
                    if enum_name not in enums:
                        _LOGGER.info(
                            f'Skipping adding constraint for {enum_name} because it is not tracked by Kontrol. It can be automatically constrained to its possible values by adding --enum-constraints.'
                        )
                    else:
                        enum_max = enums[enum_name]
                        conjuncts.append(
                            ltInt(
                                KVariable(input.arg_name),
                                intToken(enum_max),
                            )
                        )
            rhs = KEVM.abi_calldata(self.name, args)
            return rhs, tuple(conjuncts)

        @cached_property
        def callvalue_cell(self) -> KInner:
            return intToken(0) if not self.payable else KVariable('CALLVALUE')

        def constrained_calldata(self, contract: Contract, enums: dict[str, int]) -> tuple[KInner, tuple[KInner, ...]]:
            calldata = self.compute_calldata(contract_name=contract.name_with_path, enums=enums)
            if calldata is None:
                raise ValueError(f'Could not compute calldata for: {contract.name_with_path}.{self.name}')
            return calldata

    _name: str
    contract_json: dict
    contract_id: int
    contract_path: str
    deployed_bytecode: str
    immutable_ranges: list[tuple[int, int]]
    link_ranges: list[tuple[int, int]]
    bytecode_external_lib_refs: dict[str, list[tuple[int, int]]]
    deployed_bytecode_external_lib_refs: dict[str, list[tuple[int, int]]]
    processed_link_refs: bool
    bytecode: str
    methods: tuple[Method, ...]
    constructor: Constructor | None
    interface_annotations: dict[str, str]
    PREFIX_CODE: Final = 'Z'

    def __init__(self, contract_name: str, contract_json: dict, foundry: bool = False) -> None:
        self._name = contract_name
        self.contract_json = contract_json

        self.contract_id = self.contract_json['id']
        try:
            self.contract_path = self.contract_json['ast']['absolutePath']
        except KeyError:
            raise ValueError(
                "Must have 'ast' field in solc output. Make sure `ast = true` is present in foundry.toml and run `forge clean`"
            ) from None

        evm = self.contract_json['evm'] if not foundry else self.contract_json

        deployed_bytecode = evm['deployedBytecode']
        bytecode = evm['bytecode']

        self.immutable_ranges = [
            (rng['start'], rng['length'])
            for ref in deployed_bytecode.get('immutableReferences', {}).values()
            for rng in ref
        ]

        self.bytecode_external_lib_refs = {}
        self.deployed_bytecode_external_lib_refs = {}
        self.link_ranges = []

        def process_references(bytecode: dict, target_lib_refs: dict, update_link_ranges: bool = False) -> None:
            for path, references in bytecode.get('linkReferences', {}).items():
                for contract_name, ranges in references.items():
                    ref_name_with_path = contract_name_with_path(path, contract_name)
                    ranges = [(rng['start'], rng['length']) for rng in ranges]

                    target_lib_refs.setdefault(ref_name_with_path, []).extend(ranges)

                    if update_link_ranges:
                        self.link_ranges.extend(ranges)

        process_references(bytecode, self.bytecode_external_lib_refs)
        process_references(deployed_bytecode, self.deployed_bytecode_external_lib_refs, update_link_ranges=True)

        # `deployed_bytecode_external_lib_refs` is a subset of `bytecode_external_lib_refs`
        self.processed_link_refs = len(self.bytecode_external_lib_refs) == 0

        self.deployed_bytecode = deployed_bytecode['object'].replace('0x', '')

        self.bytecode = bytecode['object'].replace('0x', '')
        self.constructor = None

        contract_ast_nodes = [
            (node, node.get('contractKind'))
            for node in self.contract_json['ast']['nodes']
            if node['nodeType'] == 'ContractDefinition' and node['name'] == self._name
        ]
        contract_ast, contract_kind = (
            single(contract_ast_nodes) if len(contract_ast_nodes) > 0 else ({'nodes': []}, None)
        )
        function_asts = {
            node['functionSelector']: node
            for node in contract_ast['nodes']
            if node['nodeType'] == 'FunctionDefinition' and 'functionSelector' in node
        }

        _methods = []
        metadata = self.contract_json.get('metadata', {})
        devdoc = metadata.get('output', {}).get('devdoc', {}).get('methods', {})

        self.interface_annotations = {
            node['name']: node.get('documentation', {}).get('text', '').split()[1]
            for node in contract_ast['nodes']
            if node['nodeType'] == 'VariableDeclaration'
            and 'stateVariable' in node
            and node.get('documentation', {}).get('text', '').startswith('@custom:kontrol-instantiate-interface')
        }

        for method in contract_json['abi']:
            if method['type'] == 'function':
                msig = method_sig_from_abi(method, contract_kind == 'library')
                method_selector: str = str(evm['methodIdentifiers'][msig])
                mid = int(method_selector, 16)
                method_ast = function_asts[method_selector] if method_selector in function_asts else {}
                method_devdoc = devdoc.get(msig)
                method_calls = find_function_calls(method_ast, self.fields)
                _m = Contract.Method(
                    msig,
                    mid,
                    method,
                    method_ast,
                    self.name_with_path,
                    self.digest,
                    self.storage_digest,
                    self.sort_method,
                    method_devdoc,
                    method_calls,
                )
                _methods.append(_m)
            if method['type'] == 'constructor':
                _c = Contract.Constructor(method, self._name, self.digest, self.storage_digest, self.sort_method)
                self.constructor = _c

        self.methods = tuple(sorted(_methods, key=(lambda method: method.signature)))

        if self.constructor is None:
            empty_constructor = {'inputs': [], 'stateMutability': 'nonpayable', 'type': 'constructor'}
            _c = Contract.Constructor(empty_constructor, self._name, self.digest, self.storage_digest, self.sort_method)
            self.constructor = _c

    @cached_property
    def name_with_path(self) -> str:
        return contract_name_with_path(self.contract_path, self._name)

    @cached_property
    def digest(self) -> str:
        return hash_str(f'{self.name_with_path} - {json.dumps(self.contract_json, sort_keys=True)}')

    @cached_property
    def storage_digest(self) -> str:
        storage_layout = self.contract_json.get('storageLayout') or {}
        return hash_str(f'{self.name_with_path} - {json.dumps(storage_layout, sort_keys=True)}')

    @cached_property
    def fields(self) -> tuple[StorageField, ...]:
        return process_storage_layout(self.contract_json.get('storageLayout', {}), self.interface_annotations)

    @cached_property
    def has_storage_layout(self) -> bool:
        return 'storageLayout' in self.contract_json

    @cached_property
    def is_test_contract(self) -> bool:
        return any(field.label == 'IS_TEST' for field in self.fields)

    @staticmethod
    def contract_to_module_name(c: str) -> str:
        return Contract.escaped(c, 'S2K') + '-CONTRACT'

    @staticmethod
    def contract_to_verification_module_name(c: str) -> str:
        return Contract.escaped(c, 'S2K') + '-VERIFICATION'

    @staticmethod
    def escaped_chars() -> list[str]:
        return [Contract.PREFIX_CODE, '_', '$', '.', '-', '%', '@']

    @staticmethod
    def escape_char(char: str) -> str:
        match char:
            case Contract.PREFIX_CODE:
                as_ecaped = Contract.PREFIX_CODE
            case '_':
                as_ecaped = 'Und'
            case '$':
                as_ecaped = 'Dlr'
            case '.':
                as_ecaped = 'Dot'
            case '-':
                as_ecaped = 'Sub'
            case '%':
                as_ecaped = 'Mod'
            case '@':
                as_ecaped = 'At'
            case _:
                as_ecaped = hex(ord(char)).removeprefix('0x')
        return f'{Contract.PREFIX_CODE}{as_ecaped}'

    @staticmethod
    def unescape_seq(seq: str) -> tuple[str, int]:
        if seq.startswith(Contract.PREFIX_CODE + Contract.PREFIX_CODE):
            return Contract.PREFIX_CODE, 1
        elif seq.startswith('Und'):
            return '_', 3
        elif seq.startswith('Dlr'):
            return '$', 3
        elif seq.startswith('Dot'):
            return '.', 3
        elif seq.startswith('Sub'):
            return '-', 3
        elif seq.startswith('Mod'):
            return '%', 3
        elif seq.startswith('At'):
            return '@', 2
        else:
            return chr(int(seq, base=16)), 4

    @staticmethod
    def escaped(name: str, prefix: str) -> str:
        """
        escape all the chars that would cause issues once kompiling and add a prefix to mark it as "escaped"
        """
        escaped = [Contract.escape_char(char) if char in Contract.escaped_chars() else char for char in iter(name)]
        return prefix + ''.join(escaped)

    @staticmethod
    def unescaped(name: str, prefix: str = '') -> str:
        if not name.startswith(prefix):
            raise RuntimeError(f'name {name} should start with {prefix}')
        unescaped = name.removeprefix(prefix)
        res = []
        skipped = 0
        i = 0
        while i + skipped < len(unescaped[:-1]):
            j = i + skipped
            char = unescaped[j]
            next_char = unescaped[j + 1]
            if char == Contract.PREFIX_CODE:
                unesc, to_skip = Contract.unescape_seq(unescaped[(j + 1) : (j + 4)])
                res.append(unesc)
                for _ in range(to_skip):
                    skipped += 1
            else:
                res.append(char)
            # write last char
            if j + 2 == len(unescaped):
                res.append(next_char)
            i += 1
        return ''.join(res)

    @property
    def sort(self) -> KSort:
        return KSort(f'{Contract.escaped(self.name_with_path, "S2K")}Contract')

    @property
    def sort_method(self) -> KSort:
        return KSort(f'{Contract.escaped(self.name_with_path, "S2K")}Method')

    @property
    def klabel(self) -> KLabel:
        return KLabel(f'contract_{self.name_with_path}')

    @property
    def klabel_method(self) -> KLabel:
        return KLabel(f'method_{self.name_with_path}')

    @property
    def subsort(self) -> KProduction:
        return KProduction(KSort('Contract'), [KNonTerminal(self.sort)])

    @property
    def production(self) -> KProduction:
        return KProduction(
            self.sort,
            [KTerminal(Contract.escaped(self.name_with_path, 'S2K'))],
            klabel=self.klabel,
            att=KAtt([Atts.SYMBOL(self.klabel.name)]),
        )

<<<<<<< HEAD
    @property
    def macro_bin_runtime(self) -> KRule:
        if self.has_unlinked():
            raise ValueError(
                f'Some library placeholders have been found in contract {self.name_with_path}. Please link the library(ies) first. Ref: https://docs.soliditylang.org/en/v0.8.20/using-the-compiler.html#library-linking'
            )
        return KRule(
            KRewrite(
                KEVM.bin_runtime(KApply(self.klabel)), KEVM.parse_bytestack(stringToken('0x' + self.deployed_bytecode))
            )
        )

    @property
    def macro_init_bytecode(self) -> KRule:
        if self.has_unlinked():
            raise ValueError(
                f'Some library placeholders have been found in contract {self.name_with_path}. Please link the library(ies) first. Ref: https://docs.soliditylang.org/en/v0.8.20/using-the-compiler.html#library-linking'
            )
        return KRule(
            KRewrite(KEVM.init_bytecode(KApply(self.klabel)), KEVM.parse_bytestack(stringToken('0x' + self.bytecode)))
        )

    def has_unlinked(self) -> bool:
        return 0 <= self.deployed_bytecode.find('__')

    @property
    def method_sentences(self) -> list[KSentence]:
        return [method.selector_alias_rule for method in self.methods]
=======
    def method_sentences(self, enums: dict[str, int]) -> list[KSentence]:
        method_application_production: KSentence = KProduction(
            KSort('Bytes'),
            [KNonTerminal(self.sort), KTerminal('.'), KNonTerminal(self.sort_method)],
            klabel=self.klabel_method,
            att=KAtt(entries=[Atts.FUNCTION(None), Atts.SYMBOL(self.klabel_method.name)]),
        )
        res: list[KSentence] = [method_application_production]
        res.extend(method.production for method in self.methods)
        method_rules = (
            method.rule(KApply(self.klabel), self.klabel_method, self.name_with_path, enums=enums)
            for method in self.methods
        )
        res.extend(rule for rule in method_rules if rule)
        res.extend(method.selector_alias_rule for method in self.methods)
        return res if len(res) > 1 else []
>>>>>>> 765f9845

    @property
    def sentences(self) -> list[KSentence]:
        return [self.subsort, self.production] + self.method_sentences

    @property
    def method_by_name(self) -> dict[str, Contract.Method]:
        return {method.name: method for method in self.methods}

    @property
    def method_by_sig(self) -> dict[str, Contract.Method]:
        return {method.signature: method for method in self.methods}


def solc_compile(contract_file: Path) -> dict[str, Any]:
    # TODO: add check to kevm:
    # solc version should be >=0.8.0 due to:
    # https://github.com/ethereum/solidity/issues/10276

    args = {
        'language': 'Solidity',
        'sources': {
            contract_file.name: {
                'urls': [
                    str(contract_file),
                ],
            },
        },
        'settings': {
            'outputSelection': {
                '*': {
                    '*': [
                        'abi',
                        'storageLayout',
                        'evm.methodIdentifiers',
                        'evm.deployedBytecode.object',
                        'evm.deployedBytecode.sourceMap',
                        'evm.bytecode.object',
                        'evm.bytecode.sourceMap',
                    ],
                    '': ['ast'],
                },
            },
        },
    }

    try:
        process_res = run_process_2(['solc', '--standard-json'], logger=_LOGGER, input=json.dumps(args))
    except CalledProcessError as err:
        raise RuntimeError('solc error', err.stdout, err.stderr) from err
    result = json.loads(process_res.stdout)
    if 'errors' in result:
        failed = False
        for error in result['errors']:
            if error['severity'] == 'error':
                _LOGGER.error(f'solc error:\n{error["formattedMessage"]}')
                failed = True
            elif error['severity'] == 'warning':
                _LOGGER.warning(f'solc warning:\n{error["formattedMessage"]}')
            else:
                _LOGGER.warning(
                    f'Unknown solc error severity level {error["severity"]}:\n{json.dumps(error, indent=2)}'
                )
        if failed:
            raise ValueError('Compilation failed.')
    return result


def contract_to_main_module(contract: Contract, imports: Iterable[str] = ()) -> KFlatModule:
    module_name = Contract.contract_to_module_name(contract.name_with_path)
    return KFlatModule(module_name, contract.sentences, [KImport(i) for i in list(imports)])


def contract_to_verification_module(contract: Contract, imports: Iterable[str]) -> KFlatModule:
    main_module_name = Contract.contract_to_module_name(contract.name_with_path)
    verification_module_name = Contract.contract_to_verification_module_name(contract.name_with_path)
    return KFlatModule(verification_module_name, [], [KImport(main_module_name)] + [KImport(i) for i in list(imports)])


# Helpers


def _evm_base_sort(type_label: str) -> KSort:
    if _evm_base_sort_int(type_label):
        return KSort('Int')

    if type_label == 'bytes':
        return KSort('Bytes')

    if type_label == 'string':
        return KSort('String')

    _LOGGER.info(f'Using generic sort K for type: {type_label}')
    return KSort('K')


def _evm_base_sort_int(type_label: str) -> bool:
    success = False

    # Check address and bool
    if type_label in {'address', 'bool'}:
        success = True

    # Check bytes
    if type_label.startswith('bytes') and len(type_label) > 5 and not type_label.endswith(']'):
        width = int(type_label[5:])
        if not (0 < width <= 32):
            raise ValueError(f'Unsupported evm base sort type: {type_label}')
        else:
            success = True

    # Check ints
    if type_label.startswith('int') and not type_label.endswith(']'):
        width = int(type_label[3:])
        if not (0 < width and width <= 256 and width % 8 == 0):
            raise ValueError(f'Unsupported evm base sort type: {type_label}')
        else:
            success = True

    # Check uints
    if type_label.startswith('uint') and not type_label.endswith(']'):
        width = int(type_label[4:])
        if not (0 < width and width <= 256 and width % 8 == 0):
            raise ValueError(f'Unsupported evm base sort type: {type_label}')
        else:
            success = True

    return success


def _range_predicates(abi: KApply, dynamic_type_length: int | None = None) -> list[KInner | None]:
    rp: list[KInner | None] = []
    if abi.label.name == 'abi_type_tuple':
        if type(abi.args[0]) is KApply:
            rp += _range_collection_predicates(abi.args[0], dynamic_type_length)
    elif abi.label.name == 'abi_type_array':
        # array elements:
        if type(abi.args[2]) is KApply:
            rp += _range_collection_predicates(abi.args[2], dynamic_type_length)
    else:
        type_label = abi.label.name.removeprefix('abi_type_')
        rp.append(_range_predicate(single(abi.args), type_label, dynamic_type_length))
    return rp


def _range_collection_predicates(abi: KApply, dynamic_type_length: int | None = None) -> list[KInner | None]:
    rp: list[KInner | None] = []
    if abi.label.name == 'typedArgs':
        if type(abi.args[0]) is KApply:
            rp += _range_predicates(abi.args[0], dynamic_type_length)
        if type(abi.args[1]) is KApply:
            rp += _range_collection_predicates(abi.args[1], dynamic_type_length)
    elif abi.label.name == '.List{"typedArgs"}':
        return rp
    else:
        raise AssertionError('No list of typed args found')
    return rp


def _range_predicate(term: KInner, type_label: str, dynamic_type_length: int | None = None) -> KInner | None:
    match type_label:
        case 'address':
            return KEVM.range_address(term)
        case 'bool':
            return KEVM.range_bool(term)
        case 'bytes':
            #  the compiler-inserted check asserts that lengthBytes(B) <= maxUint64
            return (
                eqInt(KEVM.size_bytes(term), intToken(dynamic_type_length))
                if dynamic_type_length
                else KEVM.range_uint(64, KEVM.size_bytes(term))
            )
        case 'string':
            return eqInt(KEVM.size_bytes(term), intToken(dynamic_type_length)) if dynamic_type_length else TRUE

    predicate_functions = [
        _range_predicate_uint,
        _range_predicate_int,
        _range_predicate_bytes,
    ]

    for f in predicate_functions:
        (success, result) = f(term, type_label)
        if success:
            return result

    _LOGGER.info(f'Unknown range predicate for type: {type_label}')
    return None


def _range_predicate_uint(term: KInner, type_label: str) -> tuple[bool, KApply | None]:
    if type_label.startswith('uint') and not type_label.endswith(']'):
        if type_label == 'uint':
            width = 256
        else:
            width = int(type_label[4:])
        if not (0 < width <= 256 and width % 8 == 0):
            raise ValueError(f'Unsupported range predicate uint<M> type: {type_label}')
        return (True, KEVM.range_uint(width, term))
    else:
        return (False, None)


def _range_predicate_int(term: KInner, type_label: str) -> tuple[bool, KApply | None]:
    if type_label.startswith('int') and not type_label.endswith(']'):
        if type_label == 'int':
            width = 256
        else:
            width = int(type_label[3:])
        if not (0 < width and width <= 256 and width % 8 == 0):
            raise ValueError(f'Unsupported range predicate int<M> type: {type_label}')
        return (True, KEVM.range_sint(width, term))
    else:
        return (False, None)


def _range_predicate_bytes(term: KInner, type_label: str) -> tuple[bool, KApply | None]:
    if type_label.startswith('bytes') and not type_label.endswith(']'):
        str_width = type_label[5:]
        if str_width != '':
            width = int(str_width)
            if not (0 < width and width <= 32):
                raise ValueError(f'Unsupported range predicate bytes<M> type: {type_label}')
            return (True, KEVM.range_bytes(intToken(width), term))
    return (False, None)


def method_sig_from_abi(method_json: dict, is_library: bool = False) -> str:
    def unparse_input(input_json: dict) -> str:
        array_sizes = []
        base_type = input_json['type']
        while re.match(r'.+\[.*\]', base_type):
            array_size_str = base_type.split('[')[1][:-1]
            array_sizes.append(array_size_str if array_size_str != '' else '')
            base_type = base_type.rpartition('[')[0]
        if base_type == 'tuple':
            # If the contract is a library, structs are not unpacked
            if not is_library:
                input_type = '('
                for i, component in enumerate(input_json['components']):
                    if i != 0:
                        input_type += ','
                    input_type += unparse_input(component)
                input_type += ')'
            else:
                input_type = input_json['internalType'].split(' ')[1]
        else:
            input_type = base_type
        for array_size in reversed(array_sizes):
            input_type += f'[{array_size}]' if array_size else '[]'
        return input_type

    method_name = method_json['name']
    method_args = ''
    for i, _input in enumerate(method_json['inputs']):
        if i != 0:
            method_args += ','
        method_args += unparse_input(_input)
    return f'{method_name}({method_args})'


def hex_string_to_int(hex: str) -> int:
    if hex.startswith('0x'):
        return int(hex, 16)
    else:
        raise ValueError('Invalid hex format')


def find_function_calls(node: dict, fields: tuple[StorageField, ...]) -> list[str]:
    """Recursive function that takes a method AST and a set of storage fields and returns all the functions that are called in the given method.

    :param node: AST of a Solidity Method
    :type node: dict
    :param fields: A tuple of contract's fields, including those with interface and contract types.
    :type fields: tuple[StorageField, ...]
    :return: A list of unique function signatures that are called inside the provided method AST.
    :rtype: list[str]

    If a function call is made to an interface which has a user-supplied contract annotation, the function call is considered to belong to this contract.
    Functions that belong to contracts such as `Vm` and `KontrolCheatsBase` are ignored.
    Functions like `abi.encodePacked` that do not belong to a Contract are assigned to a `UnknownContractType` and are ignored.
    """
    function_calls: list[str] = []

    def _is_event(expression: dict) -> bool:
        return expression['typeDescriptions'].get('typeIdentifier', '').startswith('t_function_event')

    def _find_function_calls(node: dict) -> None:
        if not node:
            return

        if node.get('nodeType') == 'FunctionCall':
            expression = node.get('expression', {})
            if expression.get('nodeType', '') == 'MemberAccess' and not _is_event(expression):
                contract_name = expression['expression'].get('name', '')
                contract_type_string = expression['expression']['typeDescriptions'].get('typeString', '')
                contract_type = (
                    contract_type_string.split()[-1] if 'contract' in contract_type_string else 'UnknownContractType'
                )

                for field in fields:
                    if field.label == contract_name and field.linked_interface is not None:
                        contract_type = field.linked_interface
                        break

                function_name = expression.get('memberName')
                arg_types = expression['typeDescriptions'].get('typeString')
                args = arg_types.split()[1] if arg_types is not None else '()'

                if contract_type not in ['KontrolCheatsBase', 'Vm', 'UnknownContractType']:
                    value = f'{contract_type}.{function_name}{args}'
                    # Check if value is not already in the list
                    if value not in function_calls:
                        function_calls.append(value)

        for _key, value in node.items():
            if isinstance(value, dict):
                _find_function_calls(value)
            elif isinstance(value, list):
                for item in value:
                    if isinstance(item, dict):
                        _find_function_calls(item)

    _find_function_calls(node)
    return function_calls


def _contract_name_from_bytecode(
    bytecode: bytes, contracts: dict[str, tuple[str, list[tuple[int, int]], list[tuple[int, int]]]]
) -> str | None:
    for contract_name, (contract_deployed_bytecode, immutable_ranges, link_ranges) in contracts.items():
        zeroed_bytecode = bytearray(bytecode)
        deployed_bytecode_str = re.sub(
            pattern='__\\$(.){34}\\$__',
            repl='0000000000000000000000000000000000000000',
            string=contract_deployed_bytecode,
        )
        deployed_bytecode = bytearray.fromhex(deployed_bytecode_str)

        for start, length in immutable_ranges + link_ranges:
            if start + length <= len(zeroed_bytecode):
                zeroed_bytecode[start : start + length] = bytearray(length)
            else:
                break
        if zeroed_bytecode == deployed_bytecode:
            return contract_name
    return None


def process_storage_layout(storage_layout: dict, interface_annotations: dict) -> tuple[StorageField, ...]:
    storage = storage_layout.get('storage', [])
    types = storage_layout.get('types', {})

    fields_list: list[StorageField] = []
    for field in storage:
        try:
            type_info = types.get(field['type'], {})
            storage_field = StorageField(
                label=field['label'],
                data_type=type_info.get('label', field['type']),
                slot=int(field['slot']),
                offset=int(field['offset']),
                linked_interface=interface_annotations.get(field['label'], None),
            )
            fields_list.append(storage_field)
        except (KeyError, ValueError) as e:
            _LOGGER.error(f'Error processing field {field}: {e}')

    return tuple(fields_list)


def contract_name_with_path(contract_path: str, contract_name: str) -> str:
    contract_path_without_filename = '%'.join(contract_path.split('/')[0:-1])
    return (
        contract_name if contract_path_without_filename == '' else contract_path_without_filename + '%' + contract_name
    )<|MERGE_RESOLUTION|>--- conflicted
+++ resolved
@@ -969,53 +969,9 @@
             att=KAtt([Atts.SYMBOL(self.klabel.name)]),
         )
 
-<<<<<<< HEAD
-    @property
-    def macro_bin_runtime(self) -> KRule:
-        if self.has_unlinked():
-            raise ValueError(
-                f'Some library placeholders have been found in contract {self.name_with_path}. Please link the library(ies) first. Ref: https://docs.soliditylang.org/en/v0.8.20/using-the-compiler.html#library-linking'
-            )
-        return KRule(
-            KRewrite(
-                KEVM.bin_runtime(KApply(self.klabel)), KEVM.parse_bytestack(stringToken('0x' + self.deployed_bytecode))
-            )
-        )
-
-    @property
-    def macro_init_bytecode(self) -> KRule:
-        if self.has_unlinked():
-            raise ValueError(
-                f'Some library placeholders have been found in contract {self.name_with_path}. Please link the library(ies) first. Ref: https://docs.soliditylang.org/en/v0.8.20/using-the-compiler.html#library-linking'
-            )
-        return KRule(
-            KRewrite(KEVM.init_bytecode(KApply(self.klabel)), KEVM.parse_bytestack(stringToken('0x' + self.bytecode)))
-        )
-
-    def has_unlinked(self) -> bool:
-        return 0 <= self.deployed_bytecode.find('__')
-
     @property
     def method_sentences(self) -> list[KSentence]:
         return [method.selector_alias_rule for method in self.methods]
-=======
-    def method_sentences(self, enums: dict[str, int]) -> list[KSentence]:
-        method_application_production: KSentence = KProduction(
-            KSort('Bytes'),
-            [KNonTerminal(self.sort), KTerminal('.'), KNonTerminal(self.sort_method)],
-            klabel=self.klabel_method,
-            att=KAtt(entries=[Atts.FUNCTION(None), Atts.SYMBOL(self.klabel_method.name)]),
-        )
-        res: list[KSentence] = [method_application_production]
-        res.extend(method.production for method in self.methods)
-        method_rules = (
-            method.rule(KApply(self.klabel), self.klabel_method, self.name_with_path, enums=enums)
-            for method in self.methods
-        )
-        res.extend(rule for rule in method_rules if rule)
-        res.extend(method.selector_alias_rule for method in self.methods)
-        return res if len(res) > 1 else []
->>>>>>> 765f9845
 
     @property
     def sentences(self) -> list[KSentence]:
