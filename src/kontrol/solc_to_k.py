from __future__ import annotations

import json
import logging
import re
from dataclasses import dataclass
from functools import cached_property
from subprocess import CalledProcessError
from typing import TYPE_CHECKING

from kevm_pyk.kevm import KEVM
from pyk.kast.inner import KApply, KLabel, KRewrite, KSort, KVariable
from pyk.kast.kast import KAtt
from pyk.kast.manip import abstract_term_safely
from pyk.kast.outer import KDefinition, KFlatModule, KImport, KNonTerminal, KProduction, KRequire, KRule, KTerminal
from pyk.kdist import kdist
from pyk.prelude.kbool import TRUE, andBool
from pyk.prelude.kint import intToken
from pyk.prelude.string import stringToken
from pyk.utils import FrozenDict, hash_str, run_process, single

if TYPE_CHECKING:
    from collections.abc import Iterable
    from pathlib import Path
    from typing import Any, Final

    from pyk.kast import KInner
    from pyk.kast.outer import KProductionItem, KSentence

_LOGGER: Final = logging.getLogger(__name__)


def solc_to_k(
    contract_file: Path,
    contract_name: str,
    main_module: str | None,
    requires: Iterable[str] = (),
    imports: Iterable[str] = (),
) -> str:
    definition_dir = kdist.get('evm-semantics.haskell')
    kevm = KEVM(definition_dir)
    empty_config = kevm.definition.empty_config(KEVM.Sorts.KEVM_CELL)

    solc_json = solc_compile(contract_file)
    contract_json = solc_json['contracts'][contract_file.name][contract_name]
    if 'sources' in solc_json and contract_file.name in solc_json['sources']:
        contract_source = solc_json['sources'][contract_file.name]
        for key in ['id', 'ast']:
            if key not in contract_json and key in contract_source:
                contract_json[key] = contract_source[key]
    contract = Contract(contract_name, contract_json, foundry=False)

    imports = list(imports)
    requires = list(requires)
    contract_module = contract_to_main_module(contract, empty_config, imports=['EDSL'] + imports)
    _main_module = KFlatModule(
        main_module if main_module else 'MAIN', [], [KImport(mname) for mname in [contract_module.name] + imports]
    )
    modules = (contract_module, _main_module)
    bin_runtime_definition = KDefinition(
        _main_module.name, modules, requires=tuple(KRequire(req) for req in ['edsl.md'] + requires)
    )

    _kprint = KEVM(definition_dir, extra_unparsing_modules=modules)
    return _kprint.pretty_print(bin_runtime_definition, unalias=False) + '\n'


@dataclass(frozen=True)
class Input:
    name: str
    type: str
    components: tuple[Input, ...] = ()
    idx: int = 0

    @staticmethod
    def from_dict(input: dict, idx: int = 0) -> Input:
        name = input['name']
        type = input['type']
        if input.get('components') is not None and input['type'] != 'tuple[]':
            return Input(name, type, tuple(Input._unwrap_components(input['components'], idx)), idx)
        else:
            return Input(name, type, idx=idx)

    @staticmethod
    def arg_name(input: Input) -> str:
        return f'V{input.idx}_{input.name.replace("-", "_")}'

    @staticmethod
    def _make_single_type(input: Input) -> KApply:
        input_name = Input.arg_name(input)
        input_type = input.type
        return KEVM.abi_type(input_type, KVariable(input_name))

    @staticmethod
    def _make_complex_type(components: Iterable[Input]) -> KApply:
        """
        recursively unwrap components in arguments of complex types and convert them to KEVM types
        """
        abi_types: list[KInner] = []
        for comp in components:
            # nested tuple, unwrap its components
            if comp.type == 'tuple':
                tuple = Input._make_complex_type(comp.components)
                abi_type = tuple
            else:
                abi_type = Input._make_single_type(comp)
            abi_types.append(abi_type)
        return KEVM.abi_tuple(abi_types)

    @staticmethod
    def _unwrap_components(components: dict, i: int = 0) -> list[Input]:
        """
        recursively unwrap components in arguments of complex types
        """
        comps = []
        for comp in components:
            _name = comp['name']
            _type = comp['type']
            if comp.get('components') is not None and type != 'tuple[]':
                new_comps = Input._unwrap_components(comp['components'], i)
            else:
                new_comps = []
            comps.append(Input(_name, _type, tuple(new_comps), i))
            i += 1
        return comps

    def to_abi(self) -> KApply:
        if self.type == 'tuple':
            return Input._make_complex_type(self.components)
        else:
            return Input._make_single_type(self)

    def flattened(self) -> list[Input]:
        if len(self.components) > 0:
            nest = [comp.flattened() for comp in self.components]
            return [fcomp for fncomp in nest for fcomp in fncomp]
        else:
            return [self]


def inputs_from_abi(abi_inputs: Iterable[dict]) -> list[Input]:
    inputs = []
    i = 0
    for input in abi_inputs:
        cur_input = Input.from_dict(input, i)
        inputs.append(cur_input)
        i += len(cur_input.flattened())
    return inputs


@dataclass
class Contract:
    @dataclass
    class Constructor:
        sort: KSort
        arg_names: tuple[str, ...]
        arg_types: tuple[str, ...]
        contract_name: str
        contract_digest: str
        contract_storage_digest: str
        payable: bool
        signature: str

        def __init__(
            self,
            abi: dict,
            contract_name: str,
            contract_digest: str,
            contract_storage_digest: str,
            sort: KSort,
        ) -> None:
            self.signature = 'init'
            self.arg_names = tuple([f'V{i}_{input["name"].replace("-", "_")}' for i, input in enumerate(abi['inputs'])])
            self.arg_types = tuple([input['type'] for input in abi['inputs']])
            self.contract_name = contract_name
            self.contract_digest = contract_digest
            self.contract_storage_digest = contract_storage_digest
            self.sort = sort
            # TODO: Check that we're handling all state mutability cases
            self.payable = abi['stateMutability'] == 'payable'

        @cached_property
        def is_setup(self) -> bool:
            return False

        @cached_property
        def qualified_name(self) -> str:
            return f'{self.contract_name}.init'

        def up_to_date(self, digest_file: Path) -> bool:
            if not digest_file.exists():
                return False
            digest_dict = json.loads(digest_file.read_text())
            if 'methods' not in digest_dict:
                digest_dict['methods'] = {}
                digest_file.write_text(json.dumps(digest_dict))
            if self.qualified_name not in digest_dict['methods']:
                return False
            return digest_dict['methods'][self.qualified_name]['method'] == self.digest

        def update_digest(self, digest_file: Path) -> None:
            digest_dict = {}
            if digest_file.exists():
                digest_dict = json.loads(digest_file.read_text())
            if 'methods' not in digest_dict:
                digest_dict['methods'] = {}
            digest_dict['methods'][self.qualified_name] = {'method': self.digest}
            digest_file.write_text(json.dumps(digest_dict))

            _LOGGER.info(f'Updated method {self.qualified_name} in digest file: {digest_file}')

        @cached_property
        def digest(self) -> str:
            contract_digest = self.contract_digest
            return hash_str(f'{self.contract_storage_digest}{contract_digest}')

    @dataclass
    class Method:
        name: str
        id: int
        sort: KSort
        inputs: tuple[Input, ...]
        contract_name: str
        contract_digest: str
        contract_storage_digest: str
        payable: bool
        signature: str
        ast: dict | None

        def __init__(
            self,
            msig: str,
            id: int,
            abi: dict,
            ast: dict | None,
            contract_name: str,
            contract_digest: str,
            contract_storage_digest: str,
            sort: KSort,
        ) -> None:
            self.signature = msig
            self.name = abi['name']
            self.id = id
            self.inputs = tuple(inputs_from_abi(abi['inputs']))
            self.contract_name = contract_name
            self.contract_digest = contract_digest
            self.contract_storage_digest = contract_storage_digest
            self.sort = sort
            # TODO: Check that we're handling all state mutability cases
            self.payable = abi['stateMutability'] == 'payable'
            self.ast = ast

        @property
        def klabel(self) -> KLabel:
            args_list = '_'.join(self.arg_types)
            return KLabel(f'method_{self.contract_name}_{self.unique_name}_{args_list}')

        @property
        def unique_klabel(self) -> KLabel:
            args_list = '_'.join(self.arg_types)
            return KLabel(f'method_{self.contract_name}_{self.unique_name}_{args_list}')

        @property
        def unique_name(self) -> str:
            return f'{Contract.escaped(self.name, "S2K")}'

        @cached_property
        def qualified_name(self) -> str:
            return f'{self.contract_name}.{self.signature}'

        @property
        def selector_alias_rule(self) -> KRule:
            return KRule(KRewrite(KEVM.abi_selector(self.signature), intToken(self.id)))

        @cached_property
        def is_setup(self) -> bool:
            return self.name == 'setUp'

        @cached_property
        def flat_inputs(self) -> tuple[Input, ...]:
            return tuple(input for sub_inputs in self.inputs for input in sub_inputs.flattened())

        @cached_property
        def arg_names(self) -> Iterable[str]:
            return tuple(Input.arg_name(input) for input in self.flat_inputs)

        @cached_property
        def arg_types(self) -> Iterable[str]:
            return tuple(input.type for input in self.flat_inputs)

        def up_to_date(self, digest_file: Path) -> bool:
            if not digest_file.exists():
                return False
            digest_dict = json.loads(digest_file.read_text())
            if 'methods' not in digest_dict:
                digest_dict['methods'] = {}
                digest_file.write_text(json.dumps(digest_dict, indent=4))
            if self.qualified_name not in digest_dict['methods']:
                return False
            return digest_dict['methods'][self.qualified_name]['method'] == self.digest

        def contract_up_to_date(self, digest_file: Path) -> bool:
            if not digest_file.exists():
                return False
            digest_dict = json.loads(digest_file.read_text())
            if 'methods' not in digest_dict:
                digest_dict['methods'] = {}
                digest_file.write_text(json.dumps(digest_dict, indent=4))
            if self.qualified_name not in digest_dict['methods']:
                return False
            return digest_dict['methods'][self.qualified_name]['contract'] == self.contract_digest

        def update_digest(self, digest_file: Path) -> None:
            digest_dict = {}
            if digest_file.exists():
                digest_dict = json.loads(digest_file.read_text())
            if 'methods' not in digest_dict:
                digest_dict['methods'] = {}
            digest_dict['methods'][self.qualified_name] = {'method': self.digest, 'contract': self.contract_digest}
            digest_file.write_text(json.dumps(digest_dict, indent=4))

            _LOGGER.info(f'Updated method {self.qualified_name} in digest file: {digest_file}')

        @cached_property
        def digest(self) -> str:
            ast = json.dumps(self.ast, sort_keys=True) if self.ast is not None else {}
            contract_digest = self.contract_digest if not self.is_setup else {}
            return hash_str(f'{self.signature}{ast}{self.contract_storage_digest}{contract_digest}')

        @property
        def production(self) -> KProduction:
            items_before: list[KProductionItem] = [KTerminal(self.unique_name), KTerminal('(')]

            items_args: list[KProductionItem] = []
            for i, input_type in enumerate(self.arg_types):
                if i > 0:
                    items_args += [KTerminal(',')]
                items_args += [KNonTerminal(_evm_base_sort(input_type)), KTerminal(':'), KTerminal(input_type)]

            items_after: list[KProductionItem] = [KTerminal(')')]
            return KProduction(
                self.sort,
                items_before + items_args + items_after,
                klabel=self.unique_klabel,
                att=KAtt({'symbol': ''}),
            )

        def rule(self, contract: KInner, application_label: KLabel, contract_name: str) -> KRule | None:
            prod_klabel = self.unique_klabel
            arg_vars = [KVariable(name) for name in self.arg_names]
            args: list[KInner] = []
            conjuncts: list[KInner] = []
<<<<<<< HEAD
            for input_name, input_type in zip(self.arg_names, self.arg_types, strict=True):
                if input_type == 'bytes': # or is an array, e.g., ends with `[]`
                    # getting the type
                    element_type = KEVM.abi_type(input_type, KVariable(input_name))
                    # if it's not `bytes`:
                    # element_type = KEVM.abi_type(input_type[0 : input_type.index('[')], KVariable(input_name))
                    args.append(KEVM.abi_dynamic_array(element_type))
                else:
                    args.append(KEVM.abi_type(input_type, KVariable(input_name)))
                rp = _range_predicate(KVariable(input_name), input_type)
                if rp is None:
                    _LOGGER.info(
                        f'Unsupported ABI type for method {contract_name}.{prod_klabel.name}, will not generate calldata sugar: {input_type}'
                    )
                    return None
                conjuncts.append(rp)
=======
            for input in self.inputs:
                abi_type = input.to_abi()
                args.append(abi_type)
                rps = _range_predicates(abi_type)
                for rp in rps:
                    if rp is None:
                        _LOGGER.info(
                            f'Unsupported ABI type for method {contract_name}.{prod_klabel.name}, will not generate calldata sugar: {input.type}'
                        )
                        return None
                    conjuncts.append(rp)
>>>>>>> e38c22d2
            lhs = KApply(application_label, [contract, KApply(prod_klabel, arg_vars)])
            rhs = KEVM.abi_calldata(self.name, args)
            ensures = andBool(conjuncts)
            return KRule(KRewrite(lhs, rhs), ensures=ensures)

        @cached_property
        def callvalue_cell(self) -> KInner:
            return (
                intToken(0)
                if not self.payable
                else abstract_term_safely(KVariable('_###CALLVALUE###_'), base_name='CALLVALUE')
            )

        def calldata_cell(self, contract: Contract) -> KInner:
            has_dynamic_types = False
            args: list[KInner] = []
            for input_name, input_type in zip(self.arg_names, self.arg_types, strict=True):
                # TODO(palina): or of it is an array, e.g., ends with `[]`
                if input_type == 'bytes': 
                    # getting the type
                    element_type = KEVM.abi_type(input_type, KVariable(input_name))
                    # if it's not `bytes`:
                    # element_type = KEVM.abi_type(input_type[0 : input_type.index('[')], KVariable(input_name))
                    args.append(KEVM.abi_dynamic_array(element_type))
                    has_dynamic_types = True
                else:
                    args.append(KEVM.abi_type(input_type, KVariable(input_name)))
            if has_dynamic_types:
                return KEVM.abi_symbolic_calldata(self.name, args)
            else:
                return KApply(contract.klabel_method, [KApply(contract.klabel), self.application])

        @cached_property
        def application(self) -> KInner:
            klabel = self.klabel
            assert klabel is not None
            args = [
                abstract_term_safely(KVariable('_###SOLIDITY_ARG_VAR###_'), base_name=f'V{name}')
                for name in self.arg_names
            ]
            return klabel(args)

    name: str
    contract_json: dict
    contract_id: int
    contract_path: str
    deployed_bytecode: str
    bytecode: str
    raw_sourcemap: str | None
    methods: tuple[Method, ...]
    fields: FrozenDict
    constructor: Constructor | None
    PREFIX_CODE: Final = 'Z'

    def __init__(self, contract_name: str, contract_json: dict, foundry: bool = False) -> None:
        self.name = contract_name
        self.contract_json = contract_json

        self.contract_id = self.contract_json['id']
        self.contract_path = self.contract_json['ast']['absolutePath']

        evm = self.contract_json['evm'] if not foundry else self.contract_json

        deployed_bytecode = evm['deployedBytecode']
        self.deployed_bytecode = deployed_bytecode['object'].replace('0x', '')
        self.raw_sourcemap = deployed_bytecode['sourceMap'] if 'sourceMap' in deployed_bytecode else None

        bytecode = evm['bytecode']
        self.bytecode = bytecode['object'].replace('0x', '')
        self.constructor = None

        contract_ast_nodes = [
            node
            for node in self.contract_json['ast']['nodes']
            if node['nodeType'] == 'ContractDefinition' and node['name'] == self.name
        ]
        contract_ast = single(contract_ast_nodes) if len(contract_ast_nodes) > 0 else {'nodes': []}
        function_asts = {
            node['functionSelector']: node
            for node in contract_ast['nodes']
            if node['nodeType'] == 'FunctionDefinition' and 'functionSelector' in node
        }

        _methods = []
        for method in contract_json['abi']:
            if method['type'] == 'function':
                msig = method_sig_from_abi(method)
                method_selector: str = str(evm['methodIdentifiers'][msig])
                mid = int(method_selector, 16)
                method_ast = function_asts[method_selector] if method_selector in function_asts else None
                _m = Contract.Method(
                    msig, mid, method, method_ast, self.name, self.digest, self.storage_digest, self.sort_method
                )
                _methods.append(_m)
            if method['type'] == 'constructor':
                _c = Contract.Constructor(method, self.name, self.digest, self.storage_digest, self.sort_method)
                self.constructor = _c

        self.methods = tuple(sorted(_methods, key=(lambda method: method.signature)))

        self.fields = FrozenDict({})
        if 'storageLayout' in self.contract_json and 'storage' in self.contract_json['storageLayout']:
            _fields_list = [(_f['label'], int(_f['slot'])) for _f in self.contract_json['storageLayout']['storage']]
            _fields = {}
            for _l, _s in _fields_list:
                if _l in _fields:
                    _LOGGER.info(f'Found duplicate field access key on contract {self.name}: {_l}')
                    continue
                _fields[_l] = _s
            self.fields = FrozenDict(_fields)

    @cached_property
    def digest(self) -> str:
        return hash_str(f'{self.name} - {json.dumps(self.contract_json, sort_keys=True)}')

    @cached_property
    def storage_digest(self) -> str:
        storage_layout = self.contract_json.get('storageLayout') or {}
        return hash_str(f'{self.name} - {json.dumps(storage_layout, sort_keys=True)}')

    @cached_property
    def srcmap(self) -> dict[int, tuple[int, int, int, str, int]]:
        _srcmap = {}

        if len(self.deployed_bytecode) > 0 and self.raw_sourcemap is not None:
            instr_to_pc = {}
            pc = 0
            instr = 0
            bs = [int(self.deployed_bytecode[i : i + 2], 16) for i in range(0, len(self.deployed_bytecode), 2)]
            while pc < len(bs):
                b = bs[pc]
                instr_to_pc[instr] = pc
                if 0x60 <= b and b < 0x7F:
                    push_width = b - 0x5F
                    pc = pc + push_width
                pc += 1
                instr += 1

            instrs_srcmap = self.raw_sourcemap.split(';')

            s, l, f, j, m = (0, 0, 0, '', 0)
            for i, instr_srcmap in enumerate(instrs_srcmap):
                fields = instr_srcmap.split(':')
                if len(fields) > 0 and fields[0] != '':
                    s = int(fields[0])
                if len(fields) > 1 and fields[1] != '':
                    l = int(fields[1])
                if len(fields) > 2 and fields[2] != '':
                    f = int(fields[2])
                if len(fields) > 3 and fields[3] != '':
                    j = fields[3]
                if len(fields) > 4 and fields[4] != '':
                    m = int(fields[4])
                _srcmap[i] = (s, l, f, j, m)

        return _srcmap

    @staticmethod
    def contract_to_module_name(c: str) -> str:
        return Contract.escaped(c, 'S2K') + '-CONTRACT'

    @staticmethod
    def contract_to_verification_module_name(c: str) -> str:
        return Contract.escaped(c, 'S2K') + '-VERIFICATION'

    @staticmethod
    def test_to_claim_name(t: str) -> str:
        return t.replace('_', '-')

    @property
    def name_upper(self) -> str:
        return self.name[0:1].upper() + self.name[1:]

    @staticmethod
    def escaped_chars() -> list[str]:
        return [Contract.PREFIX_CODE, '_', '$', '.']

    @staticmethod
    def escape_char(char: str) -> str:
        match char:
            case Contract.PREFIX_CODE:
                as_ecaped = Contract.PREFIX_CODE
            case '_':
                as_ecaped = 'Und'
            case '$':
                as_ecaped = 'Dlr'
            case '.':
                as_ecaped = 'Dot'
            case _:
                as_ecaped = hex(ord(char)).removeprefix('0x')
        return f'{Contract.PREFIX_CODE}{as_ecaped}'

    @staticmethod
    def unescape_seq(seq: str) -> tuple[str, int]:
        if seq.startswith(Contract.PREFIX_CODE + Contract.PREFIX_CODE):
            return Contract.PREFIX_CODE, 1
        elif seq.startswith('Und'):
            return '_', 3
        elif seq.startswith('Dlr'):
            return '$', 3
        elif seq.startswith('Dot'):
            return '.', 3
        else:
            return chr(int(seq, base=16)), 4

    @staticmethod
    def escaped(name: str, prefix: str) -> str:
        """
        escape all the chars that would cause issues once kompiling and add a prefix to mark it as "escaped"
        """
        escaped = [Contract.escape_char(char) if char in Contract.escaped_chars() else char for char in iter(name)]
        return prefix + ''.join(escaped)

    @staticmethod
    def unescaped(name: str, prefix: str = '') -> str:
        if not name.startswith(prefix):
            raise RuntimeError(f'name {name} should start with {prefix}')
        unescaped = name.removeprefix(prefix)
        res = []
        skipped = 0
        i = 0
        while i + skipped < len(unescaped[:-1]):
            j = i + skipped
            char = unescaped[j]
            next_char = unescaped[j + 1]
            if char == Contract.PREFIX_CODE:
                unesc, to_skip = Contract.unescape_seq(unescaped[(j + 1) : (j + 4)])
                res.append(unesc)
                for _ in range(to_skip):
                    skipped += 1
            else:
                res.append(char)
            # write last char
            if j + 2 == len(unescaped):
                res.append(next_char)
            i += 1
        return ''.join(res)

    @property
    def sort(self) -> KSort:
        return KSort(f'{Contract.escaped(self.name, "S2K")}Contract')

    @property
    def sort_field(self) -> KSort:
        return KSort(f'{Contract.escaped(self.name, "S2K")}Field')

    @property
    def sort_method(self) -> KSort:
        return KSort(f'{Contract.escaped(self.name, "S2K")}Method')

    @property
    def klabel(self) -> KLabel:
        return KLabel(f'contract_{self.name}')

    @property
    def klabel_method(self) -> KLabel:
        return KLabel(f'method_{self.name}')

    @property
    def klabel_field(self) -> KLabel:
        return KLabel(f'field_{self.name}')

    @property
    def subsort(self) -> KProduction:
        return KProduction(KSort('Contract'), [KNonTerminal(self.sort)])

    @property
    def subsort_field(self) -> KProduction:
        return KProduction(KSort('Field'), [KNonTerminal(self.sort_field)])

    @property
    def production(self) -> KProduction:
        return KProduction(
            self.sort, [KTerminal(Contract.escaped(self.name, 'S2K'))], klabel=self.klabel, att=KAtt({'symbol': ''})
        )

    @property
    def macro_bin_runtime(self) -> KRule:
        if self.has_unlinked():
            raise ValueError(
                f'Some library placeholders have been found in contract {self.name}. Please link the library(ies) first. Ref: https://docs.soliditylang.org/en/v0.8.20/using-the-compiler.html#library-linking'
            )
        return KRule(
            KRewrite(
                KEVM.bin_runtime(KApply(self.klabel)), KEVM.parse_bytestack(stringToken('0x' + self.deployed_bytecode))
            )
        )

    @property
    def macro_init_bytecode(self) -> KRule:
        if self.has_unlinked():
            raise ValueError(
                f'Some library placeholders have been found in contract {self.name}. Please link the library(ies) first. Ref: https://docs.soliditylang.org/en/v0.8.20/using-the-compiler.html#library-linking'
            )
        return KRule(
            KRewrite(KEVM.init_bytecode(KApply(self.klabel)), KEVM.parse_bytestack(stringToken('0x' + self.bytecode)))
        )

    def has_unlinked(self) -> bool:
        return 0 <= self.deployed_bytecode.find('__')

    @property
    def method_sentences(self) -> list[KSentence]:
        method_application_production: KSentence = KProduction(
            KSort('Bytes'),
            [KNonTerminal(self.sort), KTerminal('.'), KNonTerminal(self.sort_method)],
            klabel=self.klabel_method,
            att=KAtt({'function': '', 'symbol': ''}),
        )
        res: list[KSentence] = [method_application_production]
        res.extend(method.production for method in self.methods)
        method_rules = (method.rule(KApply(self.klabel), self.klabel_method, self.name) for method in self.methods)
        res.extend(rule for rule in method_rules if rule)
        res.extend(method.selector_alias_rule for method in self.methods)
        return res if len(res) > 1 else []

    @property
    def field_sentences(self) -> list[KSentence]:
        prods: list[KSentence] = [self.subsort_field]
        rules: list[KSentence] = []
        for field, slot in self.fields.items():
            klabel = KLabel(self.klabel_field.name + f'_{field}')
            prods.append(KProduction(self.sort_field, [KTerminal(field)], klabel=klabel, att=KAtt({'symbol': ''})))
            rule_lhs = KEVM.loc(KApply(KLabel('contract_access_field'), [KApply(self.klabel), KApply(klabel)]))
            rule_rhs = intToken(slot)
            rules.append(KRule(KRewrite(rule_lhs, rule_rhs)))
        if len(prods) == 1 and not rules:
            return []
        return prods + rules

    @property
    def sentences(self) -> list[KSentence]:
        return (
            [self.subsort, self.production, self.macro_bin_runtime, self.macro_init_bytecode]
            + self.field_sentences
            + self.method_sentences
        )

    @property
    def method_by_name(self) -> dict[str, Contract.Method]:
        return {method.name: method for method in self.methods}

    @property
    def method_by_sig(self) -> dict[str, Contract.Method]:
        return {method.signature: method for method in self.methods}


def solc_compile(contract_file: Path) -> dict[str, Any]:
    # TODO: add check to kevm:
    # solc version should be >=0.8.0 due to:
    # https://github.com/ethereum/solidity/issues/10276

    args = {
        'language': 'Solidity',
        'sources': {
            contract_file.name: {
                'urls': [
                    str(contract_file),
                ],
            },
        },
        'settings': {
            'outputSelection': {
                '*': {
                    '*': [
                        'abi',
                        'storageLayout',
                        'evm.methodIdentifiers',
                        'evm.deployedBytecode.object',
                        'evm.deployedBytecode.sourceMap',
                        'evm.bytecode.object',
                        'evm.bytecode.sourceMap',
                    ],
                    '': ['ast'],
                },
            },
        },
    }

    try:
        process_res = run_process(['solc', '--standard-json'], logger=_LOGGER, input=json.dumps(args))
    except CalledProcessError as err:
        raise RuntimeError('solc error', err.stdout, err.stderr) from err
    result = json.loads(process_res.stdout)
    if 'errors' in result:
        failed = False
        for error in result['errors']:
            if error['severity'] == 'error':
                _LOGGER.error(f'solc error:\n{error["formattedMessage"]}')
                failed = True
            elif error['severity'] == 'warning':
                _LOGGER.warning(f'solc warning:\n{error["formattedMessage"]}')
            else:
                _LOGGER.warning(
                    f'Unknown solc error severity level {error["severity"]}:\n{json.dumps(error, indent=2)}'
                )
        if failed:
            raise ValueError('Compilation failed.')
    return result


def contract_to_main_module(contract: Contract, empty_config: KInner, imports: Iterable[str] = ()) -> KFlatModule:
    module_name = Contract.contract_to_module_name(contract.name)
    return KFlatModule(module_name, contract.sentences, [KImport(i) for i in list(imports)])


def contract_to_verification_module(contract: Contract, empty_config: KInner, imports: Iterable[str]) -> KFlatModule:
    main_module_name = Contract.contract_to_module_name(contract.name)
    verification_module_name = Contract.contract_to_verification_module_name(contract.name)
    return KFlatModule(verification_module_name, [], [KImport(main_module_name)] + [KImport(i) for i in list(imports)])


# Helpers


def _evm_base_sort(type_label: str) -> KSort:
    if _evm_base_sort_int(type_label):
        return KSort('Int')

    if type_label == 'bytes':
        return KSort('Bytes')

    if type_label == 'string':
        return KSort('String')

    _LOGGER.info(f'Using generic sort K for type: {type_label}')
    return KSort('K')


def _evm_base_sort_int(type_label: str) -> bool:
    success = False

    # Check address and bool
    if type_label in {'address', 'bool'}:
        success = True

    # Check bytes
    if type_label.startswith('bytes') and len(type_label) > 5 and not type_label.endswith(']'):
        width = int(type_label[5:])
        if not (0 < width <= 32):
            raise ValueError(f'Unsupported evm base sort type: {type_label}')
        else:
            success = True

    # Check ints
    if type_label.startswith('int') and not type_label.endswith(']'):
        width = int(type_label[3:])
        if not (0 < width and width <= 256 and width % 8 == 0):
            raise ValueError(f'Unsupported evm base sort type: {type_label}')
        else:
            success = True

    # Check uints
    if type_label.startswith('uint') and not type_label.endswith(']'):
        width = int(type_label[4:])
        if not (0 < width and width <= 256 and width % 8 == 0):
            raise ValueError(f'Unsupported evm base sort type: {type_label}')
        else:
            success = True

    return success


def _range_predicates(abi: KApply) -> list[KInner | None]:
    rp: list[KInner | None] = []
    if abi.label.name == 'abi_type_tuple':
        if type(abi.args[0]) is KApply:
            rp += _range_collection_predicates(abi.args[0])
    else:
        type_label = abi.label.name.removeprefix('abi_type_')
        rp.append(_range_predicate(single(abi.args), type_label))
    return rp


def _range_collection_predicates(abi: KApply) -> list[KInner | None]:
    rp: list[KInner | None] = []
    if abi.label.name == '_,__EVM-ABI_TypedArgs_TypedArg_TypedArgs':
        if type(abi.args[0]) is KApply:
            rp += _range_predicates(abi.args[0])
        if type(abi.args[1]) is KApply:
            rp += _range_collection_predicates(abi.args[1])
    elif abi.label.name == '.List{"_,__EVM-ABI_TypedArgs_TypedArg_TypedArgs"}_TypedArgs':
        return rp
    else:
        raise AssertionError('No list of typed args found')
    return rp


def _range_predicate(term: KInner, type_label: str) -> KInner | None:
    match type_label:
        case 'address':
            return KEVM.range_address(term)
        case 'bool':
            return KEVM.range_bool(term)
        case 'bytes':
            return KEVM.range_uint(128, KEVM.size_bytes(term))
        case 'string':
            return TRUE

    predicate_functions = [
        _range_predicate_uint,
        _range_predicate_int,
        _range_predicate_bytes,
    ]

    for f in predicate_functions:
        (success, result) = f(term, type_label)
        if success:
            return result

    _LOGGER.info(f'Unknown range predicate for type: {type_label}')
    return None


def _range_predicate_uint(term: KInner, type_label: str) -> tuple[bool, KApply | None]:
    if type_label.startswith('uint') and not type_label.endswith(']'):
        if type_label == 'uint':
            width = 256
        else:
            width = int(type_label[4:])
        if not (0 < width <= 256 and width % 8 == 0):
            raise ValueError(f'Unsupported range predicate uint<M> type: {type_label}')
        return (True, KEVM.range_uint(width, term))
    else:
        return (False, None)


def _range_predicate_int(term: KInner, type_label: str) -> tuple[bool, KApply | None]:
    if type_label.startswith('int') and not type_label.endswith(']'):
        if type_label == 'int':
            width = 256
        else:
            width = int(type_label[3:])
        if not (0 < width and width <= 256 and width % 8 == 0):
            raise ValueError(f'Unsupported range predicate int<M> type: {type_label}')
        return (True, KEVM.range_sint(width, term))
    else:
        return (False, None)


def _range_predicate_bytes(term: KInner, type_label: str) -> tuple[bool, KApply | None]:
    if type_label.startswith('bytes') and not type_label.endswith(']'):
        str_width = type_label[5:]
        if str_width != '':
            width = int(str_width)
            if not (0 < width and width <= 32):
                raise ValueError(f'Unsupported range predicate bytes<M> type: {type_label}')
            return (True, KEVM.range_bytes(intToken(width), term))
    return (False, None)


def method_sig_from_abi(method_json: dict) -> str:
    def unparse_input(input_json: dict) -> str:
        is_array = False
        is_sized = False
        array_size = 0
        base_type = input_json['type']
        if re.match(r'.+\[.*\]', base_type):
            is_array = True
            array_size_str = base_type.split('[')[1][:-1]
            if array_size_str != '':
                is_sized = True
                array_size = int(array_size_str)
            base_type = base_type.split('[')[0]
        if base_type == 'tuple':
            input_type = '('
            for i, component in enumerate(input_json['components']):
                if i != 0:
                    input_type += ','
                input_type += unparse_input(component)
            input_type += ')'
            if is_array and not (is_sized):
                input_type += '[]'
            elif is_array and is_sized:
                input_type += f'[{array_size}]'
            return input_type
        else:
            return input_json['type']

    method_name = method_json['name']
    method_args = ''
    for i, _input in enumerate(method_json['inputs']):
        if i != 0:
            method_args += ','
        method_args += unparse_input(_input)
    return f'{method_name}({method_args})'<|MERGE_RESOLUTION|>--- conflicted
+++ resolved
@@ -350,36 +350,32 @@
             arg_vars = [KVariable(name) for name in self.arg_names]
             args: list[KInner] = []
             conjuncts: list[KInner] = []
-<<<<<<< HEAD
-            for input_name, input_type in zip(self.arg_names, self.arg_types, strict=True):
-                if input_type == 'bytes': # or is an array, e.g., ends with `[]`
+            # TODO(palina): to be refactored
+            for input in self.inputs:
+                if input.type == 'bytes': # or is an array, e.g., ends with `[]`
                     # getting the type
-                    element_type = KEVM.abi_type(input_type, KVariable(input_name))
+                    element_type = KEVM.abi_type(input.type, KVariable(input.name))
                     # if it's not `bytes`:
-                    # element_type = KEVM.abi_type(input_type[0 : input_type.index('[')], KVariable(input_name))
+                    # element_type = KEVM.abi_type(input.type[0 : input.type.index('[')], KVariable(input.name))
                     args.append(KEVM.abi_dynamic_array(element_type))
-                else:
-                    args.append(KEVM.abi_type(input_type, KVariable(input_name)))
-                rp = _range_predicate(KVariable(input_name), input_type)
-                if rp is None:
-                    _LOGGER.info(
-                        f'Unsupported ABI type for method {contract_name}.{prod_klabel.name}, will not generate calldata sugar: {input_type}'
-                    )
-                    return None
-                conjuncts.append(rp)
-=======
-            for input in self.inputs:
-                abi_type = input.to_abi()
-                args.append(abi_type)
-                rps = _range_predicates(abi_type)
-                for rp in rps:
+                    rp = _range_predicate(KVariable(input.name), input.type)
                     if rp is None:
                         _LOGGER.info(
                             f'Unsupported ABI type for method {contract_name}.{prod_klabel.name}, will not generate calldata sugar: {input.type}'
                         )
                         return None
                     conjuncts.append(rp)
->>>>>>> e38c22d2
+                else:
+                    abi_type = input.to_abi()
+                    args.append(abi_type)
+                    rps = _range_predicates(abi_type)
+                    for rp in rps:
+                        if rp is None:
+                            _LOGGER.info(
+                                f'Unsupported ABI type for method {contract_name}.{prod_klabel.name}, will not generate calldata sugar: {input.type}'
+                            )
+                            return None
+                        conjuncts.append(rp)
             lhs = KApply(application_label, [contract, KApply(prod_klabel, arg_vars)])
             rhs = KEVM.abi_calldata(self.name, args)
             ensures = andBool(conjuncts)
