--- conflicted
+++ resolved
@@ -20,13 +20,10 @@
 from pyk.prelude.string import stringToken
 from pyk.utils import hash_str, run_process_2, single
 
-<<<<<<< HEAD
 from .solidity.SolidityLexer import SolidityLexer
 from .solidity.SolidityParser import SolidityParser
 from .solidity.SolidityVisitor import SolidityVisitor
-=======
 from .utils import _read_digest_file
->>>>>>> 896b3786
 
 if TYPE_CHECKING:
     from collections.abc import Iterable
