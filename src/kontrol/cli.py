--- conflicted
+++ resolved
@@ -10,31 +10,20 @@
 from kevm_pyk.cli import KEVMCLIArgs, node_id_like
 from kevm_pyk.kompile import KompileTarget
 from kevm_pyk.utils import arg_pair_of
-<<<<<<< HEAD
-from pyk.cli.utils import dir_path, file_path
-from pyk.utils import ensure_dir_path
-=======
 from pyk.cli.utils import dir_path, ensure_dir_path, file_path
 
 from .options import get_option_string_destination
 from .utils import parse_test_version_tuple
->>>>>>> 9790c8dc
 
 if TYPE_CHECKING:
     from argparse import Namespace
     from collections.abc import Callable
-<<<<<<< HEAD
-    from typing import Any, Final, TypeVar
-=======
     from typing import Final, TypeVar
->>>>>>> 9790c8dc
 
     T = TypeVar('T')
 
 _LOGGER: Final = logging.getLogger(__name__)
 
-<<<<<<< HEAD
-=======
 
 class ConfigArgs:
     @cached_property
@@ -55,7 +44,6 @@
         )
         return args
 
->>>>>>> 9790c8dc
 
 class KontrolCLIArgs(KEVMCLIArgs):
     @cached_property
@@ -66,24 +54,6 @@
             dest='foundry_root',
             type=dir_path,
             help='Path to Foundry project root directory.',
-        )
-        return args
-
-    @cached_property
-    def config_args(self) -> ArgumentParser:
-        args = ArgumentParser(add_help=False)
-        args.add_argument(
-            '--config',
-            dest='config_file',
-            type=file_path,
-            default=Path('./kontrol.toml'),
-            help='Path to Kontrol config file.',
-        )
-        args.add_argument(
-            '--config-profile',
-            dest='config_profile',
-            default='default',
-            help='Config profile to be used.',
         )
         return args
 
@@ -177,10 +147,7 @@
         return parse
 
     kontrol_cli_args = KontrolCLIArgs()
-<<<<<<< HEAD
-=======
     config_args = ConfigArgs()
->>>>>>> 9790c8dc
     parser = ArgumentParser(prog='kontrol')
 
     command_parser = parser.add_subparsers(dest='command', required=True)
@@ -197,75 +164,43 @@
             kontrol_cli_args.logging_args,
             kontrol_cli_args.k_args,
             kontrol_cli_args.k_gen_args,
-<<<<<<< HEAD
-=======
-            config_args.config_args,
->>>>>>> 9790c8dc
+            config_args.config_args,
         ],
     )
     solc_to_k_args.add_argument('contract_file', type=file_path, help='Path to contract file.')
     solc_to_k_args.add_argument('contract_name', type=str, help='Name of contract to generate K helpers for.')
 
-<<<<<<< HEAD
-    def _parse_test_version_tuple(value: str) -> tuple[str, int | None]:
-        if ':' in value:
-            test, version = value.split(':')
-            return (test, int(version))
-        else:
-            return (value, None)
-
-=======
->>>>>>> 9790c8dc
     build = command_parser.add_parser(
         'build',
         help='Kompile K definition corresponding to given output directory.',
         parents=[
-<<<<<<< HEAD
-            kontrol_cli_args.config_args,
-=======
->>>>>>> 9790c8dc
             kontrol_cli_args.logging_args,
             kontrol_cli_args.k_args,
             kontrol_cli_args.k_gen_args,
             kontrol_cli_args.kompile_args,
             kontrol_cli_args.foundry_args,
             kontrol_cli_args.kompile_target_args,
-<<<<<<< HEAD
-=======
-            config_args.config_args,
->>>>>>> 9790c8dc
+            config_args.config_args,
         ],
     )
     build.add_argument(
         '--regen',
         dest='regen',
-<<<<<<< HEAD
-        default=False,
-=======
-        default=None,
->>>>>>> 9790c8dc
+        default=None,
         action='store_true',
         help='Regenerate foundry.k even if it already exists.',
     )
     build.add_argument(
         '--rekompile',
         dest='rekompile',
-<<<<<<< HEAD
-        default=False,
-=======
-        default=None,
->>>>>>> 9790c8dc
+        default=None,
         action='store_true',
         help='Rekompile foundry.k even if kompiled definition already exists.',
     )
     build.add_argument(
         '--no-forge-build',
         dest='no_forge_build',
-<<<<<<< HEAD
-        default=False,
-=======
-        default=None,
->>>>>>> 9790c8dc
+        default=None,
         action='store_true',
         help="Do not call 'forge build' during kompilation.",
     )
@@ -273,65 +208,38 @@
     state_diff_args = command_parser.add_parser(
         'load-state-diff',
         help='Generate a state diff summary from an account access dict',
-<<<<<<< HEAD
-        parents=[
-            kontrol_cli_args.config_args,
-            kontrol_cli_args.foundry_args,
-        ],
-=======
         parents=[kontrol_cli_args.foundry_args, config_args.config_args],
->>>>>>> 9790c8dc
     )
     state_diff_args.add_argument('name', type=str, help='Generated contract name')
     state_diff_args.add_argument('accesses_file', type=file_path, help='Path to accesses file')
     state_diff_args.add_argument(
         '--contract-names',
         dest='contract_names',
-<<<<<<< HEAD
-        default=None,
-=======
->>>>>>> 9790c8dc
         type=file_path,
         help='Path to JSON containing deployment addresses and its respective contract names',
     )
     state_diff_args.add_argument(
         '--condense-state-diff',
         dest='condense_state_diff',
-<<<<<<< HEAD
-        default=False,
-=======
-        default=None,
->>>>>>> 9790c8dc
+        default=None,
         type=bool,
         help='Deploy state diff as a single file',
     )
     state_diff_args.add_argument(
         '--output-dir',
         dest='output_dir_name',
-<<<<<<< HEAD
-        default=None,
-=======
->>>>>>> 9790c8dc
         type=str,
         help='Path to write state diff .sol files, relative to foundry root',
     )
     state_diff_args.add_argument(
         '--comment-generated-files',
         dest='comment_generated_file',
-<<<<<<< HEAD
-        default='// This file was autogenerated by running `kontrol load-state-diff`. Do not edit this file manually.\n',
-=======
->>>>>>> 9790c8dc
         type=str,
         help='Comment to write at the top of the auto generated state diff files',
     )
     state_diff_args.add_argument(
         '--license',
         dest='license',
-<<<<<<< HEAD
-        default='UNLICENSED',
-=======
->>>>>>> 9790c8dc
         type=str,
         help='License for the auto generated contracts',
     )
@@ -340,10 +248,6 @@
         'prove',
         help='Run Foundry Proof.',
         parents=[
-<<<<<<< HEAD
-            kontrol_cli_args.config_args,
-=======
->>>>>>> 9790c8dc
             kontrol_cli_args.logging_args,
             kontrol_cli_args.parallel_args,
             kontrol_cli_args.k_args,
@@ -353,19 +257,12 @@
             kontrol_cli_args.bug_report_args,
             kontrol_cli_args.explore_args,
             kontrol_cli_args.foundry_args,
-<<<<<<< HEAD
-=======
-            config_args.config_args,
->>>>>>> 9790c8dc
+            config_args.config_args,
         ],
     )
     prove_args.add_argument(
         '--match-test',
-<<<<<<< HEAD
-        type=_parse_test_version_tuple,
-=======
         type=parse_test_version_tuple,
->>>>>>> 9790c8dc
         dest='tests',
         default=[],
         action='append',
@@ -378,17 +275,11 @@
     prove_args.add_argument(
         '--reinit',
         dest='reinit',
-<<<<<<< HEAD
-        default=False,
-=======
-        default=None,
->>>>>>> 9790c8dc
+        default=None,
         action='store_true',
         help='Reinitialize CFGs even if they already exist.',
     )
     prove_args.add_argument(
-<<<<<<< HEAD
-=======
         '--setup-version',
         dest='setup_version',
         default=None,
@@ -396,7 +287,6 @@
         help='Instead of reinitializing the test setup together with the test proof, select the setup version to be reused during the proof.',
     )
     prove_args.add_argument(
->>>>>>> 9790c8dc
         '--bmc-depth',
         dest='bmc_depth',
         default=None,
@@ -406,49 +296,29 @@
     prove_args.add_argument(
         '--run-constructor',
         dest='run_constructor',
-<<<<<<< HEAD
-        default=False,
-=======
-        default=None,
->>>>>>> 9790c8dc
+        default=None,
         action='store_true',
         help='Include the contract constructor in the test execution.',
     )
     prove_args.add_argument(
-<<<<<<< HEAD
-        '--use-gas', dest='use_gas', default=False, action='store_true', help='Enables gas computation in KEVM.'
-=======
         '--use-gas', dest='use_gas', default=None, action='store_true', help='Enables gas computation in KEVM.'
->>>>>>> 9790c8dc
     )
     prove_args.add_argument(
         '--break-on-cheatcodes',
         dest='break_on_cheatcodes',
-<<<<<<< HEAD
-        default=False,
-=======
-        default=None,
->>>>>>> 9790c8dc
+        default=None,
         action='store_true',
         help='Break on all Foundry rules.',
     )
     prove_args.add_argument(
         '--init-node-from',
         dest='deployment_state_path',
-<<<<<<< HEAD
-        default=None,
-=======
->>>>>>> 9790c8dc
         type=file_path,
         help='Path to JSON file containing the deployment state of the deployment process used for the project.',
     )
     prove_args.add_argument(
         '--include-summary',
-<<<<<<< HEAD
-        type=_parse_test_version_tuple,
-=======
         type=parse_test_version_tuple,
->>>>>>> 9790c8dc
         dest='include_summaries',
         default=[],
         action='append',
@@ -457,12 +327,6 @@
     prove_args.add_argument(
         '--with-non-general-state',
         dest='with_non_general_state',
-<<<<<<< HEAD
-        default=False,
-        action='store_true',
-        help='Flag used by Simbolik to initialise the state of a non test function as if it was a test function.',
-    )
-=======
         default=None,
         action='store_true',
         help='Flag used by Simbolik to initialise the state of a non test function as if it was a test function.',
@@ -512,47 +376,31 @@
         default=True,
         help='If tracing is active, avoid storing memory information.',
     )
->>>>>>> 9790c8dc
 
     show_args = command_parser.add_parser(
         'show',
         help='Print the CFG for a given proof.',
         parents=[
-<<<<<<< HEAD
-            kontrol_cli_args.config_args,
-=======
->>>>>>> 9790c8dc
             kontrol_cli_args.foundry_test_args,
             kontrol_cli_args.logging_args,
             kontrol_cli_args.k_args,
             kontrol_cli_args.kcfg_show_args,
             kontrol_cli_args.display_args,
             kontrol_cli_args.foundry_args,
-<<<<<<< HEAD
-=======
-            config_args.config_args,
->>>>>>> 9790c8dc
+            config_args.config_args,
         ],
     )
     show_args.add_argument(
         '--omit-unstable-output',
         dest='omit_unstable_output',
-<<<<<<< HEAD
-        default=False,
-=======
-        default=None,
->>>>>>> 9790c8dc
+        default=None,
         action='store_true',
         help='Strip output that is likely to change without the contract logic changing',
     )
     show_args.add_argument(
         '--to-kevm-claims',
         dest='to_kevm_claims',
-<<<<<<< HEAD
-        default=False,
-=======
-        default=None,
->>>>>>> 9790c8dc
+        default=None,
         action='store_true',
         help='Generate a K module which can be run directly as KEVM claims for the given KCFG (best-effort).',
     )
@@ -562,8 +410,6 @@
         type=ensure_dir_path,
         help='Path to write KEVM claim files at.',
     )
-<<<<<<< HEAD
-=======
     show_args.add_argument(
         '--use-hex-encoding',
         dest='use_hex_encoding',
@@ -571,23 +417,15 @@
         action='store_true',
         help='Print elements in hexadecimal encoding.',
     )
->>>>>>> 9790c8dc
 
     command_parser.add_parser(
         'to-dot',
         help='Dump the given CFG for the test as DOT for visualization.',
         parents=[
-<<<<<<< HEAD
-            kontrol_cli_args.config_args,
-            kontrol_cli_args.foundry_test_args,
-            kontrol_cli_args.logging_args,
-            kontrol_cli_args.foundry_args,
-=======
-            kontrol_cli_args.foundry_test_args,
-            kontrol_cli_args.logging_args,
-            kontrol_cli_args.foundry_args,
-            config_args.config_args,
->>>>>>> 9790c8dc
+            kontrol_cli_args.foundry_test_args,
+            kontrol_cli_args.logging_args,
+            kontrol_cli_args.foundry_args,
+            config_args.config_args,
         ],
     )
 
@@ -595,17 +433,10 @@
         'list',
         help='List information about CFGs on disk',
         parents=[
-<<<<<<< HEAD
-            kontrol_cli_args.config_args,
             kontrol_cli_args.logging_args,
             kontrol_cli_args.k_args,
             kontrol_cli_args.foundry_args,
-=======
-            kontrol_cli_args.logging_args,
-            kontrol_cli_args.k_args,
-            kontrol_cli_args.foundry_args,
-            config_args.config_args,
->>>>>>> 9790c8dc
+            config_args.config_args,
         ],
     )
 
@@ -613,17 +444,10 @@
         'view-kcfg',
         help='Explore a given proof in the KCFG visualizer.',
         parents=[
-<<<<<<< HEAD
-            kontrol_cli_args.config_args,
-            kontrol_cli_args.foundry_test_args,
-            kontrol_cli_args.logging_args,
-            kontrol_cli_args.foundry_args,
-=======
-            kontrol_cli_args.foundry_test_args,
-            kontrol_cli_args.logging_args,
-            kontrol_cli_args.foundry_args,
-            config_args.config_args,
->>>>>>> 9790c8dc
+            kontrol_cli_args.foundry_test_args,
+            kontrol_cli_args.logging_args,
+            kontrol_cli_args.foundry_args,
+            config_args.config_args,
         ],
     )
 
@@ -631,17 +455,10 @@
         'remove-node',
         help='Remove a node and its successors.',
         parents=[
-<<<<<<< HEAD
-            kontrol_cli_args.config_args,
-            kontrol_cli_args.foundry_test_args,
-            kontrol_cli_args.logging_args,
-            kontrol_cli_args.foundry_args,
-=======
-            kontrol_cli_args.foundry_test_args,
-            kontrol_cli_args.logging_args,
-            kontrol_cli_args.foundry_args,
-            config_args.config_args,
->>>>>>> 9790c8dc
+            kontrol_cli_args.foundry_test_args,
+            kontrol_cli_args.logging_args,
+            kontrol_cli_args.foundry_args,
+            config_args.config_args,
         ],
     )
     remove_node.add_argument('node', type=node_id_like, help='Node to remove CFG subgraph from.')
@@ -650,17 +467,10 @@
         'refute-node',
         help='Refute a node and add its refutation as a subproof.',
         parents=[
-<<<<<<< HEAD
-            kontrol_cli_args.config_args,
-            kontrol_cli_args.foundry_test_args,
-            kontrol_cli_args.logging_args,
-            kontrol_cli_args.foundry_args,
-=======
-            kontrol_cli_args.foundry_test_args,
-            kontrol_cli_args.logging_args,
-            kontrol_cli_args.foundry_args,
-            config_args.config_args,
->>>>>>> 9790c8dc
+            kontrol_cli_args.foundry_test_args,
+            kontrol_cli_args.logging_args,
+            kontrol_cli_args.foundry_args,
+            config_args.config_args,
         ],
     )
     refute_node.add_argument('node', type=node_id_like, help='Node to refute.')
@@ -669,23 +479,14 @@
         'unrefute-node',
         help='Disable refutation of a node and remove corresponding refutation subproof.',
         parents=[
-<<<<<<< HEAD
-            kontrol_cli_args.config_args,
-            kontrol_cli_args.foundry_test_args,
-            kontrol_cli_args.logging_args,
-            kontrol_cli_args.foundry_args,
-=======
-            kontrol_cli_args.foundry_test_args,
-            kontrol_cli_args.logging_args,
-            kontrol_cli_args.foundry_args,
-            config_args.config_args,
->>>>>>> 9790c8dc
+            kontrol_cli_args.foundry_test_args,
+            kontrol_cli_args.logging_args,
+            kontrol_cli_args.foundry_args,
+            config_args.config_args,
         ],
     )
     unrefute_node.add_argument('node', type=node_id_like, help='Node to unrefute.')
 
-<<<<<<< HEAD
-=======
     split_node = command_parser.add_parser(
         'split-node',
         help='Split a node on a given branch condition.',
@@ -699,15 +500,10 @@
     split_node.add_argument('node', type=node_id_like, help='Node to split.')
     split_node.add_argument('branch_condition', type=str, help='Branch condition written in K.')
 
->>>>>>> 9790c8dc
     simplify_node = command_parser.add_parser(
         'simplify-node',
         help='Simplify a given node, and potentially replace it.',
         parents=[
-<<<<<<< HEAD
-            kontrol_cli_args.config_args,
-=======
->>>>>>> 9790c8dc
             kontrol_cli_args.foundry_test_args,
             kontrol_cli_args.logging_args,
             kontrol_cli_args.smt_args,
@@ -715,67 +511,40 @@
             kontrol_cli_args.bug_report_args,
             kontrol_cli_args.display_args,
             kontrol_cli_args.foundry_args,
-<<<<<<< HEAD
-=======
-            config_args.config_args,
->>>>>>> 9790c8dc
+            config_args.config_args,
         ],
     )
     simplify_node.add_argument('node', type=node_id_like, help='Node to simplify in CFG.')
     simplify_node.add_argument(
-<<<<<<< HEAD
-        '--replace', default=False, help='Replace the original node with the simplified variant in the graph.'
-=======
         '--replace', default=None, help='Replace the original node with the simplified variant in the graph.'
->>>>>>> 9790c8dc
     )
 
     step_node = command_parser.add_parser(
         'step-node',
         help='Step from a given node, adding it to the CFG.',
         parents=[
-<<<<<<< HEAD
-            kontrol_cli_args.config_args,
-=======
->>>>>>> 9790c8dc
             kontrol_cli_args.foundry_test_args,
             kontrol_cli_args.logging_args,
             kontrol_cli_args.rpc_args,
             kontrol_cli_args.bug_report_args,
             kontrol_cli_args.smt_args,
             kontrol_cli_args.foundry_args,
-<<<<<<< HEAD
-=======
-            config_args.config_args,
->>>>>>> 9790c8dc
+            config_args.config_args,
         ],
     )
     step_node.add_argument('node', type=node_id_like, help='Node to step from in CFG.')
     step_node.add_argument(
-<<<<<<< HEAD
-        '--repeat', type=int, default=1, help='How many node expansions to do from the given start node (>= 1).'
-    )
-    step_node.add_argument('--depth', type=int, default=1, help='How many steps to take from initial node on edge.')
-=======
         '--repeat', type=int, help='How many node expansions to do from the given start node (>= 1).'
     )
     step_node.add_argument('--depth', type=int, help='How many steps to take from initial node on edge.')
->>>>>>> 9790c8dc
     merge_node = command_parser.add_parser(
         'merge-nodes',
         help='Merge multiple nodes into one branch.',
         parents=[
-<<<<<<< HEAD
-            kontrol_cli_args.config_args,
-            kontrol_cli_args.foundry_test_args,
-            kontrol_cli_args.logging_args,
-            kontrol_cli_args.foundry_args,
-=======
-            kontrol_cli_args.foundry_test_args,
-            kontrol_cli_args.logging_args,
-            kontrol_cli_args.foundry_args,
-            config_args.config_args,
->>>>>>> 9790c8dc
+            kontrol_cli_args.foundry_test_args,
+            kontrol_cli_args.logging_args,
+            kontrol_cli_args.foundry_args,
+            config_args.config_args,
         ],
     )
     merge_node.add_argument(
@@ -791,47 +560,29 @@
         'section-edge',
         help='Given an edge in the graph, cut it into sections to get intermediate nodes.',
         parents=[
-<<<<<<< HEAD
-            kontrol_cli_args.config_args,
-=======
->>>>>>> 9790c8dc
             kontrol_cli_args.foundry_test_args,
             kontrol_cli_args.logging_args,
             kontrol_cli_args.rpc_args,
             kontrol_cli_args.bug_report_args,
             kontrol_cli_args.smt_args,
             kontrol_cli_args.foundry_args,
-<<<<<<< HEAD
-        ],
-    )
-    section_edge.add_argument('edge', type=arg_pair_of(str, str), help='Edge to section in CFG.')
-    section_edge.add_argument('--sections', type=int, default=2, help='Number of sections to make from edge (>= 2).')
-=======
             config_args.config_args,
         ],
     )
     section_edge.add_argument('edge', type=arg_pair_of(str, str), help='Edge to section in CFG.')
     section_edge.add_argument('--sections', type=int, help='Number of sections to make from edge (>= 2).')
->>>>>>> 9790c8dc
 
     get_model = command_parser.add_parser(
         'get-model',
         help='Display a model for a given node.',
         parents=[
-<<<<<<< HEAD
-            kontrol_cli_args.config_args,
-=======
->>>>>>> 9790c8dc
             kontrol_cli_args.foundry_test_args,
             kontrol_cli_args.logging_args,
             kontrol_cli_args.rpc_args,
             kontrol_cli_args.bug_report_args,
             kontrol_cli_args.smt_args,
             kontrol_cli_args.foundry_args,
-<<<<<<< HEAD
-=======
-            config_args.config_args,
->>>>>>> 9790c8dc
+            config_args.config_args,
         ],
     )
     get_model.add_argument(
@@ -843,12 +594,6 @@
         help='List of nodes to display the models of.',
     )
     get_model.add_argument(
-<<<<<<< HEAD
-        '--pending', dest='pending', default=False, action='store_true', help='Also display models of pending nodes'
-    )
-    get_model.add_argument(
-        '--failing', dest='failing', default=False, action='store_true', help='Also display models of failing nodes'
-=======
         '--pending', dest='pending', default=None, action='store_true', help='Also display models of pending nodes'
     )
     get_model.add_argument(
@@ -870,89 +615,11 @@
         default=False,
         action='store_true',
         help='Skip Forge initialisation and add only the files required for Kontrol (for already existing Forge projects).',
->>>>>>> 9790c8dc
     )
 
     return parser
 
 
-<<<<<<< HEAD
-def read_toml_args(parser: ArgumentParser, args: Namespace, cmd_args: list[str]) -> Namespace:
-    def canonicalize_option(long_opt: str) -> None:
-        if long_opt in ['ccopt', 'I', 'O0', 'O1', 'O2', 'O3']:
-            toml_commands.append('-' + long_opt)
-        elif long_opt == 'includes':
-            toml_commands.extend(['-I' + a_path for a_path in toml_profile_args[long_opt]])
-            toml_profile_args[long_opt] = ''
-        elif long_opt == 'optimization-level':
-            level = toml_profile_args[long_opt] if toml_profile_args[long_opt] >= 0 else 0
-            level = level if toml_profile_args[long_opt] <= 3 else 3
-            toml_profile_args[long_opt] = ''
-            toml_commands.append('-O' + str(level))
-        elif long_opt == 'counterexample-information':
-            toml_commands.append('--counterexample-information')
-            toml_commands.append('--failure-information')
-        else:
-            toml_commands.append('--' + long_opt)
-
-    def canonicalize_negative_logic_option(long_opt: str) -> None:
-        switching_options = [
-            'emit-json',
-            'minimize',
-            'use-booster',
-            'failure-information',
-            'break-on-calls',
-            'always-check-subsumption',
-            'expand-macros',
-            'always-check-subsumption',
-            'fast-check-subsumption',
-            'gas',
-            'post-exec-simplify',
-            'counterexample-informaiton',
-            'fail-fast',
-            'llvm-kompile',
-        ]
-        if long_opt in switching_options:
-            toml_commands.append('--no-' + long_opt)
-        elif long_opt[:4] == 'no-' and long_opt[3:] in switching_options:
-            toml_commands.append('--' + long_opt[3:])
-
-    def get_profile(toml_profile: dict[str, Any], profile_list: list[str]) -> dict[str, Any]:
-        if len(profile_list) == 0 or profile_list[0] not in toml_profile.keys():
-            return toml_profile
-        elif len(profile_list) == 1:
-            return toml_profile[profile_list[0]]
-        return get_profile(toml_profile[profile_list[0]], profile_list[1:])
-
-    toml_args = {}
-    if args.config_file.is_file():
-        with open(args.config_file, 'rb') as config_file:
-            try:
-                toml_args = tomli.load(config_file)
-            except tomli.TOMLDecodeError:
-                _LOGGER.error(
-                    'Input config file is not in TOML format, ignoring the file and carrying on with the provided command line agruments'
-                )
-
-    toml_commands = [args.command]
-    toml_profile_args = (
-        get_profile(toml_args[args.command], args.config_profile.split('.')) if args.command in toml_args.keys() else {}
-    )
-
-    for a_key in toml_profile_args:
-        if a_key in ['config', 'profile'] or isinstance(toml_profile_args[a_key], dict):
-            continue
-        elif type(toml_profile_args[a_key]) is not bool:
-            canonicalize_option(a_key)
-            if len(str(toml_profile_args[a_key])) > 0:
-                toml_commands.append(str(toml_profile_args[a_key]))
-        elif toml_profile_args[a_key]:
-            canonicalize_option(a_key)
-        else:
-            canonicalize_negative_logic_option(a_key)
-
-    return parser.parse_args(toml_commands + cmd_args)
-=======
 def parse_toml_args(args: Namespace) -> dict[str, Any]:
     def get_profile(toml_profile: dict[str, Any], profile_list: list[str]) -> dict[str, Any]:
         if len(profile_list) == 0 or profile_list[0] not in toml_profile:
@@ -989,5 +656,4 @@
         else:
             toml_adj_args[opt_string] = v
 
-    return toml_adj_args
->>>>>>> 9790c8dc
+    return toml_adj_args