--- conflicted
+++ resolved
@@ -55,8 +55,6 @@
         return args
 
     @cached_property
-<<<<<<< HEAD
-=======
     def kompile_target_args(self) -> ArgumentParser:
         args = ArgumentParser(add_help=False)
         args.add_argument(
@@ -68,7 +66,6 @@
         return args
 
     @cached_property
->>>>>>> d75ef13a
     def rpc_args(self) -> ArgumentParser:
         args = ArgumentParser(add_help=False)
         args.add_argument(
