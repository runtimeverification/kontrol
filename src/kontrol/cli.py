--- conflicted
+++ resolved
@@ -9,14 +9,8 @@
 import tomli
 from kevm_pyk.cli import KEVMCLIArgs, node_id_like
 from kevm_pyk.kompile import KompileTarget
-<<<<<<< HEAD
-from kevm_pyk.utils import arg_pair_of
-from pyk.cli.utils import dir_path, file_path
-from pyk.utils import ensure_dir_path
-=======
 from pyk.cli.args import Options
 from pyk.cli.utils import dir_path
->>>>>>> 05be0f3f
 
 if TYPE_CHECKING:
     from argparse import Namespace
@@ -24,8 +18,6 @@
     from typing import Any, Final, TypeVar
 
     T = TypeVar('T')
-
-_LOGGER: Final = logging.getLogger(__name__)
 
 
 class FoundryOptions(Options):
