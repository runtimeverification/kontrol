from __future__ import annotations

from pathlib import Path
from typing import TYPE_CHECKING, Any

from kevm_pyk.cli import DisplayOptions, ExploreOptions, KCFGShowOptions, KOptions, KProveOptions
from kevm_pyk.kompile import KompileTarget
from pyk.cli.args import BugReportOptions, KompileOptions, LoggingOptions, Options, ParallelOptions, SMTOptions

if TYPE_CHECKING:
    from pyk.kcfg.kcfg import NodeIdLike


def generate_options(args: dict[str, Any]) -> LoggingOptions:
    command = args['command']
    options = {
        'load-state-diff': LoadStateDiffOptions(args),
        'version': VersionOptions(args),
        'compile': CompileOptions(args),
        'solc-to-k': SolcToKOptions(args),
        'build': BuildOptions(args),
        'prove': ProveOptions(args),
        'show': ShowOptions(args),
        'refute-node': RefuteNodeOptions(args),
        'unrefute-node': UnrefuteNodeOptions(args),
        'split-node': SplitNodeOptions(args),
        'to-dot': ToDotOptions(args),
        'list': ListOptions(args),
        'view-kcfg': ViewKcfgOptions(args),
        'remove-node': RemoveNodeOptions(args),
        'simplify-node': SimplifyNodeOptions(args),
        'step-node': StepNodeOptions(args),
        'merge-nodes': MergeNodesOptions(args),
        'section-edge': SectionEdgeOptions(args),
        'get-model': GetModelOptions(args),
    }
    try:
        return options[command]
    except KeyError as err:
        raise ValueError(f'Unrecognized command: {command}') from err


<<<<<<< HEAD
def get_option_string_destination(command: str, option_string: str) -> str:
    option_string_destinations = {}
    match command:
        case 'load-state-diff':
            option_string_destinations = LoadStateDiffOptions.from_option_string()
        case 'version':
            option_string_destinations = VersionOptions.from_option_string()
        case 'compile':
            option_string_destinations = CompileOptions.from_option_string()
        case 'solc-to-k':
            option_string_destinations = SolcToKOptions.from_option_string()
        case 'build':
            option_string_destinations = BuildOptions.from_option_string()
        case 'prove':
            option_string_destinations = ProveOptions.from_option_string()
        case 'show':
            option_string_destinations = ShowOptions.from_option_string()
        case 'refute-node':
            option_string_destinations = RefuteNodeOptions.from_option_string()
        case 'unrefute-node':
            option_string_destinations = UnrefuteNodeOptions.from_option_string()
        case 'split-node':
            option_string_destinations = SplitNodeOptions.from_option_string()
        case 'to-dot':
            option_string_destinations = ToDotOptions.from_option_string()
        case 'list':
            option_string_destinations = ListOptions.from_option_string()
        case 'view-kcfg':
            option_string_destinations = ViewKcfgOptions.from_option_string()
        case 'remove-node':
            option_string_destinations = RemoveNodeOptions.from_option_string()
        case 'simplify-node':
            option_string_destinations = SimplifyNodeOptions.from_option_string()
        case 'step-node':
            option_string_destinations = StepNodeOptions.from_option_string()
        case 'merge-nodes':
            option_string_destinations = MergeNodesOptions.from_option_string()
        case 'section-edge':
            option_string_destinations = SectionEdgeOptions.from_option_string()
        case 'get-model':
            option_string_destinations = GetModelOptions.from_option_string()

    if option_string in option_string_destinations:
        return option_string_destinations[option_string]
    else:
        return option_string.replace('-', '_')


class CompileOptions(LoggingOptions):
    contract_file: Path

    @staticmethod
    def from_option_string() -> dict[str, str]:
        return LoggingOptions.from_option_string()


class FoundryOptions(Options):
    foundry_root: Path

    @staticmethod
    def default() -> dict[str, Any]:
        return {
            'foundry_root': Path('.'),
        }

    @staticmethod
    def from_option_string() -> dict[str, Any]:
        return {
            'foundry-project-root': 'foundry_root',
        }


class FoundryTestOptions(Options):
    test: str
    version: int | None

    @staticmethod
    def default() -> dict[str, Any]:
        return {
            'version': None,
        }

    @staticmethod
    def from_option_string() -> dict[str, Any]:
        return {
            'v': 'version',
        }


class KGenOptions(Options):
    requires: list[str]
    imports: list[str]

    @staticmethod
    def default() -> dict[str, Any]:
        return {
            'requires': [],
            'imports': [],
        }

    @staticmethod
    def from_option_string() -> dict[str, Any]:
        return {
            'require': 'requires',
            'module-import': 'imports',
        }


class KompileTargetOptions(Options):
    target: KompileTarget

    @staticmethod
    def default() -> dict[str, Any]:
        return {
            'target': KompileTarget.HASKELL,
        }


class ListOptions(LoggingOptions, KOptions, FoundryOptions):
    @staticmethod
    def from_option_string() -> dict[str, str]:
        return FoundryOptions.from_option_string() | KOptions.from_option_string() | LoggingOptions.from_option_string()


class LoadStateDiffOptions(LoggingOptions, FoundryOptions):
    name: str
    accesses_file: Path
    contract_names: Path | None
    condense_state_diff: bool
    output_dir_name: str | None
    comment_generated_file: str
    license: str

    @staticmethod
    def default() -> dict[str, Any]:
        return {
            'contract_names': None,
            'condense_state_diff': False,
            'output_dir_name': None,
            'comment_generated_file': '// This file was autogenerated by running `kontrol load-state-diff`. Do not edit this file manually.\n',
            'license': 'UNLICENSED',
        }

    @staticmethod
    def from_option_string() -> dict[str, Any]:
        return (
            {
                'output-dir': 'output_dir_name',
                'comment-generated-files': 'comment_generated_file',
            }
            | FoundryOptions.from_option_string()
            | LoggingOptions.from_option_string()
        )


class MergeNodesOptions(FoundryTestOptions, LoggingOptions, FoundryOptions):
    nodes: list[NodeIdLike]

    @staticmethod
    def default() -> dict[str, Any]:
        return {
            'nodes': [],
        }

    @staticmethod
    def from_option_string() -> dict[str, Any]:
        return (
            {
                'node': 'nodes',
            }
            | FoundryOptions.from_option_string()
            | FoundryTestOptions.from_option_string()
            | LoggingOptions.from_option_string()
        )


class RefuteNodeOptions(LoggingOptions, FoundryTestOptions, FoundryOptions):
    node: NodeIdLike

    @staticmethod
    def from_option_string() -> dict[str, str]:
        return (
            FoundryOptions.from_option_string()
            | FoundryTestOptions.from_option_string()
            | LoggingOptions.from_option_string()
        )


class RemoveNodeOptions(FoundryTestOptions, LoggingOptions, FoundryOptions):
    node: NodeIdLike

    @staticmethod
    def from_option_string() -> dict[str, str]:
        return (
            FoundryOptions.from_option_string()
            | FoundryTestOptions.from_option_string()
            | LoggingOptions.from_option_string()
        )


class RpcOptions(Options):
=======
@dataclass(frozen=True)
class ProveOptions:
    auto_abstract_gas: bool
    bug_report: BugReport | None
    bmc_depth: int | None
    max_depth: int
    break_every_step: bool
    break_on_jumpi: bool
    break_on_calls: bool
    break_on_storage: bool
    break_on_basic_blocks: bool
    break_on_cheatcodes: bool
    workers: int
    counterexample_info: bool
    max_iterations: int | None
    run_constructor: bool
    fail_fast: bool
    reinit: bool
    setup_version: int | None
    use_gas: bool
    deployment_state_entries: Iterable[DeploymentStateEntry] | None
    active_symbolik: bool
    cse: bool
    hevm: bool
    minimize_proofs: bool
    trace_options: TraceOptions | None

    def __init__(
        self,
        *,
        auto_abstract_gas: bool = False,
        bug_report: BugReport | None = None,
        bmc_depth: int | None = None,
        max_depth: int = 1000,
        break_every_step: bool = False,
        break_on_jumpi: bool = False,
        break_on_calls: bool = False,
        break_on_storage: bool = False,
        break_on_basic_blocks: bool = False,
        break_on_cheatcodes: bool = False,
        workers: int = 1,
        counterexample_info: bool = True,
        max_iterations: int | None = None,
        run_constructor: bool = False,
        fail_fast: bool = True,
        reinit: bool = False,
        setup_version: int | None = None,
        use_gas: bool = False,
        deployment_state_entries: list[DeploymentStateEntry] | None = None,
        active_symbolik: bool = False,
        cse: bool = False,
        hevm: bool = False,
        minimize_proofs: bool = False,
        trace_options: TraceOptions | None = None,
    ) -> None:
        object.__setattr__(self, 'auto_abstract_gas', auto_abstract_gas)
        object.__setattr__(self, 'bug_report', bug_report)
        object.__setattr__(self, 'bmc_depth', bmc_depth)
        object.__setattr__(self, 'max_depth', max_depth)
        object.__setattr__(self, 'break_every_step', break_every_step)
        object.__setattr__(self, 'break_on_jumpi', break_on_jumpi)
        object.__setattr__(self, 'break_on_calls', break_on_calls)
        object.__setattr__(self, 'break_on_storage', break_on_storage)
        object.__setattr__(self, 'break_on_basic_blocks', break_on_basic_blocks)
        object.__setattr__(self, 'break_on_cheatcodes', break_on_cheatcodes)
        object.__setattr__(self, 'workers', workers)
        object.__setattr__(self, 'counterexample_info', counterexample_info)
        object.__setattr__(self, 'max_iterations', max_iterations)
        object.__setattr__(self, 'run_constructor', run_constructor)
        object.__setattr__(self, 'fail_fast', fail_fast)
        object.__setattr__(self, 'reinit', reinit)
        object.__setattr__(self, 'setup_version', setup_version)
        object.__setattr__(self, 'use_gas', use_gas)
        object.__setattr__(self, 'deployment_state_entries', deployment_state_entries)
        object.__setattr__(self, 'active_symbolik', active_symbolik)
        object.__setattr__(self, 'cse', cse)
        object.__setattr__(self, 'hevm', hevm)
        object.__setattr__(self, 'minimize_proofs', minimize_proofs)
        object.__setattr__(self, 'trace_options', trace_options)


@dataclass(frozen=True)
class RPCOptions:
    use_booster: bool
    kore_rpc_command: tuple[str, ...]
    smt_timeout: int | None
    smt_retry_limit: int | None
    smt_tactic: str | None
>>>>>>> 682f5316
    trace_rewrites: bool
    kore_rpc_command: str | None
    use_booster: bool
    port: int | None
    maude_port: int | None

    @staticmethod
    def default() -> dict[str, Any]:
        return {
            'trace_rewrites': False,
            'kore_rpc_command': None,
            'use_booster': True,
            'port': None,
            'maude_port': None,
        }


class SectionEdgeOptions(FoundryTestOptions, LoggingOptions, RpcOptions, BugReportOptions, SMTOptions, FoundryOptions):
    edge: tuple[str, str]
    sections: int

    @staticmethod
    def default() -> dict[str, Any]:
        return {
            'sections': 2,
        }

    @staticmethod
    def from_option_string() -> dict[str, str]:
        return (
            FoundryOptions.from_option_string()
            | FoundryTestOptions.from_option_string()
            | LoggingOptions.from_option_string()
            | RpcOptions.from_option_string()
            | BugReportOptions.from_option_string()
            | SMTOptions.from_option_string()
        )


class ShowOptions(
    FoundryTestOptions,
    LoggingOptions,
    KOptions,
    KCFGShowOptions,
    DisplayOptions,
    FoundryOptions,
    RpcOptions,
    SMTOptions,
):
    omit_unstable_output: bool
    to_kevm_claims: bool
    kevm_claim_dir: Path | None
    use_hex_encoding: bool

    @staticmethod
    def default() -> dict[str, Any]:
        return {
            'omit_unstable_output': False,
            'to_kevm_claims': False,
            'kevm_claim_dir': None,
            'use_hex_encoding': False,
            'counterexample_info': True,
        }

    @staticmethod
    def from_option_string() -> dict[str, str]:
        return (
            FoundryOptions.from_option_string()
            | FoundryTestOptions.from_option_string()
            | LoggingOptions.from_option_string()
            | RpcOptions.from_option_string()
            | KOptions.from_option_string()
            | KCFGShowOptions.from_option_string()
            | DisplayOptions.from_option_string()
            | SMTOptions.from_option_string()
        )


class SimplifyNodeOptions(
    FoundryTestOptions, LoggingOptions, SMTOptions, RpcOptions, BugReportOptions, DisplayOptions, FoundryOptions
):
    node: NodeIdLike
    replace: bool

    @staticmethod
    def default() -> dict[str, Any]:
        return {
            'replace': False,
        }

    @staticmethod
    def from_option_string() -> dict[str, str]:
        return (
            FoundryOptions.from_option_string()
            | FoundryTestOptions.from_option_string()
            | LoggingOptions.from_option_string()
            | RpcOptions.from_option_string()
            | BugReportOptions.from_option_string()
            | DisplayOptions.from_option_string()
            | SMTOptions.from_option_string()
        )


class SolcToKOptions(LoggingOptions, KOptions, KGenOptions):
    contract_file: Path
    contract_name: str

    @staticmethod
    def from_option_string() -> dict[str, str]:
        return KOptions.from_option_string() | KGenOptions.from_option_string() | LoggingOptions.from_option_string()


class SplitNodeOptions(FoundryTestOptions, LoggingOptions, FoundryOptions):
    node: NodeIdLike
    branch_condition: str

    @staticmethod
    def from_option_string() -> dict[str, str]:
        return (
            FoundryOptions.from_option_string()
            | FoundryTestOptions.from_option_string()
            | LoggingOptions.from_option_string()
        )


class StepNodeOptions(FoundryTestOptions, LoggingOptions, RpcOptions, BugReportOptions, SMTOptions, FoundryOptions):
    node: NodeIdLike
    repeat: int
    depth: int

    @staticmethod
    def default() -> dict[str, Any]:
        return {
            'repeat': 1,
            'depth': 1,
        }

    @staticmethod
    def from_option_string() -> dict[str, str]:
        return (
            FoundryOptions.from_option_string()
            | FoundryTestOptions.from_option_string()
            | LoggingOptions.from_option_string()
            | RpcOptions.from_option_string()
            | BugReportOptions.from_option_string()
            | SMTOptions.from_option_string()
        )


class ToDotOptions(FoundryTestOptions, LoggingOptions, FoundryOptions):

    @staticmethod
    def from_option_string() -> dict[str, str]:
        return (
            FoundryOptions.from_option_string()
            | FoundryTestOptions.from_option_string()
            | LoggingOptions.from_option_string()
        )


class TraceOptions(Options):
    active_tracing: bool
    trace_storage: bool
    trace_wordstack: bool
    trace_memory: bool

    @staticmethod
    def default() -> dict[str, Any]:
        return {
            'active_tracing': False,
            'trace_storage': False,
            'trace_wordstack': False,
            'trace_memory': False,
        }


class UnrefuteNodeOptions(LoggingOptions, FoundryTestOptions, FoundryOptions):
    node: NodeIdLike

    @staticmethod
    def from_option_string() -> dict[str, str]:
        return (
            FoundryOptions.from_option_string()
            | FoundryTestOptions.from_option_string()
            | LoggingOptions.from_option_string()
        )


class ViewKcfgOptions(FoundryTestOptions, LoggingOptions, FoundryOptions):

    @staticmethod
    def from_option_string() -> dict[str, str]:
        return (
            FoundryOptions.from_option_string()
            | FoundryTestOptions.from_option_string()
            | LoggingOptions.from_option_string()
        )


class VersionOptions(LoggingOptions):

    @staticmethod
    def from_option_string() -> dict[str, str]:
        return LoggingOptions.from_option_string()


class BuildOptions(LoggingOptions, KOptions, KGenOptions, KompileOptions, FoundryOptions, KompileTargetOptions):
    regen: bool
    rekompile: bool
    no_forge_build: bool

    @staticmethod
    def default() -> dict[str, Any]:
        return {
            'regen': False,
            'rekompile': False,
            'no_forge_build': False,
        }

    @staticmethod
    def from_option_string() -> dict[str, str]:
        return (
            FoundryOptions.from_option_string()
            | LoggingOptions.from_option_string()
            | KOptions.from_option_string()
            | KGenOptions.from_option_string()
            | KompileOptions.from_option_string()
            | KompileTargetOptions.from_option_string()
        )


class GetModelOptions(FoundryTestOptions, LoggingOptions, RpcOptions, BugReportOptions, SMTOptions, FoundryOptions):
    nodes: list[NodeIdLike]
    pending: bool
    failing: bool

    @staticmethod
    def default() -> dict[str, Any]:
        return {
            'nodes': [],
            'pending': False,
            'failing': False,
        }

    @staticmethod
    def from_option_string() -> dict[str, str]:
        return (
            FoundryOptions.from_option_string()
            | FoundryTestOptions.from_option_string()
            | LoggingOptions.from_option_string()
            | RpcOptions.from_option_string()
            | BugReportOptions.from_option_string()
            | SMTOptions.from_option_string()
        )


class ProveOptions(
    LoggingOptions,
    ParallelOptions,
    KOptions,
    KProveOptions,
    SMTOptions,
    RpcOptions,
    BugReportOptions,
    ExploreOptions,
    FoundryOptions,
    TraceOptions,
):
    tests: list[tuple[str, int | None]]
    reinit: bool
    bmc_depth: int | None
    run_constructor: bool
    use_gas: bool
    setup_version: int | None
    break_on_cheatcodes: bool
    deployment_state_path: Path | None
    include_summaries: list[tuple[str, int | None]]
    with_non_general_state: bool
    xml_test_report: bool
    cse: bool
    hevm: bool

    @staticmethod
    def default() -> dict[str, Any]:
        return {
            'tests': [],
            'reinit': False,
            'bmc_depth': None,
            'run_constructor': False,
            'use_gas': False,
            'break_on_cheatcodes': False,
            'deployment_state_path': None,
            'setup_version': None,
            'include_summaries': [],
            'with_non_general_state': False,
            'xml_test_report': False,
            'cse': False,
            'hevm': False,
        }

    @staticmethod
    def from_option_string() -> dict[str, Any]:
        return (
            {
                'match-test': 'tests',
                'init-node-from': 'deployment_state_path',
                'include-summary': 'include_summaries',
            }
            | FoundryOptions.from_option_string()
            | LoggingOptions.from_option_string()
            | ParallelOptions.from_option_string()
            | KOptions.from_option_string()
            | KProveOptions.from_option_string()
            | SMTOptions.from_option_string()
            | RpcOptions.from_option_string()
            | BugReportOptions.from_option_string()
            | ExploreOptions.from_option_string()
            | TraceOptions.from_option_string()
        )<|MERGE_RESOLUTION|>--- conflicted
+++ resolved
@@ -8,241 +8,13 @@
 from pyk.cli.args import BugReportOptions, KompileOptions, LoggingOptions, Options, ParallelOptions, SMTOptions
 
 if TYPE_CHECKING:
-    from pyk.kcfg.kcfg import NodeIdLike
-
-
-def generate_options(args: dict[str, Any]) -> LoggingOptions:
-    command = args['command']
-    options = {
-        'load-state-diff': LoadStateDiffOptions(args),
-        'version': VersionOptions(args),
-        'compile': CompileOptions(args),
-        'solc-to-k': SolcToKOptions(args),
-        'build': BuildOptions(args),
-        'prove': ProveOptions(args),
-        'show': ShowOptions(args),
-        'refute-node': RefuteNodeOptions(args),
-        'unrefute-node': UnrefuteNodeOptions(args),
-        'split-node': SplitNodeOptions(args),
-        'to-dot': ToDotOptions(args),
-        'list': ListOptions(args),
-        'view-kcfg': ViewKcfgOptions(args),
-        'remove-node': RemoveNodeOptions(args),
-        'simplify-node': SimplifyNodeOptions(args),
-        'step-node': StepNodeOptions(args),
-        'merge-nodes': MergeNodesOptions(args),
-        'section-edge': SectionEdgeOptions(args),
-        'get-model': GetModelOptions(args),
-    }
-    try:
-        return options[command]
-    except KeyError as err:
-        raise ValueError(f'Unrecognized command: {command}') from err
-
-
-<<<<<<< HEAD
-def get_option_string_destination(command: str, option_string: str) -> str:
-    option_string_destinations = {}
-    match command:
-        case 'load-state-diff':
-            option_string_destinations = LoadStateDiffOptions.from_option_string()
-        case 'version':
-            option_string_destinations = VersionOptions.from_option_string()
-        case 'compile':
-            option_string_destinations = CompileOptions.from_option_string()
-        case 'solc-to-k':
-            option_string_destinations = SolcToKOptions.from_option_string()
-        case 'build':
-            option_string_destinations = BuildOptions.from_option_string()
-        case 'prove':
-            option_string_destinations = ProveOptions.from_option_string()
-        case 'show':
-            option_string_destinations = ShowOptions.from_option_string()
-        case 'refute-node':
-            option_string_destinations = RefuteNodeOptions.from_option_string()
-        case 'unrefute-node':
-            option_string_destinations = UnrefuteNodeOptions.from_option_string()
-        case 'split-node':
-            option_string_destinations = SplitNodeOptions.from_option_string()
-        case 'to-dot':
-            option_string_destinations = ToDotOptions.from_option_string()
-        case 'list':
-            option_string_destinations = ListOptions.from_option_string()
-        case 'view-kcfg':
-            option_string_destinations = ViewKcfgOptions.from_option_string()
-        case 'remove-node':
-            option_string_destinations = RemoveNodeOptions.from_option_string()
-        case 'simplify-node':
-            option_string_destinations = SimplifyNodeOptions.from_option_string()
-        case 'step-node':
-            option_string_destinations = StepNodeOptions.from_option_string()
-        case 'merge-nodes':
-            option_string_destinations = MergeNodesOptions.from_option_string()
-        case 'section-edge':
-            option_string_destinations = SectionEdgeOptions.from_option_string()
-        case 'get-model':
-            option_string_destinations = GetModelOptions.from_option_string()
-
-    if option_string in option_string_destinations:
-        return option_string_destinations[option_string]
-    else:
-        return option_string.replace('-', '_')
-
-
-class CompileOptions(LoggingOptions):
-    contract_file: Path
-
-    @staticmethod
-    def from_option_string() -> dict[str, str]:
-        return LoggingOptions.from_option_string()
-
-
-class FoundryOptions(Options):
-    foundry_root: Path
-
-    @staticmethod
-    def default() -> dict[str, Any]:
-        return {
-            'foundry_root': Path('.'),
-        }
-
-    @staticmethod
-    def from_option_string() -> dict[str, Any]:
-        return {
-            'foundry-project-root': 'foundry_root',
-        }
-
-
-class FoundryTestOptions(Options):
-    test: str
-    version: int | None
-
-    @staticmethod
-    def default() -> dict[str, Any]:
-        return {
-            'version': None,
-        }
-
-    @staticmethod
-    def from_option_string() -> dict[str, Any]:
-        return {
-            'v': 'version',
-        }
-
-
-class KGenOptions(Options):
-    requires: list[str]
-    imports: list[str]
-
-    @staticmethod
-    def default() -> dict[str, Any]:
-        return {
-            'requires': [],
-            'imports': [],
-        }
-
-    @staticmethod
-    def from_option_string() -> dict[str, Any]:
-        return {
-            'require': 'requires',
-            'module-import': 'imports',
-        }
-
-
-class KompileTargetOptions(Options):
-    target: KompileTarget
-
-    @staticmethod
-    def default() -> dict[str, Any]:
-        return {
-            'target': KompileTarget.HASKELL,
-        }
-
-
-class ListOptions(LoggingOptions, KOptions, FoundryOptions):
-    @staticmethod
-    def from_option_string() -> dict[str, str]:
-        return FoundryOptions.from_option_string() | KOptions.from_option_string() | LoggingOptions.from_option_string()
-
-
-class LoadStateDiffOptions(LoggingOptions, FoundryOptions):
-    name: str
-    accesses_file: Path
-    contract_names: Path | None
-    condense_state_diff: bool
-    output_dir_name: str | None
-    comment_generated_file: str
-    license: str
-
-    @staticmethod
-    def default() -> dict[str, Any]:
-        return {
-            'contract_names': None,
-            'condense_state_diff': False,
-            'output_dir_name': None,
-            'comment_generated_file': '// This file was autogenerated by running `kontrol load-state-diff`. Do not edit this file manually.\n',
-            'license': 'UNLICENSED',
-        }
-
-    @staticmethod
-    def from_option_string() -> dict[str, Any]:
-        return (
-            {
-                'output-dir': 'output_dir_name',
-                'comment-generated-files': 'comment_generated_file',
-            }
-            | FoundryOptions.from_option_string()
-            | LoggingOptions.from_option_string()
-        )
-
-
-class MergeNodesOptions(FoundryTestOptions, LoggingOptions, FoundryOptions):
-    nodes: list[NodeIdLike]
-
-    @staticmethod
-    def default() -> dict[str, Any]:
-        return {
-            'nodes': [],
-        }
-
-    @staticmethod
-    def from_option_string() -> dict[str, Any]:
-        return (
-            {
-                'node': 'nodes',
-            }
-            | FoundryOptions.from_option_string()
-            | FoundryTestOptions.from_option_string()
-            | LoggingOptions.from_option_string()
-        )
-
-
-class RefuteNodeOptions(LoggingOptions, FoundryTestOptions, FoundryOptions):
-    node: NodeIdLike
-
-    @staticmethod
-    def from_option_string() -> dict[str, str]:
-        return (
-            FoundryOptions.from_option_string()
-            | FoundryTestOptions.from_option_string()
-            | LoggingOptions.from_option_string()
-        )
-
-
-class RemoveNodeOptions(FoundryTestOptions, LoggingOptions, FoundryOptions):
-    node: NodeIdLike
-
-    @staticmethod
-    def from_option_string() -> dict[str, str]:
-        return (
-            FoundryOptions.from_option_string()
-            | FoundryTestOptions.from_option_string()
-            | LoggingOptions.from_option_string()
-        )
-
-
-class RpcOptions(Options):
-=======
+    from collections.abc import Iterable
+
+    from pyk.utils import BugReport
+
+    from .deployment import DeploymentStateEntry
+
+
 @dataclass(frozen=True)
 class ProveOptions:
     auto_abstract_gas: bool
@@ -331,7 +103,6 @@
     smt_timeout: int | None
     smt_retry_limit: int | None
     smt_tactic: str | None
->>>>>>> 682f5316
     trace_rewrites: bool
     kore_rpc_command: str | None
     use_booster: bool
