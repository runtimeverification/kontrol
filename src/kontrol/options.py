from __future__ import annotations

from dataclasses import dataclass
from typing import TYPE_CHECKING

if TYPE_CHECKING:
    from collections.abc import Iterable

    from pyk.utils import BugReport

    from .deployment import DeploymentStateEntry


@dataclass(frozen=True)
class ProveOptions:
    auto_abstract_gas: bool
    bug_report: BugReport | None
    bmc_depth: int | None
    max_depth: int
    break_every_step: bool
    break_on_jumpi: bool
    break_on_calls: bool
    break_on_storage: bool
    break_on_basic_blocks: bool
    break_on_cheatcodes: bool
    workers: int
    counterexample_info: bool
    max_iterations: int | None
    run_constructor: bool
    fail_fast: bool
    reinit: bool
    use_gas: bool
<<<<<<< HEAD
    summary_entries: Iterable[SummaryEntry] | None
    cse: bool
=======
    deployment_state_entries: Iterable[DeploymentStateEntry] | None
    active_symbolik: bool
>>>>>>> dd539214

    def __init__(
        self,
        *,
        auto_abstract_gas: bool = False,
        bug_report: BugReport | None = None,
        bmc_depth: int | None = None,
        max_depth: int = 1000,
        break_every_step: bool = False,
        break_on_jumpi: bool = False,
        break_on_calls: bool = True,
        break_on_storage: bool = False,
        break_on_basic_blocks: bool = False,
        break_on_cheatcodes: bool = False,
        workers: int = 1,
        counterexample_info: bool = False,
        max_iterations: int | None = None,
        run_constructor: bool = False,
        fail_fast: bool = True,
        reinit: bool = False,
        use_gas: bool = False,
<<<<<<< HEAD
        summary_entries: list[SummaryEntry] | None = None,
        cse: bool = False,
=======
        deployment_state_entries: list[DeploymentStateEntry] | None = None,
        active_symbolik: bool = False,
>>>>>>> dd539214
    ) -> None:
        object.__setattr__(self, 'auto_abstract_gas', auto_abstract_gas)
        object.__setattr__(self, 'bug_report', bug_report)
        object.__setattr__(self, 'bmc_depth', bmc_depth)
        object.__setattr__(self, 'max_depth', max_depth)
        object.__setattr__(self, 'break_every_step', break_every_step)
        object.__setattr__(self, 'break_on_jumpi', break_on_jumpi)
        object.__setattr__(self, 'break_on_calls', break_on_calls)
        object.__setattr__(self, 'break_on_storage', break_on_storage)
        object.__setattr__(self, 'break_on_basic_blocks', break_on_basic_blocks)
        object.__setattr__(self, 'break_on_cheatcodes', break_on_cheatcodes)
        object.__setattr__(self, 'workers', workers)
        object.__setattr__(self, 'counterexample_info', counterexample_info)
        object.__setattr__(self, 'max_iterations', max_iterations)
        object.__setattr__(self, 'run_constructor', run_constructor)
        object.__setattr__(self, 'fail_fast', fail_fast)
        object.__setattr__(self, 'reinit', reinit)
        object.__setattr__(self, 'use_gas', use_gas)
<<<<<<< HEAD
        object.__setattr__(self, 'summary_entries', summary_entries)
        object.__setattr__(self, 'cse', cse)
=======
        object.__setattr__(self, 'deployment_state_entries', deployment_state_entries)
        object.__setattr__(self, 'active_symbolik', active_symbolik)
>>>>>>> dd539214


@dataclass(frozen=True)
class RPCOptions:
    use_booster: bool
    kore_rpc_command: tuple[str, ...]
    smt_timeout: int | None
    smt_retry_limit: int | None
    smt_tactic: str | None
    trace_rewrites: bool
    port: int | None
    maude_port: int | None

    def __init__(
        self,
        *,
        use_booster: bool = True,
        kore_rpc_command: str | Iterable[str] | None = None,
        smt_timeout: int | None = None,
        smt_retry_limit: int | None = None,
        smt_tactic: str | None = None,
        trace_rewrites: bool = False,
        port: int | None = None,
        maude_port: int | None = None,
    ) -> None:
        if kore_rpc_command is None:
            kore_rpc_command = ('kore-rpc-booster',) if use_booster else ('kore-rpc',)
        elif isinstance(kore_rpc_command, str):
            kore_rpc_command = (kore_rpc_command,)
        else:
            kore_rpc_command = tuple(kore_rpc_command)
        object.__setattr__(self, 'use_booster', use_booster)
        object.__setattr__(self, 'kore_rpc_command', kore_rpc_command)
        object.__setattr__(self, 'smt_timeout', smt_timeout)
        object.__setattr__(self, 'smt_retry_limit', smt_retry_limit)
        object.__setattr__(self, 'smt_tactic', smt_tactic)
        object.__setattr__(self, 'trace_rewrites', trace_rewrites)
        object.__setattr__(self, 'port', port)
        object.__setattr__(self, 'maude_port', maude_port)<|MERGE_RESOLUTION|>--- conflicted
+++ resolved
@@ -30,13 +30,9 @@
     fail_fast: bool
     reinit: bool
     use_gas: bool
-<<<<<<< HEAD
-    summary_entries: Iterable[SummaryEntry] | None
-    cse: bool
-=======
     deployment_state_entries: Iterable[DeploymentStateEntry] | None
     active_symbolik: bool
->>>>>>> dd539214
+    cse: bool
 
     def __init__(
         self,
@@ -58,13 +54,9 @@
         fail_fast: bool = True,
         reinit: bool = False,
         use_gas: bool = False,
-<<<<<<< HEAD
-        summary_entries: list[SummaryEntry] | None = None,
-        cse: bool = False,
-=======
         deployment_state_entries: list[DeploymentStateEntry] | None = None,
         active_symbolik: bool = False,
->>>>>>> dd539214
+        cse: bool = False,
     ) -> None:
         object.__setattr__(self, 'auto_abstract_gas', auto_abstract_gas)
         object.__setattr__(self, 'bug_report', bug_report)
@@ -83,13 +75,9 @@
         object.__setattr__(self, 'fail_fast', fail_fast)
         object.__setattr__(self, 'reinit', reinit)
         object.__setattr__(self, 'use_gas', use_gas)
-<<<<<<< HEAD
-        object.__setattr__(self, 'summary_entries', summary_entries)
-        object.__setattr__(self, 'cse', cse)
-=======
         object.__setattr__(self, 'deployment_state_entries', deployment_state_entries)
         object.__setattr__(self, 'active_symbolik', active_symbolik)
->>>>>>> dd539214
+        object.__setattr__(self, 'cse', cse)
 
 
 @dataclass(frozen=True)
