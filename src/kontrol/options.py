from __future__ import annotations

from enum import Enum
from pathlib import Path
from typing import TYPE_CHECKING, Any

from kevm_pyk.cli import DisplayOptions, ExploreOptions, KCFGShowOptions, KOptions, KProveOptions, list_of, node_id_like
from kevm_pyk.kompile import KompileTarget
from kevm_pyk.utils import arg_pair_of
from pyk.cli.args import BugReportOptions, KompileOptions, LoggingOptions, Options, ParallelOptions, SMTOptions
from pyk.cli.utils import dir_path, file_path
from pyk.utils import ensure_dir_path

from .utils import parse_test_version_tuple

if TYPE_CHECKING:
    from collections.abc import Callable

    from pyk.kcfg.kcfg import NodeIdLike


class ConfigType(Enum):
    TEST_CONFIG = 'TEST_CONFIG'
    SUMMARY_CONFIG = 'SUMMARY_CONFIG'


class FoundryOptions(Options):
    foundry_root: Path
    enum_constraints: bool

    @staticmethod
    def default() -> dict[str, Any]:
        return {
            'foundry_root': Path('.'),
            'enum_constraints': False,
        }

    @staticmethod
    def from_option_string() -> dict[str, str]:
        return {
            'foundry-project-root': 'foundry_root',
        }

    @staticmethod
    def get_argument_type() -> dict[str, Callable]:
        return {
            'foundry-project-root': dir_path,
        }


class RpcOptions(Options):
    trace_rewrites: bool
    kore_rpc_command: str | None
    use_booster: bool
    port: int | None
    maude_port: int | None

    @staticmethod
    def default() -> dict[str, Any]:
        return {
            'trace_rewrites': False,
            'kore_rpc_command': None,
            'use_booster': True,
            'port': None,
            'maude_port': None,
        }


class TraceOptions(Options):
    active_tracing: bool
    trace_storage: bool
    trace_wordstack: bool
    trace_memory: bool

    @staticmethod
    def default() -> dict[str, Any]:
        return {
            'active_tracing': False,
            'trace_storage': False,
            'trace_wordstack': False,
            'trace_memory': False,
        }


class CleanOptions(FoundryOptions, LoggingOptions):
    @staticmethod
    def from_option_string() -> dict[str, str]:
        return FoundryOptions.from_option_string() | LoggingOptions.from_option_string()

    @staticmethod
    def get_argument_type() -> dict[str, Callable]:
        return FoundryOptions.get_argument_type() | LoggingOptions.get_argument_type()


class CompileOptions(LoggingOptions):
    contract_file: Path

    @staticmethod
    def from_option_string() -> dict[str, str]:
        return LoggingOptions.from_option_string()

    @staticmethod
    def get_argument_type() -> dict[str, Callable]:
        return LoggingOptions.get_argument_type() | {
            'contract_file': file_path,
        }


class FoundryTestOptions(Options):
    test: str
    version: int | None

    @staticmethod
    def default() -> dict[str, Any]:
        return {
            'version': None,
        }


class GetModelOptions(FoundryTestOptions, LoggingOptions, RpcOptions, BugReportOptions, SMTOptions, FoundryOptions):
    nodes: list[NodeIdLike]
    pending: bool
    failing: bool

    @staticmethod
    def default() -> dict[str, Any]:
        return {
            'nodes': [],
            'pending': False,
            'failing': False,
        }

    @staticmethod
    def from_option_string() -> dict[str, str]:
        return (
            LoggingOptions.from_option_string()
            | FoundryOptions.from_option_string()
            | RpcOptions.from_option_string()
            | BugReportOptions.from_option_string()
            | SMTOptions.from_option_string()
            | FoundryTestOptions.from_option_string()
            | {
                'node': 'nodes',
            }
        )

    @staticmethod
    def get_argument_type() -> dict[str, Callable]:
        return (
            FoundryTestOptions.get_argument_type()
            | LoggingOptions.get_argument_type()
            | RpcOptions.get_argument_type()
            | BugReportOptions.get_argument_type()
            | SMTOptions.get_argument_type()
            | FoundryOptions.get_argument_type()
            | {
                'node': list_of(node_id_like),
            }
        )


class InitOptions(LoggingOptions):
    project_root: Path
    skip_forge: bool

    @staticmethod
    def default() -> dict[str, Any]:
        return {
            'project_root': Path.cwd(),
            'skip_forge': False,
        }

    @staticmethod
    def from_option_string() -> dict[str, str]:
        return LoggingOptions.from_option_string()

    @staticmethod
    def get_argument_type() -> dict[str, Callable]:
        return LoggingOptions.get_argument_type() | {
            'project_root': Path,
        }


class KGenOptions(Options):
    requires: list[str]
    imports: list[str]

    @staticmethod
    def default() -> dict[str, Any]:
        return {
            'requires': [],
            'imports': [],
        }

    @staticmethod
    def from_option_string() -> dict[str, str]:
        return {
            'require': 'requires',
            'module-import': 'imports',
        }

    @staticmethod
    def get_argument_type() -> dict[str, Callable]:
        return {
            'require': list_of(str),
            'module-import': list_of(str),
        }


class KompileTargetOptions(Options):
    target: KompileTarget

    @staticmethod
    def default() -> dict[str, Any]:
        return {
            'target': KompileTarget.HASKELL,
        }

    @staticmethod
    def get_argument_type() -> dict[str, Callable]:
        return {
            'target': KompileTarget,
        }


class ListOptions(LoggingOptions, KOptions, FoundryOptions):
    @staticmethod
    def from_option_string() -> dict[str, str]:
        return FoundryOptions.from_option_string() | LoggingOptions.from_option_string() | KOptions.from_option_string()

    @staticmethod
    def get_argument_type() -> dict[str, Callable]:
        return FoundryOptions.get_argument_type() | LoggingOptions.get_argument_type() | KOptions.get_argument_type()


class LoadStateOptions(LoggingOptions, FoundryOptions):
    name: str
    accesses_file: Path
    contract_names: Path | None
    condense_state_diff: bool
    output_dir_name: str | None
    comment_generated_file: str
    license: str
    from_state_diff: bool

    @staticmethod
    def default() -> dict[str, Any]:
        return {
            'contract_names': None,
            'condense_state_diff': False,
            'output_dir_name': None,
            'comment_generated_file': '// This file was autogenerated by running `kontrol load-state`. Do not edit this file manually.\n',
            'license': 'UNLICENSED',
            'from_state_diff': False,
        }

    @staticmethod
    def from_option_string() -> dict[str, str]:
        return (
            LoggingOptions.from_option_string()
            | FoundryOptions.from_option_string()
            | {'output-dir': 'output_dir_name', 'comment-generated-files': 'comment_generated_file'}
        )

    @staticmethod
    def get_argument_type() -> dict[str, Callable]:
        return (
            LoggingOptions.get_argument_type()
            | FoundryOptions.get_argument_type()
            | {
                'accesses_file': file_path,
                'contract-names': file_path,
            }
        )


class MergeNodesOptions(FoundryTestOptions, LoggingOptions, FoundryOptions):
    nodes: list[NodeIdLike]

    @staticmethod
    def default() -> dict[str, Any]:
        return {
            'nodes': [],
        }

    @staticmethod
    def from_option_string() -> dict[str, str]:
        return (
            LoggingOptions.from_option_string()
            | FoundryOptions.from_option_string()
            | FoundryTestOptions.from_option_string()
            | {
                'node': 'nodes',
            }
        )

    @staticmethod
    def get_argument_type() -> dict[str, Callable]:
        return (
            LoggingOptions.get_argument_type()
            | FoundryTestOptions.get_argument_type()
            | FoundryOptions.get_argument_type()
            | {
                'node': list_of(node_id_like),
            }
        )


class MinimizeProofOptions(FoundryTestOptions, LoggingOptions, FoundryOptions):

    @staticmethod
    def from_option_string() -> dict[str, str]:
        return (
            FoundryOptions.from_option_string()
            | LoggingOptions.from_option_string()
            | FoundryTestOptions.from_option_string()
        )

    @staticmethod
    def get_argument_type() -> dict[str, Callable]:
        return (
            FoundryOptions.get_argument_type()
            | LoggingOptions.get_argument_type()
            | FoundryTestOptions.get_argument_type()
        )


class ProveOptions(
    LoggingOptions,
    ParallelOptions,
    KOptions,
    KProveOptions,
    SMTOptions,
    RpcOptions,
    BugReportOptions,
    ExploreOptions,
    FoundryOptions,
    TraceOptions,
):
    tests: list[tuple[str, int | None]]
    reinit: bool
    bmc_depth: int | None
    run_constructor: bool
    use_gas: bool
    setup_version: int | None
    break_on_cheatcodes: bool
    recorded_diff_state_path: Path | None
    recorded_dump_state_path: Path | None
    include_summaries: list[tuple[str, int | None]]
    with_non_general_state: bool
    xml_test_report: bool
    cse: bool
    hevm: bool
    minimize_proofs: bool
    max_frontier_parallel: int
    config_type: ConfigType
<<<<<<< HEAD
    remove_old_proofs: bool
=======
    hide_status_bar: bool
>>>>>>> 7e34459d

    @staticmethod
    def default() -> dict[str, Any]:
        return {
            'tests': [],
            'reinit': False,
            'bmc_depth': None,
            'run_constructor': False,
            'use_gas': False,
            'break_on_cheatcodes': False,
            'recorded_diff_state_path': None,
            'recorded_dump_state_path': None,
            'setup_version': None,
            'include_summaries': [],
            'with_non_general_state': False,
            'xml_test_report': False,
            'cse': False,
            'hevm': False,
            'minimize_proofs': False,
            'max_frontier_parallel': 1,
            'config_type': ConfigType.TEST_CONFIG,
<<<<<<< HEAD
            'remove_old_proofs': False,
=======
            'hide_status_bar': False,
>>>>>>> 7e34459d
        }

    @staticmethod
    def from_option_string() -> dict[str, str]:
        return (
            LoggingOptions.from_option_string()
            | ParallelOptions.from_option_string()
            | KOptions.from_option_string()
            | KProveOptions.from_option_string()
            | SMTOptions.from_option_string()
            | RpcOptions.from_option_string()
            | BugReportOptions.from_option_string()
            | ExploreOptions.from_option_string()
            | FoundryOptions.from_option_string()
            | TraceOptions.from_option_string()
            | {
                'match-test': 'tests',
                'init-node-from-diff': 'recorded_diff_state_path',
                'init-node-from-dump': 'recorded_dump_state_path',
                'include-summary': 'include_summaries',
            }
        )

    @staticmethod
    def get_argument_type() -> dict[str, Callable]:
        return (
            LoggingOptions.get_argument_type()
            | ParallelOptions.get_argument_type()
            | KOptions.get_argument_type()
            | KProveOptions.get_argument_type()
            | SMTOptions.get_argument_type()
            | RpcOptions.get_argument_type()
            | BugReportOptions.get_argument_type()
            | ExploreOptions.get_argument_type()
            | FoundryOptions.get_argument_type()
            | TraceOptions.get_argument_type()
            | {
                'match-test': list_of(parse_test_version_tuple),
                'init-node-from': file_path,
                'include-summary': list_of(parse_test_version_tuple),
            }
        )


class RefuteNodeOptions(LoggingOptions, FoundryTestOptions, FoundryOptions):
    node: NodeIdLike

    @staticmethod
    def from_option_string() -> dict[str, str]:
        return (
            FoundryOptions.from_option_string()
            | LoggingOptions.from_option_string()
            | FoundryTestOptions.from_option_string()
        )

    @staticmethod
    def get_argument_type() -> dict[str, Callable]:
        return (
            LoggingOptions.get_argument_type()
            | FoundryTestOptions.get_argument_type()
            | FoundryOptions.get_argument_type()
            | {
                'node': node_id_like,
            }
        )


class RemoveNodeOptions(FoundryTestOptions, LoggingOptions, FoundryOptions):
    node: NodeIdLike

    @staticmethod
    def from_option_string() -> dict[str, str]:
        return (
            FoundryOptions.from_option_string()
            | LoggingOptions.from_option_string()
            | FoundryTestOptions.from_option_string()
        )

    @staticmethod
    def get_argument_type() -> dict[str, Callable]:
        return (
            LoggingOptions.get_argument_type()
            | FoundryTestOptions.get_argument_type()
            | FoundryOptions.get_argument_type()
            | {
                'node': node_id_like,
            }
        )


class SectionEdgeOptions(FoundryTestOptions, LoggingOptions, RpcOptions, BugReportOptions, SMTOptions, FoundryOptions):
    edge: tuple[str, str]
    sections: int

    @staticmethod
    def default() -> dict[str, Any]:
        return {
            'sections': 2,
        }

    @staticmethod
    def from_option_string() -> dict[str, str]:
        return (
            FoundryOptions.from_option_string()
            | LoggingOptions.from_option_string()
            | FoundryTestOptions.from_option_string()
            | RpcOptions.from_option_string()
            | BugReportOptions.from_option_string()
            | SMTOptions.from_option_string()
        )

    @staticmethod
    def get_argument_type() -> dict[str, Callable]:
        return (
            LoggingOptions.get_argument_type()
            | FoundryTestOptions.get_argument_type()
            | FoundryOptions.get_argument_type()
            | BugReportOptions.get_argument_type()
            | SMTOptions.get_argument_type()
            | RpcOptions.get_argument_type()
            | {
                'edge': arg_pair_of(str, str),
            }
        )


class ShowOptions(
    FoundryTestOptions,
    LoggingOptions,
    KOptions,
    KCFGShowOptions,
    DisplayOptions,
    FoundryOptions,
    RpcOptions,
    SMTOptions,
):
    omit_unstable_output: bool
    to_kevm_claims: bool
    kevm_claim_dir: Path | None
    use_hex_encoding: bool
    expand_config: bool

    @staticmethod
    def default() -> dict[str, Any]:
        return {
            'omit_unstable_output': False,
            'to_kevm_claims': False,
            'kevm_claim_dir': None,
            'use_hex_encoding': False,
            'counterexample_info': True,
            'expand_config': False,
        }

    @staticmethod
    def from_option_string() -> dict[str, str]:
        return (
            FoundryOptions.from_option_string()
            | LoggingOptions.from_option_string()
            | FoundryTestOptions.from_option_string()
            | KOptions.from_option_string()
            | KCFGShowOptions.from_option_string()
            | DisplayOptions.from_option_string()
            | RpcOptions.from_option_string()
            | SMTOptions.from_option_string()
        )

    @staticmethod
    def get_argument_type() -> dict[str, Callable]:
        return (
            FoundryTestOptions.get_argument_type()
            | LoggingOptions.get_argument_type()
            | KOptions.get_argument_type()
            | KCFGShowOptions.get_argument_type()
            | DisplayOptions.get_argument_type()
            | FoundryOptions.get_argument_type()
            | RpcOptions.get_argument_type()
            | SMTOptions.get_argument_type()
            | {
                'kevm-claim-dir': ensure_dir_path,
            }
        )


class SimplifyNodeOptions(
    FoundryTestOptions, LoggingOptions, SMTOptions, RpcOptions, BugReportOptions, DisplayOptions, FoundryOptions
):
    node: NodeIdLike
    replace: bool

    @staticmethod
    def default() -> dict[str, Any]:
        return {
            'replace': False,
        }

    @staticmethod
    def from_option_string() -> dict[str, str]:
        return (
            FoundryOptions.from_option_string()
            | LoggingOptions.from_option_string()
            | FoundryTestOptions.from_option_string()
            | SMTOptions.from_option_string()
            | RpcOptions.from_option_string()
            | BugReportOptions.from_option_string()
            | DisplayOptions.from_option_string()
        )

    @staticmethod
    def get_argument_type() -> dict[str, Callable]:
        return (
            LoggingOptions.get_argument_type()
            | FoundryTestOptions.get_argument_type()
            | FoundryOptions.get_argument_type()
            | BugReportOptions.get_argument_type()
            | SMTOptions.get_argument_type()
            | DisplayOptions.get_argument_type()
            | RpcOptions.get_argument_type()
            | {
                'node': node_id_like,
            }
        )


class SolcToKOptions(LoggingOptions, KOptions, KGenOptions):
    contract_file: Path
    contract_name: str

    @staticmethod
    def from_option_string() -> dict[str, str]:
        return KOptions.from_option_string() | LoggingOptions.from_option_string() | KGenOptions.from_option_string()

    @staticmethod
    def get_argument_type() -> dict[str, Callable]:
        return (
            LoggingOptions.get_argument_type()
            | KOptions.get_argument_type()
            | KGenOptions.get_argument_type()
            | {
                'contract_file': file_path,
            }
        )


class SplitNodeOptions(FoundryTestOptions, LoggingOptions, FoundryOptions):
    node: NodeIdLike
    branch_condition: str

    @staticmethod
    def from_option_string() -> dict[str, str]:
        return (
            FoundryOptions.from_option_string()
            | LoggingOptions.from_option_string()
            | FoundryTestOptions.from_option_string()
        )

    @staticmethod
    def get_argument_type() -> dict[str, Callable]:
        return (
            LoggingOptions.get_argument_type()
            | FoundryTestOptions.get_argument_type()
            | FoundryOptions.get_argument_type()
            | {
                'node': node_id_like,
            }
        )


class StepNodeOptions(FoundryTestOptions, LoggingOptions, RpcOptions, BugReportOptions, SMTOptions, FoundryOptions):
    node: NodeIdLike
    repeat: int
    depth: int

    @staticmethod
    def default() -> dict[str, Any]:
        return {
            'repeat': 1,
            'depth': 1,
        }

    @staticmethod
    def from_option_string() -> dict[str, str]:
        return (
            FoundryOptions.from_option_string()
            | LoggingOptions.from_option_string()
            | FoundryTestOptions.from_option_string()
            | RpcOptions.from_option_string()
            | BugReportOptions.from_option_string()
            | SMTOptions.from_option_string()
        )

    @staticmethod
    def get_argument_type() -> dict[str, Callable]:
        return (
            LoggingOptions.get_argument_type()
            | FoundryTestOptions.get_argument_type()
            | FoundryOptions.get_argument_type()
            | BugReportOptions.get_argument_type()
            | SMTOptions.get_argument_type()
            | {
                'node': node_id_like,
            }
        )


class ToDotOptions(FoundryTestOptions, LoggingOptions, FoundryOptions):
    @staticmethod
    def from_option_string() -> dict[str, str]:
        return (
            FoundryOptions.from_option_string()
            | LoggingOptions.from_option_string()
            | FoundryTestOptions.from_option_string()
        )

    @staticmethod
    def get_argument_type() -> dict[str, Callable]:
        return (
            FoundryOptions.get_argument_type()
            | LoggingOptions.get_argument_type()
            | FoundryTestOptions.get_argument_type()
        )


class UnrefuteNodeOptions(LoggingOptions, FoundryTestOptions, FoundryOptions):
    node: NodeIdLike

    @staticmethod
    def from_option_string() -> dict[str, str]:
        return (
            FoundryOptions.from_option_string()
            | LoggingOptions.from_option_string()
            | FoundryTestOptions.from_option_string()
        )

    @staticmethod
    def get_argument_type() -> dict[str, Callable]:
        return (
            LoggingOptions.get_argument_type()
            | FoundryTestOptions.get_argument_type()
            | FoundryOptions.get_argument_type()
            | {
                'node': node_id_like,
            }
        )


class VersionOptions(LoggingOptions):
    @staticmethod
    def from_option_string() -> dict[str, str]:
        return LoggingOptions.from_option_string()

    @staticmethod
    def get_argument_type() -> dict[str, Callable]:
        return LoggingOptions.get_argument_type()


class ViewKcfgOptions(FoundryTestOptions, LoggingOptions, FoundryOptions):
    @staticmethod
    def from_option_string() -> dict[str, str]:
        return (
            FoundryOptions.from_option_string()
            | LoggingOptions.from_option_string()
            | FoundryTestOptions.from_option_string()
        )

    @staticmethod
    def get_argument_type() -> dict[str, Callable]:
        return (
            FoundryOptions.get_argument_type()
            | LoggingOptions.get_argument_type()
            | FoundryTestOptions.get_argument_type()
        )


class BuildOptions(LoggingOptions, KOptions, KGenOptions, KompileOptions, FoundryOptions, KompileTargetOptions):
    regen: bool
    rekompile: bool
    no_forge_build: bool
    no_silence_warnings: bool

    @staticmethod
    def default() -> dict[str, Any]:
        return {
            'regen': False,
            'rekompile': False,
            'no_forge_build': False,
            'no_silence_warnings': False,
        }

    @staticmethod
    def from_option_string() -> dict[str, str]:
        return (
            FoundryOptions.from_option_string()
            | LoggingOptions.from_option_string()
            | KOptions.from_option_string()
            | KGenOptions.from_option_string()
            | KompileOptions.from_option_string()
            | KompileTargetOptions.from_option_string()
        )

    @staticmethod
    def get_argument_type() -> dict[str, Callable]:
        return (
            FoundryOptions.get_argument_type()
            | LoggingOptions.get_argument_type()
            | KOptions.get_argument_type()
            | KGenOptions.get_argument_type()
            | KompileOptions.get_argument_type()
            | KompileTargetOptions.get_argument_type()
        )<|MERGE_RESOLUTION|>--- conflicted
+++ resolved
@@ -354,11 +354,8 @@
     minimize_proofs: bool
     max_frontier_parallel: int
     config_type: ConfigType
-<<<<<<< HEAD
+    hide_status_bar: bool
     remove_old_proofs: bool
-=======
-    hide_status_bar: bool
->>>>>>> 7e34459d
 
     @staticmethod
     def default() -> dict[str, Any]:
@@ -380,11 +377,8 @@
             'minimize_proofs': False,
             'max_frontier_parallel': 1,
             'config_type': ConfigType.TEST_CONFIG,
-<<<<<<< HEAD
+            'hide_status_bar': False,
             'remove_old_proofs': False,
-=======
-            'hide_status_bar': False,
->>>>>>> 7e34459d
         }
 
     @staticmethod
