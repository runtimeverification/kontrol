from __future__ import annotations

import json
import logging
import sys
from argparse import ArgumentParser
from typing import TYPE_CHECKING

import pyk
from kevm_pyk.cli import node_id_like
from kevm_pyk.utils import arg_pair_of
from pyk.cli.utils import file_path
from pyk.kbuild.utils import KVersion, k_version
from pyk.proof.reachability import APRProof
from pyk.proof.tui import APRProofViewer

from . import VERSION
from .cli import KontrolCLIArgs
from .foundry import (
    Foundry,
    foundry_get_model,
    foundry_list,
    foundry_merge_nodes,
    foundry_node_printer,
    foundry_remove_node,
    foundry_section_edge,
    foundry_show,
    foundry_simplify_node,
    foundry_step_node,
    foundry_to_dot,
)
from .kompile import foundry_kompile
from .options import ProveOptions
from .prove import foundry_prove
from .solc_to_k import solc_compile, solc_to_k

if TYPE_CHECKING:
    from argparse import Namespace
    from collections.abc import Callable, Iterable
    from pathlib import Path
    from typing import Any, Final, TypeVar

    from pyk.cterm import CTerm
    from pyk.kcfg.kcfg import NodeIdLike
    from pyk.kcfg.tui import KCFGElem
    from pyk.utils import BugReport

    T = TypeVar('T')

_LOGGER: Final = logging.getLogger(__name__)
_LOG_FORMAT: Final = '%(levelname)s %(asctime)s %(name)s - %(message)s'


def _ignore_arg(args: dict[str, Any], arg: str, cli_option: str) -> None:
    if arg in args:
        if args[arg] is not None:
            _LOGGER.warning(f'Ignoring command-line option: {cli_option}')
        args.pop(arg)


def main() -> None:
    sys.setrecursionlimit(15000000)
    parser = _create_argument_parser()
    args = parser.parse_args()
    logging.basicConfig(level=_loglevel(args), format=_LOG_FORMAT)

    _check_k_version()

    executor_name = 'exec_' + args.command.lower().replace('-', '_')
    if executor_name not in globals():
        raise AssertionError(f'Unimplemented command: {args.command}')

    execute = globals()[executor_name]
    execute(**vars(args))


def _check_k_version() -> None:
    expected_k_version = KVersion.parse(f'v{pyk.K_VERSION}')
    actual_k_version = k_version()

    if not _compare_versions(expected_k_version, actual_k_version):
        _LOGGER.warning(f'K version {expected_k_version} was expected but K version {actual_k_version} is being used.')


def _compare_versions(ver1: KVersion, ver2: KVersion) -> bool:
    if ver1.major != ver2.major or ver1.minor != ver2.minor or ver1.patch != ver2.patch:
        return False

    if ver1.git == ver2.git:
        return True

    if ver1.git and ver2.git:
        return False

    git = ver1.git or ver2.git
    assert git  # git is not None for exactly one of ver1 and ver2
    return not git.ahead and not git.dirty


# Command implementation


def exec_version(**kwargs: Any) -> None:
    print(f'Kontrol version: {VERSION}')


def exec_compile(contract_file: Path, **kwargs: Any) -> None:
    res = solc_compile(contract_file)
    print(json.dumps(res))


def exec_solc_to_k(
    contract_file: Path,
    contract_name: str,
    main_module: str | None,
    requires: list[str],
    imports: list[str],
    target: str | None = None,
    **kwargs: Any,
) -> None:
    k_text = solc_to_k(
        contract_file=contract_file,
        contract_name=contract_name,
        main_module=main_module,
        requires=requires,
        imports=imports,
    )
    print(k_text)


def exec_build(
    foundry_root: Path,
    includes: Iterable[str] = (),
    regen: bool = False,
    rekompile: bool = False,
    requires: Iterable[str] = (),
    imports: Iterable[str] = (),
    ccopts: Iterable[str] = (),
    llvm_kompile: bool = True,
    debug: bool = False,
    llvm_library: bool = False,
    verbose: bool = False,
    **kwargs: Any,
) -> None:
    _ignore_arg(kwargs, 'main_module', f'--main-module {kwargs["main_module"]}')
    _ignore_arg(kwargs, 'syntax_module', f'--syntax-module {kwargs["syntax_module"]}')
    _ignore_arg(kwargs, 'spec_module', f'--spec-module {kwargs["spec_module"]}')
    _ignore_arg(kwargs, 'o0', '-O0')
    _ignore_arg(kwargs, 'o1', '-O1')
    _ignore_arg(kwargs, 'o2', '-O2')
    _ignore_arg(kwargs, 'o3', '-O3')
    foundry_kompile(
        foundry_root=foundry_root,
        includes=includes,
        regen=regen,
        rekompile=rekompile,
        requires=requires,
        imports=imports,
        ccopts=ccopts,
        llvm_kompile=llvm_kompile,
        debug=debug,
        verbose=verbose,
    )


def exec_prove(
    foundry_root: Path,
    max_depth: int = 1000,
    max_iterations: int | None = None,
    reinit: bool = False,
    tests: Iterable[tuple[str, int | None]] = (),
    workers: int = 1,
    break_every_step: bool = False,
    break_on_jumpi: bool = False,
    break_on_calls: bool = True,
    bmc_depth: int | None = None,
    bug_report: BugReport | None = None,
    kore_rpc_command: str | Iterable[str] | None = None,
    use_booster: bool = True,
    smt_timeout: int | None = None,
    smt_retry_limit: int | None = None,
    failure_info: bool = True,
    counterexample_info: bool = False,
    trace_rewrites: bool = False,
    auto_abstract_gas: bool = False,
    run_constructor: bool = False,
    fail_fast: bool = False,
    **kwargs: Any,
) -> None:
    _ignore_arg(kwargs, 'main_module', f'--main-module: {kwargs["main_module"]}')
    _ignore_arg(kwargs, 'syntax_module', f'--syntax-module: {kwargs["syntax_module"]}')
    _ignore_arg(kwargs, 'definition_dir', f'--definition: {kwargs["definition_dir"]}')
    _ignore_arg(kwargs, 'spec_module', f'--spec-module: {kwargs["spec_module"]}')

    if smt_timeout is None:
        smt_timeout = 300
    if smt_retry_limit is None:
        smt_retry_limit = 10

    if isinstance(kore_rpc_command, str):
        kore_rpc_command = kore_rpc_command.split()

    options = ProveOptions(
        auto_abstract_gas=auto_abstract_gas,
        reinit=reinit,
        bug_report=bug_report,
        kore_rpc_command=kore_rpc_command,
        smt_timeout=smt_timeout,
        smt_retry_limit=smt_retry_limit,
        trace_rewrites=trace_rewrites,
        bmc_depth=bmc_depth,
        max_depth=max_depth,
        break_every_step=break_every_step,
        break_on_jumpi=break_on_jumpi,
        break_on_calls=break_on_calls,
        workers=workers,
        counterexample_info=counterexample_info,
        max_iterations=max_iterations,
        run_constructor=run_constructor,
        fail_fast=fail_fast,
    )

    results = foundry_prove(
        foundry_root=foundry_root,
        options=options,
        tests=tests,
    )
    failed = 0
    for proof in results:
        if proof.passed:
            print(f'PROOF PASSED: {proof.id}')
        else:
            failed += 1
            print(f'PROOF FAILED: {proof.id}')
            failure_log = None
            if isinstance(proof, APRProof):
                failure_log = proof.failure_info
            if failure_info and failure_log is not None:
                log = failure_log.print() + Foundry.help_info()
                for line in log:
                    print(line)

    sys.exit(failed)


def exec_show(
    foundry_root: Path,
    test: str,
    version: int | None,
    nodes: Iterable[NodeIdLike] = (),
    node_deltas: Iterable[tuple[NodeIdLike, NodeIdLike]] = (),
    to_module: bool = False,
    minimize: bool = True,
    sort_collections: bool = False,
    omit_unstable_output: bool = False,
    pending: bool = False,
    failing: bool = False,
    failure_info: bool = False,
    counterexample_info: bool = False,
    **kwargs: Any,
) -> None:
    output = foundry_show(
        foundry_root=foundry_root,
        test=test,
        version=version,
        nodes=nodes,
        node_deltas=node_deltas,
        to_module=to_module,
        minimize=minimize,
        omit_unstable_output=omit_unstable_output,
        sort_collections=sort_collections,
        pending=pending,
        failing=failing,
        failure_info=failure_info,
        counterexample_info=counterexample_info,
    )
    print(output)


def exec_to_dot(foundry_root: Path, test: str, version: int | None, **kwargs: Any) -> None:
    foundry_to_dot(foundry_root=foundry_root, test=test, version=version)


def exec_list(foundry_root: Path, **kwargs: Any) -> None:
    stats = foundry_list(foundry_root=foundry_root)
    print('\n'.join(stats))


def exec_view_kcfg(foundry_root: Path, test: str, version: int | None, **kwargs: Any) -> None:
    foundry = Foundry(foundry_root)
    test_id = foundry.get_test_id(test, version)
    contract_name, _ = test_id.split('.')
    proof = foundry.get_apr_proof(test_id)

    def _short_info(cterm: CTerm) -> Iterable[str]:
        return foundry.short_info_for_contract(contract_name, cterm)

    def _custom_view(elem: KCFGElem) -> Iterable[str]:
        return foundry.custom_view(contract_name, elem)

    node_printer = foundry_node_printer(foundry, contract_name, proof)
    viewer = APRProofViewer(proof, foundry.kevm, node_printer=node_printer, custom_view=_custom_view)
    viewer.run()


def exec_remove_node(foundry_root: Path, test: str, node: NodeIdLike, version: int | None, **kwargs: Any) -> None:
    foundry_remove_node(foundry_root=foundry_root, test=test, version=version, node=node)


def exec_simplify_node(
    foundry_root: Path,
    test: str,
    version: int | None,
    node: NodeIdLike,
    replace: bool = False,
    minimize: bool = True,
    sort_collections: bool = False,
    bug_report: BugReport | None = None,
    smt_timeout: int | None = None,
    smt_retry_limit: int | None = None,
    trace_rewrites: bool = False,
    **kwargs: Any,
) -> None:
    if smt_timeout is None:
        smt_timeout = 300
    if smt_retry_limit is None:
        smt_retry_limit = 10

    pretty_term = foundry_simplify_node(
        foundry_root=foundry_root,
        test=test,
        version=version,
        node=node,
        replace=replace,
        minimize=minimize,
        sort_collections=sort_collections,
        bug_report=bug_report,
        smt_timeout=smt_timeout,
        smt_retry_limit=smt_retry_limit,
        trace_rewrites=trace_rewrites,
    )
    print(f'Simplified:\n{pretty_term}')


def exec_step_node(
    foundry_root: Path,
    test: str,
    version: int | None,
    node: NodeIdLike,
    repeat: int = 1,
    depth: int = 1,
    bug_report: BugReport | None = None,
    smt_timeout: int | None = None,
    smt_retry_limit: int | None = None,
    trace_rewrites: bool = False,
    **kwargs: Any,
) -> None:
    if smt_timeout is None:
        smt_timeout = 300
    if smt_retry_limit is None:
        smt_retry_limit = 10

    foundry_step_node(
        foundry_root=foundry_root,
        test=test,
        version=version,
        node=node,
        repeat=repeat,
        depth=depth,
        bug_report=bug_report,
        smt_timeout=smt_timeout,
        smt_retry_limit=smt_retry_limit,
        trace_rewrites=trace_rewrites,
    )


def exec_merge_nodes(
    foundry_root: Path,
    test: str,
    version: int | None,
    nodes: Iterable[NodeIdLike],
    **kwargs: Any,
) -> None:
    foundry_merge_nodes(foundry_root=foundry_root, node_ids=nodes, test=test, version=version)


def exec_section_edge(
    foundry_root: Path,
    test: str,
    version: int | None,
    edge: tuple[str, str],
    sections: int = 2,
    replace: bool = False,
    bug_report: BugReport | None = None,
    smt_timeout: int | None = None,
    smt_retry_limit: int | None = None,
    trace_rewrites: bool = False,
    **kwargs: Any,
) -> None:
    if smt_timeout is None:
        smt_timeout = 300
    if smt_retry_limit is None:
        smt_retry_limit = 10

    foundry_section_edge(
        foundry_root=foundry_root,
        test=test,
        version=version,
        edge=edge,
        sections=sections,
        replace=replace,
        bug_report=bug_report,
        smt_timeout=smt_timeout,
        smt_retry_limit=smt_retry_limit,
        trace_rewrites=trace_rewrites,
    )


def exec_get_model(
    foundry_root: Path,
    test: str,
    version: int | None,
    nodes: Iterable[NodeIdLike] = (),
    pending: bool = False,
    failing: bool = False,
    **kwargs: Any,
) -> None:
    output = foundry_get_model(
        foundry_root=foundry_root,
        test=test,
        version=version,
        nodes=nodes,
        pending=pending,
        failing=failing,
    )
    print(output)


# Helpers


def _create_argument_parser() -> ArgumentParser:
    def list_of(elem_type: Callable[[str], T], delim: str = ';') -> Callable[[str], list[T]]:
        def parse(s: str) -> list[T]:
            return [elem_type(elem) for elem in s.split(delim)]

        return parse

    kontrol_cli_args = KontrolCLIArgs()
    parser = ArgumentParser(prog='kontrol')

    command_parser = parser.add_subparsers(dest='command', required=True)

    command_parser.add_parser('version', help='Print out version of Kontrol command.')

    solc_args = command_parser.add_parser('compile', help='Generate combined JSON with solc compilation results.')
    solc_args.add_argument('contract_file', type=file_path, help='Path to contract file.')

    solc_to_k_args = command_parser.add_parser(
        'solc-to-k',
        help='Output helper K definition for given JSON output from solc compiler.',
        parents=[
            kontrol_cli_args.logging_args,
            kontrol_cli_args.k_args,
            kontrol_cli_args.k_gen_args,
        ],
    )
    solc_to_k_args.add_argument('contract_file', type=file_path, help='Path to contract file.')
    solc_to_k_args.add_argument('contract_name', type=str, help='Name of contract to generate K helpers for.')

    def _parse_test_version_tuple(value: str) -> tuple[str, int | None]:
        if ':' in value:
            test, version = value.split(':')
            return (test, int(version))
        else:
            return (value, None)

    build = command_parser.add_parser(
        'build',
        help='Kompile K definition corresponding to given output directory.',
        parents=[
            kontrol_cli_args.logging_args,
            kontrol_cli_args.k_args,
            kontrol_cli_args.k_gen_args,
            kontrol_cli_args.kompile_args,
            kontrol_cli_args.foundry_args,
        ],
    )
    build.add_argument(
        '--regen',
        dest='regen',
        default=False,
        action='store_true',
        help='Regenerate foundry.k even if it already exists.',
    )
    build.add_argument(
        '--rekompile',
        dest='rekompile',
        default=False,
        action='store_true',
        help='Rekompile foundry.k even if kompiled definition already exists.',
    )

    prove_args = command_parser.add_parser(
        'prove',
        help='Run Foundry Proof.',
        parents=[
            kontrol_cli_args.logging_args,
            kontrol_cli_args.parallel_args,
            kontrol_cli_args.k_args,
            kontrol_cli_args.kprove_args,
            kontrol_cli_args.smt_args,
            kontrol_cli_args.rpc_args,
            kontrol_cli_args.bug_report_args,
            kontrol_cli_args.explore_args,
            kontrol_cli_args.foundry_args,
        ],
    )
    prove_args.add_argument(
        '--match-test',
        type=_parse_test_version_tuple,
        dest='tests',
        default=[],
        action='append',
        help=(
            'Specify contract function(s) to test using a regular expression. This will match functions'
            "based on their full signature,  e.g., 'ERC20Test.testTransfer(address,uint256)'. This option"
            'can be used multiple times to add more functions to test.'
        ),
    )
    prove_args.add_argument(
        '--reinit',
        dest='reinit',
        default=False,
        action='store_true',
        help='Reinitialize CFGs even if they already exist.',
    )
    prove_args.add_argument(
        '--bmc-depth',
        dest='bmc_depth',
        default=None,
        type=int,
        help='Enables bounded model checking. Specifies the maximum depth to unroll all loops to.',
    )
    prove_args.add_argument(
        '--use-booster',
        dest='use_booster',
        default=True,
        action='store_true',
        help='Use the booster RPC server instead of kore-rpc.',
    )
    prove_args.add_argument(
<<<<<<< HEAD
        '--no-use-booster',
        dest='use_booster',
        action='store_false',
        help='Do not use the booster RPC server instead of kore-rpc.',
=======
        '--run-constructor',
        dest='run_constructor',
        default=False,
        action='store_true',
        help='Include the contract constructor in the test execution.',
>>>>>>> 0e5efbd2
    )

    show_args = command_parser.add_parser(
        'show',
        help='Display a given Foundry CFG.',
        parents=[
            kontrol_cli_args.foundry_test_args,
            kontrol_cli_args.logging_args,
            kontrol_cli_args.k_args,
            kontrol_cli_args.kcfg_show_args,
            kontrol_cli_args.display_args,
            kontrol_cli_args.foundry_args,
        ],
    )
    show_args.add_argument(
        '--omit-unstable-output',
        dest='omit_unstable_output',
        default=False,
        action='store_true',
        help='Strip output that is likely to change without the contract logic changing',
    )

    command_parser.add_parser(
        'to-dot',
        help='Dump the given CFG for the test as DOT for visualization.',
        parents=[kontrol_cli_args.foundry_test_args, kontrol_cli_args.logging_args, kontrol_cli_args.foundry_args],
    )

    command_parser.add_parser(
        'list',
        help='List information about CFGs on disk',
        parents=[kontrol_cli_args.logging_args, kontrol_cli_args.k_args, kontrol_cli_args.foundry_args],
    )

    command_parser.add_parser(
        'view-kcfg',
        help='Display tree view of CFG',
        parents=[kontrol_cli_args.foundry_test_args, kontrol_cli_args.logging_args, kontrol_cli_args.foundry_args],
    )

    remove_node = command_parser.add_parser(
        'remove-node',
        help='Remove a node and its successors.',
        parents=[kontrol_cli_args.foundry_test_args, kontrol_cli_args.logging_args, kontrol_cli_args.foundry_args],
    )
    remove_node.add_argument('node', type=node_id_like, help='Node to remove CFG subgraph from.')

    simplify_node = command_parser.add_parser(
        'simplify-node',
        help='Simplify a given node, and potentially replace it.',
        parents=[
            kontrol_cli_args.foundry_test_args,
            kontrol_cli_args.logging_args,
            kontrol_cli_args.smt_args,
            kontrol_cli_args.rpc_args,
            kontrol_cli_args.bug_report_args,
            kontrol_cli_args.display_args,
            kontrol_cli_args.foundry_args,
        ],
    )
    simplify_node.add_argument('node', type=node_id_like, help='Node to simplify in CFG.')
    simplify_node.add_argument(
        '--replace', default=False, help='Replace the original node with the simplified variant in the graph.'
    )

    step_node = command_parser.add_parser(
        'step-node',
        help='Step from a given node, adding it to the CFG.',
        parents=[
            kontrol_cli_args.foundry_test_args,
            kontrol_cli_args.logging_args,
            kontrol_cli_args.rpc_args,
            kontrol_cli_args.bug_report_args,
            kontrol_cli_args.smt_args,
            kontrol_cli_args.foundry_args,
        ],
    )
    step_node.add_argument('node', type=node_id_like, help='Node to step from in CFG.')
    step_node.add_argument(
        '--repeat', type=int, default=1, help='How many node expansions to do from the given start node (>= 1).'
    )
    step_node.add_argument('--depth', type=int, default=1, help='How many steps to take from initial node on edge.')
    merge_node = command_parser.add_parser(
        'merge-nodes',
        help='Merge multiple nodes into one branch.',
        parents=[
            kontrol_cli_args.foundry_test_args,
            kontrol_cli_args.logging_args,
            kontrol_cli_args.foundry_args,
        ],
    )
    merge_node.add_argument(
        '--node',
        type=node_id_like,
        dest='nodes',
        default=[],
        action='append',
        help='One node to be merged.',
    )

    section_edge = command_parser.add_parser(
        'section-edge',
        help='Given an edge in the graph, cut it into sections to get intermediate nodes.',
        parents=[
            kontrol_cli_args.foundry_test_args,
            kontrol_cli_args.logging_args,
            kontrol_cli_args.rpc_args,
            kontrol_cli_args.bug_report_args,
            kontrol_cli_args.smt_args,
            kontrol_cli_args.foundry_args,
        ],
    )
    section_edge.add_argument('edge', type=arg_pair_of(str, str), help='Edge to section in CFG.')
    section_edge.add_argument('--sections', type=int, default=2, help='Number of sections to make from edge (>= 2).')

    get_model = command_parser.add_parser(
        'get-model',
        help='Display a model for a given node.',
        parents=[
            kontrol_cli_args.foundry_test_args,
            kontrol_cli_args.logging_args,
            kontrol_cli_args.rpc_args,
            kontrol_cli_args.smt_args,
            kontrol_cli_args.foundry_args,
        ],
    )
    get_model.add_argument(
        '--node',
        type=node_id_like,
        dest='nodes',
        default=[],
        action='append',
        help='List of nodes to display the models of.',
    )
    get_model.add_argument(
        '--pending', dest='pending', default=False, action='store_true', help='Also display models of pending nodes'
    )
    get_model.add_argument(
        '--failing', dest='failing', default=False, action='store_true', help='Also display models of failing nodes'
    )

    return parser


def _loglevel(args: Namespace) -> int:
    if hasattr(args, 'debug') and args.debug:
        return logging.DEBUG

    if hasattr(args, 'verbose') and args.verbose:
        return logging.INFO

    return logging.WARNING


if __name__ == '__main__':
    main()<|MERGE_RESOLUTION|>--- conflicted
+++ resolved
@@ -550,18 +550,17 @@
         help='Use the booster RPC server instead of kore-rpc.',
     )
     prove_args.add_argument(
-<<<<<<< HEAD
         '--no-use-booster',
         dest='use_booster',
         action='store_false',
         help='Do not use the booster RPC server instead of kore-rpc.',
-=======
+    )
+    prove_args.add_argument(
         '--run-constructor',
         dest='run_constructor',
         default=False,
         action='store_true',
         help='Include the contract constructor in the test execution.',
->>>>>>> 0e5efbd2
     )
 
     show_args = command_parser.add_parser(
