from __future__ import annotations

import json
import logging
import sys
from argparse import ArgumentParser
from typing import TYPE_CHECKING

import pyk
from kevm_pyk.cli import node_id_like
from kevm_pyk.kompile import KompileTarget
from kevm_pyk.utils import arg_pair_of
from pyk.cli.utils import file_path
from pyk.kbuild.utils import KVersion, k_version
from pyk.proof.reachability import APRProof
from pyk.proof.tui import APRProofViewer
from pyk.utils import ensure_dir_path

from . import VERSION
from .cli import KontrolCLIArgs
from .foundry import (
    Foundry,
    foundry_get_model,
    foundry_list,
    foundry_merge_nodes,
    foundry_node_printer,
    foundry_remove_node,
    foundry_section_edge,
    foundry_show,
    foundry_simplify_node,
    foundry_state_diff,
    foundry_step_node,
    foundry_to_dot,
    read_deployment_state,
)
from .kompile import foundry_kompile
from .options import ProveOptions, RPCOptions
from .prove import foundry_prove
from .solc_to_k import solc_compile, solc_to_k

if TYPE_CHECKING:
    from argparse import Namespace
    from collections.abc import Callable, Iterable
    from pathlib import Path
    from typing import Any, Final, TypeVar

    from pyk.cterm import CTerm
    from pyk.kcfg.kcfg import NodeIdLike
    from pyk.kcfg.tui import KCFGElem
    from pyk.utils import BugReport

    T = TypeVar('T')

_LOGGER: Final = logging.getLogger(__name__)
_LOG_FORMAT: Final = '%(levelname)s %(asctime)s %(name)s - %(message)s'


def _ignore_arg(args: dict[str, Any], arg: str, cli_option: str) -> None:
    if arg in args:
        if args[arg] is not None:
            _LOGGER.warning(f'Ignoring command-line option: {cli_option}')
        args.pop(arg)


def _load_foundry(foundry_root: Path, bug_report: BugReport | None = None) -> Foundry:
    try:
        foundry = Foundry(foundry_root=foundry_root, bug_report=bug_report)
    except FileNotFoundError:
        print(
            f'File foundry.toml not found in: {str(foundry_root)!r}. Are you running kontrol in a Foundry project?',
            file=sys.stderr,
        )
        sys.exit(1)
    return foundry


def main() -> None:
    sys.setrecursionlimit(15000000)
    parser = _create_argument_parser()
    args = parser.parse_args()
    logging.basicConfig(level=_loglevel(args), format=_LOG_FORMAT)

    _check_k_version()

    executor_name = 'exec_' + args.command.lower().replace('-', '_')
    if executor_name not in globals():
        raise AssertionError(f'Unimplemented command: {args.command}')

    execute = globals()[executor_name]
    execute(**vars(args))


def _check_k_version() -> None:
    expected_k_version = KVersion.parse(f'v{pyk.K_VERSION}')
    actual_k_version = k_version()

    if not _compare_versions(expected_k_version, actual_k_version):
        _LOGGER.warning(
            f'K version {expected_k_version.text} was expected but K version {actual_k_version.text} is being used.'
        )


def _compare_versions(ver1: KVersion, ver2: KVersion) -> bool:
    if ver1.major != ver2.major or ver1.minor != ver2.minor or ver1.patch != ver2.patch:
        return False

    if ver1.git == ver2.git:
        return True

    if ver1.git and ver2.git:
        return False

    git = ver1.git or ver2.git
    assert git  # git is not None for exactly one of ver1 and ver2
    return not git.ahead and not git.dirty


# Command implementation


def exec_load_state_diff(
    name: str,
    accesses_file: Path,
    contract_names: Path | None,
    output_dir_name: str | None,
    foundry_root: Path,
    license: str,
    comment_generated_file: str,
    condense_state_diff: bool = False,
    **kwargs: Any,
) -> None:
    foundry_state_diff(
        name,
        accesses_file,
        contract_names=contract_names,
        output_dir_name=output_dir_name,
        foundry=_load_foundry(foundry_root),
        license=license,
        comment_generated_file=comment_generated_file,
        condense_state_diff=condense_state_diff,
    )


def exec_version(**kwargs: Any) -> None:
    print(f'Kontrol version: {VERSION}')


def exec_compile(contract_file: Path, **kwargs: Any) -> None:
    res = solc_compile(contract_file)
    print(json.dumps(res))


def exec_solc_to_k(
    contract_file: Path,
    contract_name: str,
    main_module: str | None,
    requires: list[str],
    imports: list[str],
    target: str | None = None,
    **kwargs: Any,
) -> None:
    k_text = solc_to_k(
        contract_file=contract_file,
        contract_name=contract_name,
        main_module=main_module,
        requires=requires,
        imports=imports,
    )
    print(k_text)


def exec_build(
    foundry_root: Path,
    includes: Iterable[str] = (),
    regen: bool = False,
    rekompile: bool = False,
    requires: Iterable[str] = (),
    imports: Iterable[str] = (),
    ccopts: Iterable[str] = (),
    llvm_kompile: bool = True,
    debug: bool = False,
    llvm_library: bool = False,
    verbose: bool = False,
    target: KompileTarget | None = None,
    no_forge_build: bool = False,
    **kwargs: Any,
) -> None:
    _ignore_arg(kwargs, 'main_module', f'--main-module {kwargs["main_module"]}')
    _ignore_arg(kwargs, 'syntax_module', f'--syntax-module {kwargs["syntax_module"]}')
    _ignore_arg(kwargs, 'spec_module', f'--spec-module {kwargs["spec_module"]}')
    _ignore_arg(kwargs, 'o0', '-O0')
    _ignore_arg(kwargs, 'o1', '-O1')
    _ignore_arg(kwargs, 'o2', '-O2')
    _ignore_arg(kwargs, 'o3', '-O3')
    if target is None:
        target = KompileTarget.HASKELL
    foundry_kompile(
        foundry=_load_foundry(foundry_root),
        includes=includes,
        regen=regen,
        rekompile=rekompile,
        requires=requires,
        imports=imports,
        ccopts=ccopts,
        llvm_kompile=llvm_kompile,
        debug=debug,
        verbose=verbose,
        target=target,
        no_forge_build=no_forge_build,
    )


def exec_prove(
    foundry_root: Path,
    max_depth: int = 1000,
    max_iterations: int | None = None,
    reinit: bool = False,
    tests: Iterable[tuple[str, int | None]] = (),
    include_summaries: Iterable[tuple[str, int | None]] = (),
    workers: int = 1,
    break_every_step: bool = False,
    break_on_jumpi: bool = False,
    break_on_calls: bool = True,
    break_on_storage: bool = False,
    break_on_basic_blocks: bool = False,
    break_on_cheatcodes: bool = False,
    bmc_depth: int | None = None,
    bug_report: BugReport | None = None,
    kore_rpc_command: str | Iterable[str] | None = None,
    use_booster: bool = True,
    smt_timeout: int | None = None,
    smt_retry_limit: int | None = None,
    smt_tactic: str | None = None,
    failure_info: bool = True,
    counterexample_info: bool = False,
    trace_rewrites: bool = False,
    auto_abstract_gas: bool = False,
    run_constructor: bool = False,
    fail_fast: bool = False,
    port: int | None = None,
    maude_port: int | None = None,
    use_gas: bool = False,
<<<<<<< HEAD
    summary_path: Path | None = None,
    xml_test_report: bool = False,
=======
    deployment_state_path: Path | None = None,
>>>>>>> 0d35ef47
    **kwargs: Any,
) -> None:
    _ignore_arg(kwargs, 'main_module', f'--main-module: {kwargs["main_module"]}')
    _ignore_arg(kwargs, 'syntax_module', f'--syntax-module: {kwargs["syntax_module"]}')
    _ignore_arg(kwargs, 'definition_dir', f'--definition: {kwargs["definition_dir"]}')
    _ignore_arg(kwargs, 'spec_module', f'--spec-module: {kwargs["spec_module"]}')

    if smt_timeout is None:
        smt_timeout = 300
    if smt_retry_limit is None:
        smt_retry_limit = 10

    if isinstance(kore_rpc_command, str):
        kore_rpc_command = kore_rpc_command.split()

    deployment_state_entries = read_deployment_state(deployment_state_path) if deployment_state_path else None

    prove_options = ProveOptions(
        auto_abstract_gas=auto_abstract_gas,
        reinit=reinit,
        bug_report=bug_report,
        bmc_depth=bmc_depth,
        max_depth=max_depth,
        break_every_step=break_every_step,
        break_on_jumpi=break_on_jumpi,
        break_on_calls=break_on_calls,
        break_on_storage=break_on_storage,
        break_on_basic_blocks=break_on_basic_blocks,
        break_on_cheatcodes=break_on_cheatcodes,
        workers=workers,
        counterexample_info=counterexample_info,
        max_iterations=max_iterations,
        run_constructor=run_constructor,
        fail_fast=fail_fast,
        use_gas=use_gas,
        deployment_state_entries=deployment_state_entries,
    )

    rpc_options = RPCOptions(
        use_booster=use_booster,
        kore_rpc_command=kore_rpc_command,
        smt_timeout=smt_timeout,
        smt_retry_limit=smt_retry_limit,
        smt_tactic=smt_tactic,
        trace_rewrites=trace_rewrites,
        port=port,
        maude_port=maude_port,
    )

    results = foundry_prove(
        foundry=_load_foundry(foundry_root, bug_report),
        prove_options=prove_options,
        rpc_options=rpc_options,
        tests=tests,
        include_summaries=include_summaries,
        xml_test_report=xml_test_report,
    )
    failed = 0
    for proof in results:
        if proof.passed:
            print(f'PROOF PASSED: {proof.id}')
        else:
            failed += 1
            print(f'PROOF FAILED: {proof.id}')
            failure_log = None
            if isinstance(proof, APRProof):
                failure_log = proof.failure_info
            if failure_info and failure_log is not None:
                log = failure_log.print() + Foundry.help_info()
                for line in log:
                    print(line)

    sys.exit(failed)


def exec_show(
    foundry_root: Path,
    test: str,
    version: int | None,
    nodes: Iterable[NodeIdLike] = (),
    node_deltas: Iterable[tuple[NodeIdLike, NodeIdLike]] = (),
    to_module: bool = False,
    to_kevm_claims: bool = False,
    kevm_claim_dir: Path | None = None,
    minimize: bool = True,
    sort_collections: bool = False,
    omit_unstable_output: bool = False,
    pending: bool = False,
    failing: bool = False,
    failure_info: bool = False,
    counterexample_info: bool = False,
    port: int | None = None,
    maude_port: int | None = None,
    **kwargs: Any,
) -> None:
    output = foundry_show(
        foundry=_load_foundry(foundry_root),
        test=test,
        version=version,
        nodes=nodes,
        node_deltas=node_deltas,
        to_module=to_module,
        to_kevm_claims=to_kevm_claims,
        kevm_claim_dir=kevm_claim_dir,
        minimize=minimize,
        omit_unstable_output=omit_unstable_output,
        sort_collections=sort_collections,
        pending=pending,
        failing=failing,
        failure_info=failure_info,
        counterexample_info=counterexample_info,
        port=port,
        maude_port=maude_port,
    )
    print(output)


def exec_to_dot(foundry_root: Path, test: str, version: int | None, **kwargs: Any) -> None:
    foundry_to_dot(foundry=_load_foundry(foundry_root), test=test, version=version)


def exec_list(foundry_root: Path, **kwargs: Any) -> None:
    stats = foundry_list(foundry=_load_foundry(foundry_root))
    print('\n'.join(stats))


def exec_view_kcfg(foundry_root: Path, test: str, version: int | None, **kwargs: Any) -> None:
    foundry = _load_foundry(foundry_root)
    test_id = foundry.get_test_id(test, version)
    contract_name, _ = test_id.split('.')
    proof = foundry.get_apr_proof(test_id)

    def _short_info(cterm: CTerm) -> Iterable[str]:
        return foundry.short_info_for_contract(contract_name, cterm)

    def _custom_view(elem: KCFGElem) -> Iterable[str]:
        return foundry.custom_view(contract_name, elem)

    node_printer = foundry_node_printer(foundry, contract_name, proof)
    viewer = APRProofViewer(proof, foundry.kevm, node_printer=node_printer, custom_view=_custom_view)
    viewer.run()


def exec_remove_node(foundry_root: Path, test: str, node: NodeIdLike, version: int | None, **kwargs: Any) -> None:
    foundry_remove_node(foundry=_load_foundry(foundry_root), test=test, version=version, node=node)


def exec_simplify_node(
    foundry_root: Path,
    test: str,
    version: int | None,
    node: NodeIdLike,
    replace: bool = False,
    minimize: bool = True,
    sort_collections: bool = False,
    bug_report: BugReport | None = None,
    kore_rpc_command: str | Iterable[str] | None = None,
    use_booster: bool = False,
    smt_timeout: int | None = None,
    smt_retry_limit: int | None = None,
    smt_tactic: str | None = None,
    trace_rewrites: bool = False,
    port: int | None = None,
    maude_port: int | None = None,
    **kwargs: Any,
) -> None:
    if smt_timeout is None:
        smt_timeout = 300
    if smt_retry_limit is None:
        smt_retry_limit = 10

    if isinstance(kore_rpc_command, str):
        kore_rpc_command = kore_rpc_command.split()

    rpc_options = RPCOptions(
        use_booster=use_booster,
        kore_rpc_command=kore_rpc_command,
        smt_timeout=smt_timeout,
        smt_retry_limit=smt_retry_limit,
        smt_tactic=smt_tactic,
        trace_rewrites=trace_rewrites,
        port=port,
        maude_port=maude_port,
    )

    pretty_term = foundry_simplify_node(
        foundry=_load_foundry(foundry_root, bug_report),
        test=test,
        version=version,
        node=node,
        rpc_options=rpc_options,
        replace=replace,
        minimize=minimize,
        sort_collections=sort_collections,
        bug_report=bug_report,
    )
    print(f'Simplified:\n{pretty_term}')


def exec_step_node(
    foundry_root: Path,
    test: str,
    version: int | None,
    node: NodeIdLike,
    repeat: int = 1,
    depth: int = 1,
    bug_report: BugReport | None = None,
    kore_rpc_command: str | Iterable[str] | None = None,
    use_booster: bool = False,
    smt_timeout: int | None = None,
    smt_retry_limit: int | None = None,
    smt_tactic: str | None = None,
    trace_rewrites: bool = False,
    port: int | None = None,
    maude_port: int | None = None,
    **kwargs: Any,
) -> None:
    if smt_timeout is None:
        smt_timeout = 300
    if smt_retry_limit is None:
        smt_retry_limit = 10

    if isinstance(kore_rpc_command, str):
        kore_rpc_command = kore_rpc_command.split()

    rpc_options = RPCOptions(
        use_booster=use_booster,
        kore_rpc_command=kore_rpc_command,
        smt_timeout=smt_timeout,
        smt_retry_limit=smt_retry_limit,
        smt_tactic=smt_tactic,
        trace_rewrites=trace_rewrites,
        port=port,
        maude_port=maude_port,
    )

    foundry_step_node(
        foundry=_load_foundry(foundry_root, bug_report),
        test=test,
        version=version,
        node=node,
        rpc_options=rpc_options,
        repeat=repeat,
        depth=depth,
        bug_report=bug_report,
    )


def exec_merge_nodes(
    foundry_root: Path,
    test: str,
    version: int | None,
    nodes: Iterable[NodeIdLike],
    **kwargs: Any,
) -> None:
    foundry_merge_nodes(foundry=_load_foundry(foundry_root), node_ids=nodes, test=test, version=version)


def exec_section_edge(
    foundry_root: Path,
    test: str,
    version: int | None,
    edge: tuple[str, str],
    sections: int = 2,
    replace: bool = False,
    bug_report: BugReport | None = None,
    kore_rpc_command: str | Iterable[str] | None = None,
    use_booster: bool = False,
    smt_timeout: int | None = None,
    smt_retry_limit: int | None = None,
    smt_tactic: str | None = None,
    trace_rewrites: bool = False,
    port: int | None = None,
    maude_port: int | None = None,
    **kwargs: Any,
) -> None:
    if smt_timeout is None:
        smt_timeout = 300
    if smt_retry_limit is None:
        smt_retry_limit = 10

    if isinstance(kore_rpc_command, str):
        kore_rpc_command = kore_rpc_command.split()

    rpc_options = RPCOptions(
        use_booster=use_booster,
        kore_rpc_command=kore_rpc_command,
        smt_timeout=smt_timeout,
        smt_retry_limit=smt_retry_limit,
        smt_tactic=smt_tactic,
        trace_rewrites=trace_rewrites,
        port=port,
        maude_port=maude_port,
    )

    foundry_section_edge(
        foundry=_load_foundry(foundry_root, bug_report),
        test=test,
        version=version,
        rpc_options=rpc_options,
        edge=edge,
        sections=sections,
        replace=replace,
        bug_report=bug_report,
    )


def exec_get_model(
    foundry_root: Path,
    test: str,
    version: int | None,
    nodes: Iterable[NodeIdLike] = (),
    pending: bool = False,
    failing: bool = False,
    bug_report: BugReport | None = None,
    kore_rpc_command: str | Iterable[str] | None = None,
    use_booster: bool = False,
    smt_timeout: int | None = None,
    smt_retry_limit: int | None = None,
    smt_tactic: str | None = None,
    trace_rewrites: bool = False,
    port: int | None = None,
    maude_port: int | None = None,
    **kwargs: Any,
) -> None:
    if smt_timeout is None:
        smt_timeout = 300
    if smt_retry_limit is None:
        smt_retry_limit = 10

    if isinstance(kore_rpc_command, str):
        kore_rpc_command = kore_rpc_command.split()

    rpc_options = RPCOptions(
        use_booster=use_booster,
        kore_rpc_command=kore_rpc_command,
        smt_timeout=smt_timeout,
        smt_retry_limit=smt_retry_limit,
        smt_tactic=smt_tactic,
        trace_rewrites=trace_rewrites,
        port=port,
        maude_port=maude_port,
    )
    output = foundry_get_model(
        foundry=_load_foundry(foundry_root),
        test=test,
        version=version,
        nodes=nodes,
        rpc_options=rpc_options,
        pending=pending,
        failing=failing,
        bug_report=bug_report,
    )
    print(output)


# Helpers


def _create_argument_parser() -> ArgumentParser:
    def list_of(elem_type: Callable[[str], T], delim: str = ';') -> Callable[[str], list[T]]:
        def parse(s: str) -> list[T]:
            return [elem_type(elem) for elem in s.split(delim)]

        return parse

    kontrol_cli_args = KontrolCLIArgs()
    parser = ArgumentParser(prog='kontrol')

    command_parser = parser.add_subparsers(dest='command', required=True)

    command_parser.add_parser('version', help='Print out version of Kontrol command.')

    solc_args = command_parser.add_parser('compile', help='Generate combined JSON with solc compilation results.')
    solc_args.add_argument('contract_file', type=file_path, help='Path to contract file.')

    solc_to_k_args = command_parser.add_parser(
        'solc-to-k',
        help='Output helper K definition for given JSON output from solc compiler.',
        parents=[
            kontrol_cli_args.logging_args,
            kontrol_cli_args.k_args,
            kontrol_cli_args.k_gen_args,
        ],
    )
    solc_to_k_args.add_argument('contract_file', type=file_path, help='Path to contract file.')
    solc_to_k_args.add_argument('contract_name', type=str, help='Name of contract to generate K helpers for.')

    def _parse_test_version_tuple(value: str) -> tuple[str, int | None]:
        if ':' in value:
            test, version = value.split(':')
            return (test, int(version))
        else:
            return (value, None)

    build = command_parser.add_parser(
        'build',
        help='Kompile K definition corresponding to given output directory.',
        parents=[
            kontrol_cli_args.logging_args,
            kontrol_cli_args.k_args,
            kontrol_cli_args.k_gen_args,
            kontrol_cli_args.kompile_args,
            kontrol_cli_args.foundry_args,
            kontrol_cli_args.kompile_target_args,
        ],
    )
    build.add_argument(
        '--regen',
        dest='regen',
        default=False,
        action='store_true',
        help='Regenerate foundry.k even if it already exists.',
    )
    build.add_argument(
        '--rekompile',
        dest='rekompile',
        default=False,
        action='store_true',
        help='Rekompile foundry.k even if kompiled definition already exists.',
    )
    build.add_argument(
        '--no-forge-build',
        dest='no_forge_build',
        default=False,
        action='store_true',
        help="Do not call 'forge build' during kompilation.",
    )

    state_diff_args = command_parser.add_parser(
        'load-state-diff',
        help='Generate a state diff summary from an account access dict',
        parents=[
            kontrol_cli_args.foundry_args,
        ],
    )
    state_diff_args.add_argument('name', type=str, help='Generated contract name')
    state_diff_args.add_argument('accesses_file', type=file_path, help='Path to accesses file')
    state_diff_args.add_argument(
        '--contract-names',
        dest='contract_names',
        default=None,
        type=file_path,
        help='Path to JSON containing deployment addresses and its respective contract names',
    )
    state_diff_args.add_argument(
        '--condense-state-diff',
        dest='condense_state_diff',
        default=False,
        type=bool,
        help='Deploy state diff as a single file',
    )
    state_diff_args.add_argument(
        '--output-dir',
        dest='output_dir_name',
        default=None,
        type=str,
        help='Path to write state diff .sol files, relative to foundry root',
    )
    state_diff_args.add_argument(
        '--comment-generated-files',
        dest='comment_generated_file',
        default='// This file was autogenerated by running `kontrol load-state-diff`. Do not edit this file manually.\n',
        type=str,
        help='Comment to write at the top of the auto generated state diff files',
    )
    state_diff_args.add_argument(
        '--license',
        dest='license',
        default='UNLICENSED',
        type=str,
        help='License for the auto generated contracts',
    )

    prove_args = command_parser.add_parser(
        'prove',
        help='Run Foundry Proof.',
        parents=[
            kontrol_cli_args.logging_args,
            kontrol_cli_args.parallel_args,
            kontrol_cli_args.k_args,
            kontrol_cli_args.kprove_args,
            kontrol_cli_args.smt_args,
            kontrol_cli_args.rpc_args,
            kontrol_cli_args.bug_report_args,
            kontrol_cli_args.explore_args,
            kontrol_cli_args.foundry_args,
        ],
    )
    prove_args.add_argument(
        '--match-test',
        type=_parse_test_version_tuple,
        dest='tests',
        default=[],
        action='append',
        help=(
            'Specify contract function(s) to test using a regular expression. This will match functions'
            " based on their full signature,  e.g., 'ERC20Test.testTransfer(address,uint256)'. This option"
            ' can be used multiple times to add more functions to test.'
        ),
    )
    prove_args.add_argument(
        '--reinit',
        dest='reinit',
        default=False,
        action='store_true',
        help='Reinitialize CFGs even if they already exist.',
    )
    prove_args.add_argument(
        '--bmc-depth',
        dest='bmc_depth',
        default=None,
        type=int,
        help='Enables bounded model checking. Specifies the maximum depth to unroll all loops to.',
    )
    prove_args.add_argument(
        '--run-constructor',
        dest='run_constructor',
        default=False,
        action='store_true',
        help='Include the contract constructor in the test execution.',
    )
    prove_args.add_argument(
        '--use-gas', dest='use_gas', default=False, action='store_true', help='Enables gas computation in KEVM.'
    )
    prove_args.add_argument(
        '--break-on-cheatcodes',
        dest='break_on_cheatcodes',
        default=False,
        action='store_true',
        help='Break on all Foundry rules.',
    )
    prove_args.add_argument(
        '--init-node-from',
        dest='deployment_state_path',
        default=None,
        type=file_path,
        help='Path to JSON file containing the deployment state of the deployment process used for the project.',
    )
    prove_args.add_argument(
        '--include-summary',
        type=_parse_test_version_tuple,
        dest='include_summaries',
        default=[],
        action='append',
        help='Specify a summary to include as a lemma.',
    )
    prove_args.add_argument(
        '--xml-test-report',
        dest='xml_test_report',
        default=False,
        help='Generate a JUnit xml report',
    )

    show_args = command_parser.add_parser(
        'show',
        help='Print the CFG for a given proof.',
        parents=[
            kontrol_cli_args.foundry_test_args,
            kontrol_cli_args.logging_args,
            kontrol_cli_args.k_args,
            kontrol_cli_args.kcfg_show_args,
            kontrol_cli_args.display_args,
            kontrol_cli_args.foundry_args,
        ],
    )
    show_args.add_argument(
        '--omit-unstable-output',
        dest='omit_unstable_output',
        default=False,
        action='store_true',
        help='Strip output that is likely to change without the contract logic changing',
    )
    show_args.add_argument(
        '--to-kevm-claims',
        dest='to_kevm_claims',
        default=False,
        action='store_true',
        help='Generate a K module which can be run directly as KEVM claims for the given KCFG (best-effort).',
    )
    show_args.add_argument(
        '--kevm-claim-dir',
        dest='kevm_claim_dir',
        type=ensure_dir_path,
        help='Path to write KEVM claim files at.',
    )

    command_parser.add_parser(
        'to-dot',
        help='Dump the given CFG for the test as DOT for visualization.',
        parents=[kontrol_cli_args.foundry_test_args, kontrol_cli_args.logging_args, kontrol_cli_args.foundry_args],
    )

    command_parser.add_parser(
        'list',
        help='List information about CFGs on disk',
        parents=[kontrol_cli_args.logging_args, kontrol_cli_args.k_args, kontrol_cli_args.foundry_args],
    )

    command_parser.add_parser(
        'view-kcfg',
        help='Explore a given proof in the KCFG visualizer.',
        parents=[kontrol_cli_args.foundry_test_args, kontrol_cli_args.logging_args, kontrol_cli_args.foundry_args],
    )

    remove_node = command_parser.add_parser(
        'remove-node',
        help='Remove a node and its successors.',
        parents=[kontrol_cli_args.foundry_test_args, kontrol_cli_args.logging_args, kontrol_cli_args.foundry_args],
    )
    remove_node.add_argument('node', type=node_id_like, help='Node to remove CFG subgraph from.')

    simplify_node = command_parser.add_parser(
        'simplify-node',
        help='Simplify a given node, and potentially replace it.',
        parents=[
            kontrol_cli_args.foundry_test_args,
            kontrol_cli_args.logging_args,
            kontrol_cli_args.smt_args,
            kontrol_cli_args.rpc_args,
            kontrol_cli_args.bug_report_args,
            kontrol_cli_args.display_args,
            kontrol_cli_args.foundry_args,
        ],
    )
    simplify_node.add_argument('node', type=node_id_like, help='Node to simplify in CFG.')
    simplify_node.add_argument(
        '--replace', default=False, help='Replace the original node with the simplified variant in the graph.'
    )

    step_node = command_parser.add_parser(
        'step-node',
        help='Step from a given node, adding it to the CFG.',
        parents=[
            kontrol_cli_args.foundry_test_args,
            kontrol_cli_args.logging_args,
            kontrol_cli_args.rpc_args,
            kontrol_cli_args.bug_report_args,
            kontrol_cli_args.smt_args,
            kontrol_cli_args.foundry_args,
        ],
    )
    step_node.add_argument('node', type=node_id_like, help='Node to step from in CFG.')
    step_node.add_argument(
        '--repeat', type=int, default=1, help='How many node expansions to do from the given start node (>= 1).'
    )
    step_node.add_argument('--depth', type=int, default=1, help='How many steps to take from initial node on edge.')
    merge_node = command_parser.add_parser(
        'merge-nodes',
        help='Merge multiple nodes into one branch.',
        parents=[
            kontrol_cli_args.foundry_test_args,
            kontrol_cli_args.logging_args,
            kontrol_cli_args.foundry_args,
        ],
    )
    merge_node.add_argument(
        '--node',
        type=node_id_like,
        dest='nodes',
        default=[],
        action='append',
        help='One node to be merged.',
    )

    section_edge = command_parser.add_parser(
        'section-edge',
        help='Given an edge in the graph, cut it into sections to get intermediate nodes.',
        parents=[
            kontrol_cli_args.foundry_test_args,
            kontrol_cli_args.logging_args,
            kontrol_cli_args.rpc_args,
            kontrol_cli_args.bug_report_args,
            kontrol_cli_args.smt_args,
            kontrol_cli_args.foundry_args,
        ],
    )
    section_edge.add_argument('edge', type=arg_pair_of(str, str), help='Edge to section in CFG.')
    section_edge.add_argument('--sections', type=int, default=2, help='Number of sections to make from edge (>= 2).')

    get_model = command_parser.add_parser(
        'get-model',
        help='Display a model for a given node.',
        parents=[
            kontrol_cli_args.foundry_test_args,
            kontrol_cli_args.logging_args,
            kontrol_cli_args.rpc_args,
            kontrol_cli_args.bug_report_args,
            kontrol_cli_args.smt_args,
            kontrol_cli_args.foundry_args,
        ],
    )
    get_model.add_argument(
        '--node',
        type=node_id_like,
        dest='nodes',
        default=[],
        action='append',
        help='List of nodes to display the models of.',
    )
    get_model.add_argument(
        '--pending', dest='pending', default=False, action='store_true', help='Also display models of pending nodes'
    )
    get_model.add_argument(
        '--failing', dest='failing', default=False, action='store_true', help='Also display models of failing nodes'
    )

    return parser


def _loglevel(args: Namespace) -> int:
    if hasattr(args, 'debug') and args.debug:
        return logging.DEBUG

    if hasattr(args, 'verbose') and args.verbose:
        return logging.INFO

    return logging.WARNING


if __name__ == '__main__':
    main()<|MERGE_RESOLUTION|>--- conflicted
+++ resolved
@@ -240,12 +240,8 @@
     port: int | None = None,
     maude_port: int | None = None,
     use_gas: bool = False,
-<<<<<<< HEAD
-    summary_path: Path | None = None,
+    deployment_state_path: Path | None = None,
     xml_test_report: bool = False,
-=======
-    deployment_state_path: Path | None = None,
->>>>>>> 0d35ef47
     **kwargs: Any,
 ) -> None:
     _ignore_arg(kwargs, 'main_module', f'--main-module: {kwargs["main_module"]}')
