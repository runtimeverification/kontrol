--- conflicted
+++ resolved
@@ -252,13 +252,8 @@
     if isinstance(kore_rpc_command, str):
         kore_rpc_command = kore_rpc_command.split()
 
-<<<<<<< HEAD
-    options = ProveOptions(
+    prove_options = ProveOptions(
         abstract_cells=abstract_cells,
-=======
-    prove_options = ProveOptions(
-        auto_abstract_gas=auto_abstract_gas,
->>>>>>> 886a53b4
         reinit=reinit,
         bug_report=bug_report,
         bmc_depth=bmc_depth,
