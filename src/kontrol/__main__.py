--- conflicted
+++ resolved
@@ -373,14 +373,6 @@
         minimize=minimize,
         sort_collections=sort_collections,
         bug_report=bug_report,
-<<<<<<< HEAD
-=======
-        smt_timeout=smt_timeout,
-        smt_retry_limit=smt_retry_limit,
-        trace_rewrites=trace_rewrites,
-        port=port,
-        maude_port=maude_port,
->>>>>>> d75ef13a
     )
     print(f'Simplified:\n{pretty_term}')
 
@@ -429,14 +421,6 @@
         repeat=repeat,
         depth=depth,
         bug_report=bug_report,
-<<<<<<< HEAD
-=======
-        smt_timeout=smt_timeout,
-        smt_retry_limit=smt_retry_limit,
-        trace_rewrites=trace_rewrites,
-        port=port,
-        maude_port=maude_port,
->>>>>>> d75ef13a
     )
 
 
@@ -494,14 +478,6 @@
         sections=sections,
         replace=replace,
         bug_report=bug_report,
-<<<<<<< HEAD
-=======
-        smt_timeout=smt_timeout,
-        smt_retry_limit=smt_retry_limit,
-        trace_rewrites=trace_rewrites,
-        port=port,
-        maude_port=maude_port,
->>>>>>> d75ef13a
     )
 
 
@@ -512,7 +488,6 @@
     nodes: Iterable[NodeIdLike] = (),
     pending: bool = False,
     failing: bool = False,
-<<<<<<< HEAD
     bug_report: BugReport | None = None,
     kore_rpc_command: str | Iterable[str] | None = None,
     use_booster: bool = False,
@@ -520,10 +495,6 @@
     smt_retry_limit: int | None = None,
     smt_tactic: str | None = None,
     trace_rewrites: bool = False,
-=======
-    port: int | None = None,
-    maude_port: int | None = None,
->>>>>>> d75ef13a
     **kwargs: Any,
 ) -> None:
     if smt_timeout is None:
@@ -550,12 +521,7 @@
         rpc_options=rpc_options,
         pending=pending,
         failing=failing,
-<<<<<<< HEAD
         bug_report=bug_report,
-=======
-        port=port,
-        maude_port=maude_port,
->>>>>>> d75ef13a
     )
     print(output)
 
