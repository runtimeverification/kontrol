--- conflicted
+++ resolved
@@ -250,14 +250,11 @@
     xml_test_report: bool = False,
     cse: bool = False,
     hevm: bool = False,
-<<<<<<< HEAD
     minimize_proofs: bool = False,
-=======
     evm_tracing: bool = False,
     trace_storage: bool = True,
     trace_wordstack: bool = True,
     trace_memory: bool = True,
->>>>>>> 7ee1b047
     **kwargs: Any,
 ) -> None:
     _ignore_arg(kwargs, 'main_module', f'--main-module: {kwargs["main_module"]}')
@@ -304,11 +301,8 @@
         active_symbolik=with_non_general_state,
         cse=cse,
         hevm=hevm,
-<<<<<<< HEAD
         minimize_proofs=minimize_proofs,
-=======
         trace_options=trace_options,
->>>>>>> 7ee1b047
     )
 
     rpc_options = RPCOptions(
@@ -889,9 +883,9 @@
         help='Use hevm success predicate instead of foundry to determine if a test is passing',
     )
     prove_args.add_argument(
-<<<<<<< HEAD
         '--minimize-proofs', dest='minimize_proofs', default=False, action='store_true', help='Minimize obtained KCFGs'
-=======
+    )
+    prove_args.add_argument(
         '--evm-tracing',
         dest='evm_tracing',
         action='store_true',
@@ -918,7 +912,6 @@
         action='store_false',
         default=True,
         help='If tracing is active, avoid storing memory information.',
->>>>>>> 7ee1b047
     )
 
     show_args = command_parser.add_parser(
