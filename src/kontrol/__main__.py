--- conflicted
+++ resolved
@@ -3,18 +3,6 @@
 import json
 import logging
 import sys
-<<<<<<< HEAD
-from typing import TYPE_CHECKING
-
-import pyk
-from kevm_pyk.kompile import KompileTarget
-from pyk.kbuild.utils import KVersion, k_version
-from pyk.proof.reachability import APRFailureInfo, APRProof
-from pyk.proof.tui import APRProofViewer
-
-from . import VERSION
-from .cli import _create_argument_parser, read_toml_args
-=======
 from argparse import ArgumentParser
 from collections.abc import Iterable
 from os import chdir, getcwd
@@ -32,8 +20,7 @@
 from pyk.utils import ensure_dir_path, run_process
 
 from . import VERSION
-from .cli import FoundryOptions, FoundryTestOptions, KontrolCLIArgs
->>>>>>> 05be0f3f
+from .cli import FoundryOptions, FoundryTestOptions, _create_argument_parser, read_toml_args
 from .foundry import (
     Foundry,
     GetModelOptions,
@@ -72,11 +59,7 @@
 
 if TYPE_CHECKING:
     from argparse import Namespace
-<<<<<<< HEAD
-    from collections.abc import Iterable
-=======
     from collections.abc import Callable
->>>>>>> 05be0f3f
     from pathlib import Path
     from typing import Any, Final, TypeVar
 
@@ -420,8 +403,6 @@
 # Helpers
 
 
-<<<<<<< HEAD
-=======
 def _create_argument_parser() -> ArgumentParser:
     def list_of(elem_type: Callable[[str], T], delim: str = ';') -> Callable[[str], list[T]]:
         def parse(s: str) -> list[T]:
@@ -866,7 +847,6 @@
     return parser
 
 
->>>>>>> 05be0f3f
 def _loglevel(args: Namespace) -> int:
     if hasattr(args, 'debug') and args.debug:
         return logging.DEBUG
