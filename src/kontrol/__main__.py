from __future__ import annotations

import json
import logging
import sys
from argparse import ArgumentParser
from typing import TYPE_CHECKING

from kevm_pyk import kdist
from kevm_pyk.cli import node_id_like
from kevm_pyk.utils import arg_pair_of
from pyk.cli.utils import file_path
from pyk.proof.equality import EqualityProof
from pyk.proof.reachability import APRProof
from pyk.proof.tui import APRProofViewer

from . import VERSION
from .cli import KontrolCLIArgs
from .foundry import (
    Foundry,
    foundry_get_model,
    foundry_list,
    foundry_merge_nodes,
    foundry_node_printer,
    foundry_remove_node,
    foundry_section_edge,
    foundry_show,
    foundry_simplify_node,
    foundry_step_node,
    foundry_to_dot,
)
from .kompile import foundry_kompile
from .options import ProveOptions
from .prove import foundry_prove
from .solc_to_k import solc_compile, solc_to_k

if TYPE_CHECKING:
    from argparse import Namespace
    from collections.abc import Callable, Iterable
    from pathlib import Path
    from typing import Any, Final, TypeVar

    from pyk.cterm import CTerm
    from pyk.kcfg.kcfg import NodeIdLike
    from pyk.kcfg.tui import KCFGElem
    from pyk.utils import BugReport

    T = TypeVar('T')

_LOGGER: Final = logging.getLogger(__name__)
_LOG_FORMAT: Final = '%(levelname)s %(asctime)s %(name)s - %(message)s'


def _ignore_arg(args: dict[str, Any], arg: str, cli_option: str) -> None:
    if arg in args:
        if args[arg] is not None:
            _LOGGER.warning(f'Ignoring command-line option: {cli_option}')
        args.pop(arg)


def main() -> None:
    sys.setrecursionlimit(15000000)
    parser = _create_argument_parser()
    args = parser.parse_args()
    logging.basicConfig(level=_loglevel(args), format=_LOG_FORMAT)

    executor_name = 'exec_' + args.command.lower().replace('-', '_')
    if executor_name not in globals():
        raise AssertionError(f'Unimplemented command: {args.command}')

    execute = globals()[executor_name]
    execute(**vars(args))


# Command implementation


def exec_version(**kwargs: Any) -> None:
    print(f'Kontrol version: {VERSION}')


def exec_compile(contract_file: Path, **kwargs: Any) -> None:
    res = solc_compile(contract_file)
    print(json.dumps(res))


def exec_solc_to_k(
    contract_file: Path,
    contract_name: str,
    main_module: str | None,
    requires: list[str],
    imports: list[str],
    target: str | None = None,
    **kwargs: Any,
) -> None:
    if target is None:
        target = 'haskell'

    k_text = solc_to_k(
        definition_dir=kdist.get(target),
        contract_file=contract_file,
        contract_name=contract_name,
        main_module=main_module,
        requires=requires,
        imports=imports,
    )
    print(k_text)


def exec_build(
    foundry_root: Path,
    includes: Iterable[str] = (),
    regen: bool = False,
    rekompile: bool = False,
    requires: Iterable[str] = (),
    imports: Iterable[str] = (),
    ccopts: Iterable[str] = (),
    llvm_kompile: bool = True,
    debug: bool = False,
    llvm_library: bool = False,
    verbose: bool = False,
    **kwargs: Any,
) -> None:
    _ignore_arg(kwargs, 'main_module', f'--main-module {kwargs["main_module"]}')
    _ignore_arg(kwargs, 'syntax_module', f'--syntax-module {kwargs["syntax_module"]}')
    _ignore_arg(kwargs, 'spec_module', f'--spec-module {kwargs["spec_module"]}')
    _ignore_arg(kwargs, 'o0', '-O0')
    _ignore_arg(kwargs, 'o1', '-O1')
    _ignore_arg(kwargs, 'o2', '-O2')
    _ignore_arg(kwargs, 'o3', '-O3')
    foundry_kompile(
        foundry_root=foundry_root,
        includes=includes,
        regen=regen,
        rekompile=rekompile,
        requires=requires,
        imports=imports,
        ccopts=ccopts,
        llvm_kompile=llvm_kompile,
        debug=debug,
        verbose=verbose,
    )


def exec_prove(
    foundry_root: Path,
    max_depth: int = 1000,
    max_iterations: int | None = None,
    reinit: bool = False,
    tests: Iterable[tuple[str, int | None]] = (),
    workers: int = 1,
    break_every_step: bool = False,
    break_on_jumpi: bool = False,
    break_on_calls: bool = True,
    bmc_depth: int | None = None,
    bug_report: BugReport | None = None,
    kore_rpc_command: str | Iterable[str] | None = None,
    use_booster: bool = False,
    smt_timeout: int | None = None,
    smt_retry_limit: int | None = None,
    failure_info: bool = True,
    counterexample_info: bool = False,
    trace_rewrites: bool = False,
    auto_abstract_gas: bool = False,
    run_constructor: bool = False,
    fail_fast: bool = False,
    **kwargs: Any,
) -> None:
    _ignore_arg(kwargs, 'main_module', f'--main-module: {kwargs["main_module"]}')
    _ignore_arg(kwargs, 'syntax_module', f'--syntax-module: {kwargs["syntax_module"]}')
    _ignore_arg(kwargs, 'definition_dir', f'--definition: {kwargs["definition_dir"]}')
    _ignore_arg(kwargs, 'spec_module', f'--spec-module: {kwargs["spec_module"]}')

    if smt_timeout is None:
        smt_timeout = 300
    if smt_retry_limit is None:
        smt_retry_limit = 10

    if isinstance(kore_rpc_command, str):
        kore_rpc_command = kore_rpc_command.split()

    options = ProveOptions(
        auto_abstract_gas=auto_abstract_gas,
        reinit=reinit,
        bug_report=bug_report,
        kore_rpc_command=kore_rpc_command,
        smt_timeout=smt_timeout,
        smt_retry_limit=smt_retry_limit,
        trace_rewrites=trace_rewrites,
        bmc_depth=bmc_depth,
        max_depth=max_depth,
        break_every_step=break_every_step,
        break_on_jumpi=break_on_jumpi,
        break_on_calls=break_on_calls,
        workers=workers,
        counterexample_info=counterexample_info,
        max_iterations=max_iterations,
        run_constructor=run_constructor,
        fail_fast=fail_fast,
<<<<<<< HEAD
=======
    )

    results = foundry_prove(
        foundry_root=foundry_root,
        options=options,
        tests=tests,
>>>>>>> cf5e56bc
    )
    failed = 0
    for proof in results:
        if proof.passed:
            print(f'PROOF PASSED: {proof.id}')
        else:
            failed += 1
            print(f'PROOF FAILED: {proof.id}')
            if isinstance(proof, APRProof) and failure_info and proof.failure_info is not None:
                failure_log = proof.failure_info.print()
                failure_log += Foundry.help_info()
                for line in failure_log:
                    print(line)
            elif isinstance(proof, EqualityProof):
                print('EqualityProof failed.')

    print('c')
    sys.exit(failed)


def exec_show(
    foundry_root: Path,
    test: str,
    version: int | None,
    nodes: Iterable[NodeIdLike] = (),
    node_deltas: Iterable[tuple[NodeIdLike, NodeIdLike]] = (),
    to_module: bool = False,
    minimize: bool = True,
    sort_collections: bool = False,
    omit_unstable_output: bool = False,
    pending: bool = False,
    failing: bool = False,
    failure_info: bool = False,
    counterexample_info: bool = False,
    **kwargs: Any,
) -> None:
    output = foundry_show(
        foundry_root=foundry_root,
        test=test,
        version=version,
        nodes=nodes,
        node_deltas=node_deltas,
        to_module=to_module,
        minimize=minimize,
        omit_unstable_output=omit_unstable_output,
        sort_collections=sort_collections,
        pending=pending,
        failing=failing,
        failure_info=failure_info,
        counterexample_info=counterexample_info,
    )
    print(output)


def exec_to_dot(foundry_root: Path, test: str, version: int | None, **kwargs: Any) -> None:
    foundry_to_dot(foundry_root=foundry_root, test=test, version=version)


def exec_list(foundry_root: Path, **kwargs: Any) -> None:
    stats = foundry_list(foundry_root=foundry_root)
    print('\n'.join(stats))


def exec_view_kcfg(foundry_root: Path, test: str, version: int | None, **kwargs: Any) -> None:
    foundry = Foundry(foundry_root)
    test_id = foundry.get_test_id(test, version)
    contract_name, _ = test_id.split('.')
    proof = foundry.get_apr_proof(test_id)

    def _short_info(cterm: CTerm) -> Iterable[str]:
        return foundry.short_info_for_contract(contract_name, cterm)

    def _custom_view(elem: KCFGElem) -> Iterable[str]:
        return foundry.custom_view(contract_name, elem)

    node_printer = foundry_node_printer(foundry, contract_name, proof)
    viewer = APRProofViewer(proof, foundry.kevm, node_printer=node_printer, custom_view=_custom_view)
    viewer.run()


def exec_remove_node(foundry_root: Path, test: str, node: NodeIdLike, version: int | None, **kwargs: Any) -> None:
    foundry_remove_node(foundry_root=foundry_root, test=test, version=version, node=node)


def exec_simplify_node(
    foundry_root: Path,
    test: str,
    version: int | None,
    node: NodeIdLike,
    replace: bool = False,
    minimize: bool = True,
    sort_collections: bool = False,
    bug_report: BugReport | None = None,
    smt_timeout: int | None = None,
    smt_retry_limit: int | None = None,
    trace_rewrites: bool = False,
    **kwargs: Any,
) -> None:
    if smt_timeout is None:
        smt_timeout = 300
    if smt_retry_limit is None:
        smt_retry_limit = 10

    pretty_term = foundry_simplify_node(
        foundry_root=foundry_root,
        test=test,
        version=version,
        node=node,
        replace=replace,
        minimize=minimize,
        sort_collections=sort_collections,
        bug_report=bug_report,
        smt_timeout=smt_timeout,
        smt_retry_limit=smt_retry_limit,
        trace_rewrites=trace_rewrites,
    )
    print(f'Simplified:\n{pretty_term}')


def exec_step_node(
    foundry_root: Path,
    test: str,
    version: int | None,
    node: NodeIdLike,
    repeat: int = 1,
    depth: int = 1,
    bug_report: BugReport | None = None,
    smt_timeout: int | None = None,
    smt_retry_limit: int | None = None,
    trace_rewrites: bool = False,
    **kwargs: Any,
) -> None:
    if smt_timeout is None:
        smt_timeout = 300
    if smt_retry_limit is None:
        smt_retry_limit = 10

    foundry_step_node(
        foundry_root=foundry_root,
        test=test,
        version=version,
        node=node,
        repeat=repeat,
        depth=depth,
        bug_report=bug_report,
        smt_timeout=smt_timeout,
        smt_retry_limit=smt_retry_limit,
        trace_rewrites=trace_rewrites,
    )


def exec_merge_nodes(
    foundry_root: Path,
    test: str,
    version: int | None,
    nodes: Iterable[NodeIdLike],
    **kwargs: Any,
) -> None:
    foundry_merge_nodes(foundry_root=foundry_root, node_ids=nodes, test=test, version=version)


def exec_section_edge(
    foundry_root: Path,
    test: str,
    version: int | None,
    edge: tuple[str, str],
    sections: int = 2,
    replace: bool = False,
    bug_report: BugReport | None = None,
    smt_timeout: int | None = None,
    smt_retry_limit: int | None = None,
    trace_rewrites: bool = False,
    **kwargs: Any,
) -> None:
    if smt_timeout is None:
        smt_timeout = 300
    if smt_retry_limit is None:
        smt_retry_limit = 10

    foundry_section_edge(
        foundry_root=foundry_root,
        test=test,
        version=version,
        edge=edge,
        sections=sections,
        replace=replace,
        bug_report=bug_report,
        smt_timeout=smt_timeout,
        smt_retry_limit=smt_retry_limit,
        trace_rewrites=trace_rewrites,
    )


def exec_get_model(
    foundry_root: Path,
    test: str,
    version: int | None,
    nodes: Iterable[NodeIdLike] = (),
    pending: bool = False,
    failing: bool = False,
    **kwargs: Any,
) -> None:
    output = foundry_get_model(
        foundry_root=foundry_root,
        test=test,
        version=version,
        nodes=nodes,
        pending=pending,
        failing=failing,
    )
    print(output)


# Helpers


def _create_argument_parser() -> ArgumentParser:
    def list_of(elem_type: Callable[[str], T], delim: str = ';') -> Callable[[str], list[T]]:
        def parse(s: str) -> list[T]:
            return [elem_type(elem) for elem in s.split(delim)]

        return parse

    kontrol_cli_args = KontrolCLIArgs()
    parser = ArgumentParser(prog='kontrol')

    command_parser = parser.add_subparsers(dest='command', required=True)

    command_parser.add_parser('version', help='Print out version of Kontrol command.')

    solc_args = command_parser.add_parser('compile', help='Generate combined JSON with solc compilation results.')
    solc_args.add_argument('contract_file', type=file_path, help='Path to contract file.')

    solc_to_k_args = command_parser.add_parser(
        'solc-to-k',
        help='Output helper K definition for given JSON output from solc compiler.',
        parents=[
            kontrol_cli_args.logging_args,
            kontrol_cli_args.target_args,
            kontrol_cli_args.k_args,
            kontrol_cli_args.k_gen_args,
        ],
    )
    solc_to_k_args.add_argument('contract_file', type=file_path, help='Path to contract file.')
    solc_to_k_args.add_argument('contract_name', type=str, help='Name of contract to generate K helpers for.')

    def _parse_test_version_tuple(value: str) -> tuple[str, int | None]:
        if ':' in value:
            test, version = value.split(':')
            return (test, int(version))
        else:
            return (value, None)

    build = command_parser.add_parser(
        'build',
        help='Kompile K definition corresponding to given output directory.',
        parents=[
            kontrol_cli_args.logging_args,
            kontrol_cli_args.k_args,
            kontrol_cli_args.k_gen_args,
            kontrol_cli_args.kompile_args,
            kontrol_cli_args.foundry_args,
        ],
    )
    build.add_argument(
        '--regen',
        dest='regen',
        default=False,
        action='store_true',
        help='Regenerate foundry.k even if it already exists.',
    )
    build.add_argument(
        '--rekompile',
        dest='rekompile',
        default=False,
        action='store_true',
        help='Rekompile foundry.k even if kompiled definition already exists.',
    )

    prove_args = command_parser.add_parser(
        'prove',
        help='Run Foundry Proof.',
        parents=[
            kontrol_cli_args.logging_args,
            kontrol_cli_args.parallel_args,
            kontrol_cli_args.k_args,
            kontrol_cli_args.kprove_args,
            kontrol_cli_args.smt_args,
            kontrol_cli_args.rpc_args,
            kontrol_cli_args.bug_report_args,
            kontrol_cli_args.explore_args,
            kontrol_cli_args.foundry_args,
        ],
    )
    prove_args.add_argument(
        '--test',
        type=_parse_test_version_tuple,
        dest='tests',
        default=[],
        action='append',
        help=(
            "Specify the contract function to test in the format 'ContractName.FunctionName'. If a function is "
            "overloaded, you should specify the full signature, e.g., 'ERC20Test.testTransfer(address,uint256)'. This "
            'option can be used multiple times to test multiple functions.'
        ),
    )
    prove_args.add_argument(
        '--reinit',
        dest='reinit',
        default=False,
        action='store_true',
        help='Reinitialize CFGs even if they already exist.',
    )
    prove_args.add_argument(
        '--bmc-depth',
        dest='bmc_depth',
        default=None,
        type=int,
        help='Enables bounded model checking. Specifies the maximum depth to unroll all loops to.',
    )
    prove_args.add_argument(
        '--use-booster',
        dest='use_booster',
        default=False,
        action='store_true',
        help='Use the booster RPC server instead of kore-rpc.',
    )
    prove_args.add_argument(
        '--run-constructor',
        dest='run_constructor',
        default=False,
        action='store_true',
        help='Include the contract constructor in the test execution.',
    )
    prove_args.add_argument(
        '--fail-fast',
        dest='fail_fast',
        default=False,
        action='store_true',
        help='Stop execution on other branches if failing node is detected.',
    )

    show_args = command_parser.add_parser(
        'show',
        help='Display a given Foundry CFG.',
        parents=[
            kontrol_cli_args.foundry_test_args,
            kontrol_cli_args.logging_args,
            kontrol_cli_args.k_args,
            kontrol_cli_args.kcfg_show_args,
            kontrol_cli_args.display_args,
            kontrol_cli_args.foundry_args,
        ],
    )
    show_args.add_argument(
        '--omit-unstable-output',
        dest='omit_unstable_output',
        default=False,
        action='store_true',
        help='Strip output that is likely to change without the contract logic changing',
    )

    command_parser.add_parser(
        'to-dot',
        help='Dump the given CFG for the test as DOT for visualization.',
        parents=[kontrol_cli_args.foundry_test_args, kontrol_cli_args.logging_args, kontrol_cli_args.foundry_args],
    )

    command_parser.add_parser(
        'list',
        help='List information about CFGs on disk',
        parents=[kontrol_cli_args.logging_args, kontrol_cli_args.k_args, kontrol_cli_args.foundry_args],
    )

    command_parser.add_parser(
        'view-kcfg',
        help='Display tree view of CFG',
        parents=[kontrol_cli_args.foundry_test_args, kontrol_cli_args.logging_args, kontrol_cli_args.foundry_args],
    )

    remove_node = command_parser.add_parser(
        'remove-node',
        help='Remove a node and its successors.',
        parents=[kontrol_cli_args.foundry_test_args, kontrol_cli_args.logging_args, kontrol_cli_args.foundry_args],
    )
    remove_node.add_argument('node', type=node_id_like, help='Node to remove CFG subgraph from.')

    simplify_node = command_parser.add_parser(
        'simplify-node',
        help='Simplify a given node, and potentially replace it.',
        parents=[
            kontrol_cli_args.foundry_test_args,
            kontrol_cli_args.logging_args,
            kontrol_cli_args.smt_args,
            kontrol_cli_args.rpc_args,
            kontrol_cli_args.bug_report_args,
            kontrol_cli_args.display_args,
            kontrol_cli_args.foundry_args,
        ],
    )
    simplify_node.add_argument('node', type=node_id_like, help='Node to simplify in CFG.')
    simplify_node.add_argument(
        '--replace', default=False, help='Replace the original node with the simplified variant in the graph.'
    )

    step_node = command_parser.add_parser(
        'step-node',
        help='Step from a given node, adding it to the CFG.',
        parents=[
            kontrol_cli_args.foundry_test_args,
            kontrol_cli_args.logging_args,
            kontrol_cli_args.rpc_args,
            kontrol_cli_args.bug_report_args,
            kontrol_cli_args.smt_args,
            kontrol_cli_args.foundry_args,
        ],
    )
    step_node.add_argument('node', type=node_id_like, help='Node to step from in CFG.')
    step_node.add_argument(
        '--repeat', type=int, default=1, help='How many node expansions to do from the given start node (>= 1).'
    )
    step_node.add_argument('--depth', type=int, default=1, help='How many steps to take from initial node on edge.')
    merge_node = command_parser.add_parser(
        'merge-nodes',
        help='Merge multiple nodes into one branch.',
        parents=[
            kontrol_cli_args.foundry_test_args,
            kontrol_cli_args.logging_args,
            kontrol_cli_args.foundry_args,
        ],
    )
    merge_node.add_argument(
        '--node',
        type=node_id_like,
        dest='nodes',
        default=[],
        action='append',
        help='One node to be merged.',
    )

    section_edge = command_parser.add_parser(
        'section-edge',
        help='Given an edge in the graph, cut it into sections to get intermediate nodes.',
        parents=[
            kontrol_cli_args.foundry_test_args,
            kontrol_cli_args.logging_args,
            kontrol_cli_args.rpc_args,
            kontrol_cli_args.bug_report_args,
            kontrol_cli_args.smt_args,
            kontrol_cli_args.foundry_args,
        ],
    )
    section_edge.add_argument('edge', type=arg_pair_of(str, str), help='Edge to section in CFG.')
    section_edge.add_argument('--sections', type=int, default=2, help='Number of sections to make from edge (>= 2).')

    get_model = command_parser.add_parser(
        'get-model',
        help='Display a model for a given node.',
        parents=[
            kontrol_cli_args.foundry_test_args,
            kontrol_cli_args.logging_args,
            kontrol_cli_args.rpc_args,
            kontrol_cli_args.smt_args,
            kontrol_cli_args.foundry_args,
        ],
    )
    get_model.add_argument(
        '--node',
        type=node_id_like,
        dest='nodes',
        default=[],
        action='append',
        help='List of nodes to display the models of.',
    )
    get_model.add_argument(
        '--pending', dest='pending', default=False, action='store_true', help='Also display models of pending nodes'
    )
    get_model.add_argument(
        '--failing', dest='failing', default=False, action='store_true', help='Also display models of failing nodes'
    )

    return parser


def _loglevel(args: Namespace) -> int:
    if hasattr(args, 'debug') and args.debug:
        return logging.DEBUG

    if hasattr(args, 'verbose') and args.verbose:
        return logging.INFO

    return logging.WARNING


if __name__ == '__main__':
    main()<|MERGE_RESOLUTION|>--- conflicted
+++ resolved
@@ -197,15 +197,12 @@
         max_iterations=max_iterations,
         run_constructor=run_constructor,
         fail_fast=fail_fast,
-<<<<<<< HEAD
-=======
     )
 
     results = foundry_prove(
         foundry_root=foundry_root,
         options=options,
         tests=tests,
->>>>>>> cf5e56bc
     )
     failed = 0
     for proof in results:
