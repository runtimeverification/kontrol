--- conflicted
+++ resolved
@@ -667,22 +667,6 @@
         help='Enables bounded model checking. Specifies the maximum depth to unroll all loops to.',
     )
     prove_args.add_argument(
-<<<<<<< HEAD
-        '--use-booster',
-        dest='use_booster',
-        default=True,
-        action='store_true',
-        help='Use the booster RPC server instead of kore-rpc.',
-    )
-    prove_args.add_argument(
-        '--no-use-booster',
-        dest='use_booster',
-        action='store_false',
-        help='Do not use the booster RPC server instead of kore-rpc.',
-    )
-    prove_args.add_argument(
-=======
->>>>>>> e094ad7f
         '--run-constructor',
         dest='run_constructor',
         default=False,
