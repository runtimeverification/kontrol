from __future__ import annotations

import json
import logging
import sys
from argparse import ArgumentParser
from collections.abc import Iterable
from typing import TYPE_CHECKING

import pyk
from kevm_pyk.cli import KOptions, node_id_like
from kevm_pyk.utils import arg_pair_of
from pyk.cli.args import LoggingOptions
from pyk.cli.utils import file_path
from pyk.cterm.symbolic import CTermSMTError
from pyk.kbuild.utils import KVersion, k_version
from pyk.proof.reachability import APRFailureInfo, APRProof
from pyk.proof.tui import APRProofViewer
from pyk.utils import ensure_dir_path

from . import VERSION
from .cli import FoundryOptions, FoundryTestOptions, KontrolCLIArgs
from .foundry import (
    Foundry,
    GetModelOptions,
    LoadStateDiffOptions,
    MergeNodesOptions,
    RefuteNodeOptions,
    RemoveNodeOptions,
    SectionEdgeOptions,
    ShowOptions,
    SimplifyNodeOptions,
    SplitNodeOptions,
    StepNodeOptions,
    ToDotOptions,
    UnrefuteNodeOptions,
    foundry_get_model,
    foundry_list,
    foundry_merge_nodes,
    foundry_node_printer,
    foundry_refute_node,
    foundry_remove_node,
    foundry_section_edge,
    foundry_show,
    foundry_simplify_node,
    foundry_split_node,
    foundry_state_diff,
    foundry_step_node,
    foundry_to_dot,
    foundry_unrefute_node,
    read_deployment_state,
)
from .hevm import Hevm
from .kompile import BuildOptions, foundry_kompile
from .prove import ProveOptions, foundry_prove, parse_test_version_tuple
from .solc_to_k import SolcToKOptions, solc_compile, solc_to_k

if TYPE_CHECKING:
    from argparse import Namespace
    from collections.abc import Callable
    from pathlib import Path
    from typing import Any, Final, TypeVar

    from pyk.cterm import CTerm
    from pyk.kcfg.tui import KCFGElem
    from pyk.utils import BugReport

    T = TypeVar('T')

_LOGGER: Final = logging.getLogger(__name__)
_LOG_FORMAT: Final = '%(levelname)s %(asctime)s %(name)s - %(message)s'


def _ignore_arg(args: dict[str, Any], arg: str, cli_option: str) -> None:
    if arg in args:
        if args[arg] is not None:
            _LOGGER.warning(f'Ignoring command-line option: {cli_option}')
        args.pop(arg)


def generate_options(args: dict[str, Any]) -> LoggingOptions:
    command = args['command']
    match command:
        case 'load-state-diff':
            return LoadStateDiffOptions(args)
        case 'version':
            return VersionOptions(args)
        case 'compile':
            return CompileOptions(args)
        case 'solc-to-k':
            return SolcToKOptions(args)
        case 'build':
            return BuildOptions(args)
        case 'prove':
            return ProveOptions(args)
        case 'show':
            return ShowOptions(args)
        case 'refute-node':
            return RefuteNodeOptions(args)
        case 'unrefute-node':
            return UnrefuteNodeOptions(args)
        case 'split-node':
            return SplitNodeOptions(args)
        case 'to-dot':
            return ToDotOptions(args)
        case 'list':
            return ListOptions(args)
        case 'view-kcfg':
            return ViewKcfgOptions(args)
        case 'remove-node':
            return RemoveNodeOptions(args)
        case 'simplify-node':
            return SimplifyNodeOptions(args)
        case 'step-node':
            return StepNodeOptions(args)
        case 'merge-nodes':
            return MergeNodesOptions(args)
        case 'section-edge':
            return SectionEdgeOptions(args)
        case 'get-model':
            return GetModelOptions(args)
        case _:
            raise ValueError(f'Unrecognized command: {command}')


def _load_foundry(foundry_root: Path, bug_report: BugReport | None = None, use_hex_encoding: bool = False) -> Foundry:
    try:
        foundry = Foundry(foundry_root=foundry_root, bug_report=bug_report, use_hex_encoding=use_hex_encoding)
    except FileNotFoundError:
        print(
            f'File foundry.toml not found in: {str(foundry_root)!r}. Are you running kontrol in a Foundry project?',
            file=sys.stderr,
        )
        sys.exit(127)
    return foundry


def main() -> None:
    sys.setrecursionlimit(15000000)
    parser = _create_argument_parser()
    args = parser.parse_args()
    logging.basicConfig(level=_loglevel(args), format=_LOG_FORMAT)

    _check_k_version()

    stripped_args = {
        key: val for (key, val) in vars(args).items() if val is not None and not (isinstance(val, Iterable) and not val)
    }
    options = generate_options(stripped_args)

    executor_name = 'exec_' + args.command.lower().replace('-', '_')
    if executor_name not in globals():
        raise AssertionError(f'Unimplemented command: {args.command}')

    execute = globals()[executor_name]
    execute(options)


def _check_k_version() -> None:
    expected_k_version = KVersion.parse(f'v{pyk.K_VERSION}')
    actual_k_version = k_version()

    if not _compare_versions(expected_k_version, actual_k_version):
        _LOGGER.warning(
            f'K version {expected_k_version.text} was expected but K version {actual_k_version.text} is being used.'
        )


def _compare_versions(ver1: KVersion, ver2: KVersion) -> bool:
    if ver1.major != ver2.major or ver1.minor != ver2.minor or ver1.patch != ver2.patch:
        return False

    if ver1.git == ver2.git:
        return True

    if ver1.git and ver2.git:
        return False

    git = ver1.git or ver2.git
    assert git  # git is not None for exactly one of ver1 and ver2
    return not git.ahead and not git.dirty


# Command implementation


def exec_load_state_diff(options: LoadStateDiffOptions) -> None:
    foundry_state_diff(
        options=options,
        foundry=_load_foundry(options.foundry_root),
    )


class VersionOptions(LoggingOptions): ...


def exec_version(options: VersionOptions) -> None:
    print(f'Kontrol version: {VERSION}')


class CompileOptions(LoggingOptions):
    contract_file: Path


def exec_compile(options: CompileOptions) -> None:
    res = solc_compile(options.contract_file)
    print(json.dumps(res))


def exec_solc_to_k(options: SolcToKOptions) -> None:
    k_text = solc_to_k(options)
    print(k_text)


def exec_build(options: BuildOptions) -> None:
    foundry_kompile(
        options=options,
        foundry=_load_foundry(options.foundry_root),
    )


def exec_prove(options: ProveOptions) -> None:
    deployment_state_entries = (
        read_deployment_state(options.deployment_state_path) if options.deployment_state_path else None
    )

<<<<<<< HEAD
    results = foundry_prove(
        foundry=_load_foundry(options.foundry_root, options.bug_report),
        options=options,
        deployment_state_entries=deployment_state_entries,
    )
=======
    try:
        results = foundry_prove(
            foundry=_load_foundry(foundry_root, bug_report),
            prove_options=prove_options,
            rpc_options=rpc_options,
            tests=tests,
            include_summaries=include_summaries,
            xml_test_report=xml_test_report,
        )
    except CTermSMTError as err:
        raise RuntimeError(
            f'SMT solver error; SMT timeout occured. SMT timeout parameter is currently set to {smt_timeout}ms, you may increase it using "--smt-timeout" command line argument. Related KAST pattern provided below:\n{err.message}'
        ) from err

>>>>>>> eb39d938
    failed = 0
    for proof in results:
        _, test = proof.id.split('.')
        if not any(test.startswith(prefix) for prefix in ['test', 'check', 'prove']):
            signature, _ = test.split(':')
            _LOGGER.warning(
                f"{signature} is not prefixed with 'test', 'prove', or 'check', therefore, it is not reported as failing in the presence of reverts or assertion violations."
            )
        if proof.passed:
            print(f'PROOF PASSED: {proof.id}')
            print(f'time: {proof.formatted_exec_time()}')
        else:
            failed += 1
            print(f'PROOF FAILED: {proof.id}')
            print(f'time: {proof.formatted_exec_time()}')
            failure_log = None
            if isinstance(proof, APRProof) and isinstance(proof.failure_info, APRFailureInfo):
                failure_log = proof.failure_info
            if options.failure_info and failure_log is not None:
                log = failure_log.print() + (Foundry.help_info() if not options.hevm else Hevm.help_info(proof.id))
                for line in log:
                    print(line)
            refuted_nodes = list(proof.node_refutations.keys())
            if len(refuted_nodes) > 0:
                print(f'The proof cannot be completed while there are refuted nodes: {refuted_nodes}.')
                print('Either unrefute the nodes or discharge the corresponding refutation subproofs.')

    sys.exit(1 if failed else 0)


def exec_show(options: ShowOptions) -> None:
    output = foundry_show(
        foundry=_load_foundry(options.foundry_root, use_hex_encoding=options.use_hex_encoding),
        options=options,
    )
    print(output)


def exec_refute_node(options: RefuteNodeOptions) -> None:
    foundry = _load_foundry(options.foundry_root)
    refutation = foundry_refute_node(foundry=foundry, options=options)

    if refutation:
        claim, _ = refutation.to_claim('refuted-' + str(options.node))
        print('\nClaim for the refutation:\n')
        print(foundry.kevm.pretty_print(claim))
        print('\n')
    else:
        raise ValueError(f'Unable to refute node for test {options.test}: {options.node}')


def exec_unrefute_node(options: UnrefuteNodeOptions) -> None:
    foundry_unrefute_node(
        foundry=_load_foundry(options.foundry_root),
        options=options,
    )


def exec_split_node(options: SplitNodeOptions) -> None:
    node_ids = foundry_split_node(
        foundry=_load_foundry(options.foundry_root),
        options=options,
    )

    print(f'Node {options.node} has been split into {node_ids} on condition {options.branch_condition}.')


def exec_to_dot(options: ToDotOptions) -> None:
    foundry_to_dot(foundry=_load_foundry(options.foundry_root), options=options)


class ListOptions(LoggingOptions, KOptions, FoundryOptions): ...


def exec_list(options: ListOptions) -> None:
    stats = foundry_list(foundry=_load_foundry(options.foundry_root))
    print('\n'.join(stats))


class ViewKcfgOptions(FoundryTestOptions, LoggingOptions, FoundryOptions): ...


def exec_view_kcfg(options: ViewKcfgOptions) -> None:
    foundry = _load_foundry(options.foundry_root, use_hex_encoding=True)
    test_id = foundry.get_test_id(options.test, options.version)
    contract_name, _ = test_id.split('.')
    proof = foundry.get_apr_proof(test_id)

    def _short_info(cterm: CTerm) -> Iterable[str]:
        return foundry.short_info_for_contract(contract_name, cterm)

    def _custom_view(elem: KCFGElem) -> Iterable[str]:
        return foundry.custom_view(contract_name, elem)

    node_printer = foundry_node_printer(foundry, contract_name, proof)
    viewer = APRProofViewer(proof, foundry.kevm, node_printer=node_printer, custom_view=_custom_view)
    viewer.run()


def exec_remove_node(options: RemoveNodeOptions) -> None:
    foundry_remove_node(
        foundry=_load_foundry(options.foundry_root),
        options=options,
    )


def exec_simplify_node(options: SimplifyNodeOptions) -> None:

    pretty_term = foundry_simplify_node(
        foundry=_load_foundry(options.foundry_root, options.bug_report),
        options=options,
    )
    print(f'Simplified:\n{pretty_term}')


def exec_step_node(options: StepNodeOptions) -> None:
    foundry_step_node(
        foundry=_load_foundry(options.foundry_root, options.bug_report),
        options=options,
    )


def exec_merge_nodes(options: MergeNodesOptions) -> None:
    foundry_merge_nodes(
        foundry=_load_foundry(options.foundry_root),
        options=options,
    )


def exec_section_edge(options: SectionEdgeOptions) -> None:

    foundry_section_edge(
        foundry=_load_foundry(options.foundry_root, options.bug_report),
        options=options,
    )


def exec_get_model(options: GetModelOptions) -> None:

    output = foundry_get_model(
        foundry=_load_foundry(options.foundry_root),
        options=options,
    )
    print(output)


# Helpers


def _create_argument_parser() -> ArgumentParser:
    def list_of(elem_type: Callable[[str], T], delim: str = ';') -> Callable[[str], list[T]]:
        def parse(s: str) -> list[T]:
            return [elem_type(elem) for elem in s.split(delim)]

        return parse

    kontrol_cli_args = KontrolCLIArgs()
    parser = ArgumentParser(prog='kontrol')

    command_parser = parser.add_subparsers(dest='command', required=True)

    command_parser.add_parser('version', help='Print out version of Kontrol command.')

    solc_args = command_parser.add_parser('compile', help='Generate combined JSON with solc compilation results.')
    solc_args.add_argument('contract_file', type=file_path, help='Path to contract file.')

    solc_to_k_args = command_parser.add_parser(
        'solc-to-k',
        help='Output helper K definition for given JSON output from solc compiler.',
        parents=[
            kontrol_cli_args.logging_args,
            kontrol_cli_args.k_args,
            kontrol_cli_args.k_gen_args,
        ],
    )
    solc_to_k_args.add_argument('contract_file', type=file_path, help='Path to contract file.')
    solc_to_k_args.add_argument('contract_name', type=str, help='Name of contract to generate K helpers for.')

    build = command_parser.add_parser(
        'build',
        help='Kompile K definition corresponding to given output directory.',
        parents=[
            kontrol_cli_args.logging_args,
            kontrol_cli_args.k_args,
            kontrol_cli_args.k_gen_args,
            kontrol_cli_args.kompile_args,
            kontrol_cli_args.foundry_args,
            kontrol_cli_args.kompile_target_args,
        ],
    )
    build.add_argument(
        '--regen',
        dest='regen',
        default=None,
        action='store_true',
        help='Regenerate foundry.k even if it already exists.',
    )
    build.add_argument(
        '--rekompile',
        dest='rekompile',
        default=None,
        action='store_true',
        help='Rekompile foundry.k even if kompiled definition already exists.',
    )
    build.add_argument(
        '--no-forge-build',
        dest='no_forge_build',
        default=None,
        action='store_true',
        help="Do not call 'forge build' during kompilation.",
    )

    state_diff_args = command_parser.add_parser(
        'load-state-diff',
        help='Generate a state diff summary from an account access dict',
        parents=[
            kontrol_cli_args.foundry_args,
        ],
    )
    state_diff_args.add_argument('name', type=str, help='Generated contract name')
    state_diff_args.add_argument('accesses_file', type=file_path, help='Path to accesses file')
    state_diff_args.add_argument(
        '--contract-names',
        dest='contract_names',
        type=file_path,
        help='Path to JSON containing deployment addresses and its respective contract names',
    )
    state_diff_args.add_argument(
        '--condense-state-diff',
        dest='condense_state_diff',
        default=None,
        type=bool,
        help='Deploy state diff as a single file',
    )
    state_diff_args.add_argument(
        '--output-dir',
        dest='output_dir_name',
        type=str,
        help='Path to write state diff .sol files, relative to foundry root',
    )
    state_diff_args.add_argument(
        '--comment-generated-files',
        dest='comment_generated_file',
        type=str,
        help='Comment to write at the top of the auto generated state diff files',
    )
    state_diff_args.add_argument(
        '--license',
        dest='license',
        type=str,
        help='License for the auto generated contracts',
    )

    prove_args = command_parser.add_parser(
        'prove',
        help='Run Foundry Proof.',
        parents=[
            kontrol_cli_args.logging_args,
            kontrol_cli_args.parallel_args,
            kontrol_cli_args.k_args,
            kontrol_cli_args.kprove_args,
            kontrol_cli_args.smt_args,
            kontrol_cli_args.rpc_args,
            kontrol_cli_args.bug_report_args,
            kontrol_cli_args.explore_args,
            kontrol_cli_args.foundry_args,
        ],
    )
    prove_args.add_argument(
        '--match-test',
        type=parse_test_version_tuple,
        dest='tests',
        default=[],
        action='append',
        help=(
            'Specify contract function(s) to test using a regular expression. This will match functions'
            " based on their full signature,  e.g., 'ERC20Test.testTransfer(address,uint256)'. This option"
            ' can be used multiple times to add more functions to test.'
        ),
    )
    prove_args.add_argument(
        '--reinit',
        dest='reinit',
        default=None,
        action='store_true',
        help='Reinitialize CFGs even if they already exist.',
    )
    prove_args.add_argument(
        '--setup-version',
        dest='setup_version',
        default=None,
        type=int,
        help='Instead of reinitializing the test setup together with the test proof, select the setup version to be reused during the proof.',
    )
    prove_args.add_argument(
        '--bmc-depth',
        dest='bmc_depth',
        default=None,
        type=int,
        help='Enables bounded model checking. Specifies the maximum depth to unroll all loops to.',
    )
    prove_args.add_argument(
        '--run-constructor',
        dest='run_constructor',
        default=None,
        action='store_true',
        help='Include the contract constructor in the test execution.',
    )
    prove_args.add_argument(
        '--use-gas', dest='use_gas', default=None, action='store_true', help='Enables gas computation in KEVM.'
    )
    prove_args.add_argument(
        '--break-on-cheatcodes',
        dest='break_on_cheatcodes',
        default=None,
        action='store_true',
        help='Break on all Foundry rules.',
    )
    prove_args.add_argument(
        '--init-node-from',
        dest='deployment_state_path',
        type=file_path,
        help='Path to JSON file containing the deployment state of the deployment process used for the project.',
    )
    prove_args.add_argument(
        '--include-summary',
        type=parse_test_version_tuple,
        dest='include_summaries',
        default=[],
        action='append',
        help='Specify a summary to include as a lemma.',
    )
    prove_args.add_argument(
        '--with-non-general-state',
        dest='with_non_general_state',
        default=None,
        action='store_true',
        help='Flag used by Simbolik to initialise the state of a non test function as if it was a test function.',
    )
    prove_args.add_argument(
        '--xml-test-report',
        dest='xml_test_report',
        default=None,
        action='store_true',
        help='Generate a JUnit XML report',
    )
    prove_args.add_argument(
        '--cse', dest='cse', default=None, action='store_true', help='Use Compositional Symbolic Execution'
    )
    prove_args.add_argument(
        '--hevm',
        dest='hevm',
        default=None,
        action='store_true',
        help='Use hevm success predicate instead of foundry to determine if a test is passing',
    )
    prove_args.add_argument(
        '--evm-tracing',
        dest='evm_tracing',
        action='store_true',
        default=False,
        help='Trace opcode execution and store it in the configuration',
    )
    prove_args.add_argument(
        '--no-trace-storage',
        dest='trace_storage',
        action='store_false',
        default=True,
        help='If tracing is active, avoid storing storage information.',
    )
    prove_args.add_argument(
        '--no-trace-wordstack',
        dest='trace_wordstack',
        action='store_false',
        default=True,
        help='If tracing is active, avoid storing wordstack information.',
    )
    prove_args.add_argument(
        '--no-trace-memory',
        dest='trace_memory',
        action='store_false',
        default=True,
        help='If tracing is active, avoid storing memory information.',
    )

    show_args = command_parser.add_parser(
        'show',
        help='Print the CFG for a given proof.',
        parents=[
            kontrol_cli_args.foundry_test_args,
            kontrol_cli_args.logging_args,
            kontrol_cli_args.k_args,
            kontrol_cli_args.kcfg_show_args,
            kontrol_cli_args.display_args,
            kontrol_cli_args.foundry_args,
        ],
    )
    show_args.add_argument(
        '--omit-unstable-output',
        dest='omit_unstable_output',
        default=None,
        action='store_true',
        help='Strip output that is likely to change without the contract logic changing',
    )
    show_args.add_argument(
        '--to-kevm-claims',
        dest='to_kevm_claims',
        default=None,
        action='store_true',
        help='Generate a K module which can be run directly as KEVM claims for the given KCFG (best-effort).',
    )
    show_args.add_argument(
        '--kevm-claim-dir',
        dest='kevm_claim_dir',
        type=ensure_dir_path,
        help='Path to write KEVM claim files at.',
    )
    show_args.add_argument(
        '--use-hex-encoding',
        dest='use_hex_encoding',
        default=False,
        action='store_true',
        help='Print elements in hexadecimal encoding.',
    )

    command_parser.add_parser(
        'to-dot',
        help='Dump the given CFG for the test as DOT for visualization.',
        parents=[kontrol_cli_args.foundry_test_args, kontrol_cli_args.logging_args, kontrol_cli_args.foundry_args],
    )

    command_parser.add_parser(
        'list',
        help='List information about CFGs on disk',
        parents=[kontrol_cli_args.logging_args, kontrol_cli_args.k_args, kontrol_cli_args.foundry_args],
    )

    command_parser.add_parser(
        'view-kcfg',
        help='Explore a given proof in the KCFG visualizer.',
        parents=[kontrol_cli_args.foundry_test_args, kontrol_cli_args.logging_args, kontrol_cli_args.foundry_args],
    )

    remove_node = command_parser.add_parser(
        'remove-node',
        help='Remove a node and its successors.',
        parents=[kontrol_cli_args.foundry_test_args, kontrol_cli_args.logging_args, kontrol_cli_args.foundry_args],
    )
    remove_node.add_argument('node', type=node_id_like, help='Node to remove CFG subgraph from.')

    refute_node = command_parser.add_parser(
        'refute-node',
        help='Refute a node and add its refutation as a subproof.',
        parents=[kontrol_cli_args.foundry_test_args, kontrol_cli_args.logging_args, kontrol_cli_args.foundry_args],
    )
    refute_node.add_argument('node', type=node_id_like, help='Node to refute.')

    unrefute_node = command_parser.add_parser(
        'unrefute-node',
        help='Disable refutation of a node and remove corresponding refutation subproof.',
        parents=[kontrol_cli_args.foundry_test_args, kontrol_cli_args.logging_args, kontrol_cli_args.foundry_args],
    )
    unrefute_node.add_argument('node', type=node_id_like, help='Node to unrefute.')

    split_node = command_parser.add_parser(
        'split-node',
        help='Split a node on a given branch condition.',
        parents=[kontrol_cli_args.foundry_test_args, kontrol_cli_args.logging_args, kontrol_cli_args.foundry_args],
    )
    split_node.add_argument('node', type=node_id_like, help='Node to split.')
    split_node.add_argument('branch_condition', type=str, help='Branch condition written in K.')

    simplify_node = command_parser.add_parser(
        'simplify-node',
        help='Simplify a given node, and potentially replace it.',
        parents=[
            kontrol_cli_args.foundry_test_args,
            kontrol_cli_args.logging_args,
            kontrol_cli_args.smt_args,
            kontrol_cli_args.rpc_args,
            kontrol_cli_args.bug_report_args,
            kontrol_cli_args.display_args,
            kontrol_cli_args.foundry_args,
        ],
    )
    simplify_node.add_argument('node', type=node_id_like, help='Node to simplify in CFG.')
    simplify_node.add_argument(
        '--replace', default=None, help='Replace the original node with the simplified variant in the graph.'
    )

    step_node = command_parser.add_parser(
        'step-node',
        help='Step from a given node, adding it to the CFG.',
        parents=[
            kontrol_cli_args.foundry_test_args,
            kontrol_cli_args.logging_args,
            kontrol_cli_args.rpc_args,
            kontrol_cli_args.bug_report_args,
            kontrol_cli_args.smt_args,
            kontrol_cli_args.foundry_args,
        ],
    )
    step_node.add_argument('node', type=node_id_like, help='Node to step from in CFG.')
    step_node.add_argument(
        '--repeat', type=int, help='How many node expansions to do from the given start node (>= 1).'
    )
    step_node.add_argument('--depth', type=int, help='How many steps to take from initial node on edge.')
    merge_node = command_parser.add_parser(
        'merge-nodes',
        help='Merge multiple nodes into one branch.',
        parents=[
            kontrol_cli_args.foundry_test_args,
            kontrol_cli_args.logging_args,
            kontrol_cli_args.foundry_args,
        ],
    )
    merge_node.add_argument(
        '--node',
        type=node_id_like,
        dest='nodes',
        default=[],
        action='append',
        help='One node to be merged.',
    )

    section_edge = command_parser.add_parser(
        'section-edge',
        help='Given an edge in the graph, cut it into sections to get intermediate nodes.',
        parents=[
            kontrol_cli_args.foundry_test_args,
            kontrol_cli_args.logging_args,
            kontrol_cli_args.rpc_args,
            kontrol_cli_args.bug_report_args,
            kontrol_cli_args.smt_args,
            kontrol_cli_args.foundry_args,
        ],
    )
    section_edge.add_argument('edge', type=arg_pair_of(str, str), help='Edge to section in CFG.')
    section_edge.add_argument('--sections', type=int, help='Number of sections to make from edge (>= 2).')

    get_model = command_parser.add_parser(
        'get-model',
        help='Display a model for a given node.',
        parents=[
            kontrol_cli_args.foundry_test_args,
            kontrol_cli_args.logging_args,
            kontrol_cli_args.rpc_args,
            kontrol_cli_args.bug_report_args,
            kontrol_cli_args.smt_args,
            kontrol_cli_args.foundry_args,
        ],
    )
    get_model.add_argument(
        '--node',
        type=node_id_like,
        dest='nodes',
        default=[],
        action='append',
        help='List of nodes to display the models of.',
    )
    get_model.add_argument(
        '--pending', dest='pending', default=None, action='store_true', help='Also display models of pending nodes'
    )
    get_model.add_argument(
        '--failing', dest='failing', default=None, action='store_true', help='Also display models of failing nodes'
    )

    return parser


def _loglevel(args: Namespace) -> int:
    if hasattr(args, 'debug') and args.debug:
        return logging.DEBUG

    if hasattr(args, 'verbose') and args.verbose:
        return logging.INFO

    return logging.WARNING


if __name__ == '__main__':
    main()<|MERGE_RESOLUTION|>--- conflicted
+++ resolved
@@ -224,28 +224,17 @@
         read_deployment_state(options.deployment_state_path) if options.deployment_state_path else None
     )
 
-<<<<<<< HEAD
-    results = foundry_prove(
-        foundry=_load_foundry(options.foundry_root, options.bug_report),
-        options=options,
-        deployment_state_entries=deployment_state_entries,
-    )
-=======
     try:
         results = foundry_prove(
-            foundry=_load_foundry(foundry_root, bug_report),
-            prove_options=prove_options,
-            rpc_options=rpc_options,
-            tests=tests,
-            include_summaries=include_summaries,
-            xml_test_report=xml_test_report,
+            foundry=_load_foundry(options.foundry_root, options.bug_report),
+            options=options,
+            deployment_state_entries=deployment_state_entries,
         )
     except CTermSMTError as err:
         raise RuntimeError(
-            f'SMT solver error; SMT timeout occured. SMT timeout parameter is currently set to {smt_timeout}ms, you may increase it using "--smt-timeout" command line argument. Related KAST pattern provided below:\n{err.message}'
+            f'SMT solver error; SMT timeout occured. SMT timeout parameter is currently set to {options.smt_timeout}ms, you may increase it using "--smt-timeout" command line argument. Related KAST pattern provided below:\n{err.message}'
         ) from err
 
->>>>>>> eb39d938
     failed = 0
     for proof in results:
         _, test = proof.id.split('.')
