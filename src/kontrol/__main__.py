--- conflicted
+++ resolved
@@ -735,8 +735,6 @@
     prove_args.add_argument(
         '--use-gas', dest='use_gas', default=False, action='store_true', help='Enables gas computation in KEVM.'
     )
-<<<<<<< HEAD
-=======
     prove_args.add_argument(
         '--break-on-cheatcodes',
         dest='break_on_cheatcodes',
@@ -744,7 +742,6 @@
         action='store_true',
         help='Break on all Foundry rules.',
     )
->>>>>>> a207bd48
 
     show_args = command_parser.add_parser(
         'show',
