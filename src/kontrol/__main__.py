--- conflicted
+++ resolved
@@ -10,10 +10,7 @@
 from kevm_pyk.cli import node_id_like
 from kevm_pyk.utils import arg_pair_of
 from pyk.cli.utils import file_path
-<<<<<<< HEAD
 from pyk.proof.equality import EqualityProof
-=======
->>>>>>> b50f4844
 from pyk.proof.reachability import APRProof
 from pyk.proof.tui import APRProofViewer
 
@@ -214,19 +211,12 @@
         else:
             failed += 1
             print(f'PROOF FAILED: {proof.id}')
-<<<<<<< HEAD
-            if isinstance(proof, APRProof) and failure_info and proof.failure_info is not None:
-                failure_log = proof.failure_info.print()
-                failure_log += Foundry.help_info()
-                for line in failure_log:
-=======
             failure_log = None
             if isinstance(proof, APRProof):
                 failure_log = proof.failure_info
             if failure_info and failure_log is not None:
                 log = failure_log.print() + Foundry.help_info()
                 for line in log:
->>>>>>> b50f4844
                     print(line)
             elif isinstance(proof, EqualityProof):
                 print('EqualityProof failed.')
