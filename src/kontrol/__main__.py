--- conflicted
+++ resolved
@@ -186,16 +186,13 @@
         kore_rpc_command = kore_rpc_command.split()
 
     options = ProveOptions(
-        auto_abstract_gas=auto_abstract_gas,
+        abstract_cells=abstract_cells,
         reinit=reinit,
         bug_report=bug_report,
         kore_rpc_command=kore_rpc_command,
         smt_timeout=smt_timeout,
         smt_retry_limit=smt_retry_limit,
         trace_rewrites=trace_rewrites,
-<<<<<<< HEAD
-        abstract_cells=abstract_cells,
-=======
         bmc_depth=bmc_depth,
         max_depth=max_depth,
         break_every_step=break_every_step,
@@ -204,7 +201,6 @@
         workers=workers,
         counterexample_info=counterexample_info,
         max_iterations=max_iterations,
->>>>>>> 132a6c5c
         run_constructor=run_constructor,
         fail_fast=fail_fast,
     )
@@ -556,7 +552,13 @@
         help='Include the contract constructor in the test execution.',
     )
     prove_args.add_argument(
-<<<<<<< HEAD
+        '--fail-fast',
+        dest='fail_fast',
+        default=False,
+        action='store_true',
+        help='Stop execution on other branches if a failing node is detected.',
+    )
+    prove_args.add_argument(
         '--auto-abstract-cell',
         dest='abstract_cells',
         default=[],
@@ -583,13 +585,6 @@
         default=[],
         action='append',
         help='List of cells to abstract on given node.',
-=======
-        '--fail-fast',
-        dest='fail_fast',
-        default=False,
-        action='store_true',
-        help='Stop execution on other branches if a failing node is detected.',
->>>>>>> 132a6c5c
     )
 
     show_args = command_parser.add_parser(
