--- conflicted
+++ resolved
@@ -607,8 +607,6 @@
 # Helpers
 
 
-<<<<<<< HEAD
-=======
 def _create_argument_parser() -> ArgumentParser:
     def list_of(elem_type: Callable[[str], T], delim: str = ';') -> Callable[[str], list[T]]:
         def parse(s: str) -> list[T]:
@@ -975,7 +973,6 @@
     return parser
 
 
->>>>>>> 0251ef38
 def _loglevel(args: Namespace) -> int:
     if hasattr(args, 'debug') and args.debug:
         return logging.DEBUG
