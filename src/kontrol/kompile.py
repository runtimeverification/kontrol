from __future__ import annotations

import json
import logging
import shutil
from pathlib import Path
from typing import TYPE_CHECKING, Any

from kevm_pyk.cli import KOptions
from kevm_pyk.kevm import KEVM
from kevm_pyk.kompile import kevm_kompile
from pyk.cli.args import KompileOptions, LoggingOptions
from pyk.kast.outer import KDefinition, KFlatModule, KImport, KRequire
from pyk.kdist import kdist
from pyk.kore.kompiled import KompiledKore
from pyk.utils import ensure_dir_path, hash_str

from .cli import FoundryOptions, KGenOptions, KompileTargetOptions
from .foundry import Foundry
from .kdist.utils import KSRC_DIR
from .solc_to_k import Contract, contract_to_main_module, contract_to_verification_module

if TYPE_CHECKING:
    from collections.abc import Iterable
    from typing import Final

    from pyk.kast.inner import KInner

_LOGGER: Final = logging.getLogger(__name__)


class BuildOptions(LoggingOptions, KOptions, KGenOptions, KompileOptions, FoundryOptions, KompileTargetOptions):
    regen: bool
    rekompile: bool
    no_forge_build: bool

    @staticmethod
    def default() -> dict[str, Any]:
        return {
            'regen': False,
            'rekompile': False,
            'no_forge_build': False,
        }


def foundry_kompile(
    options: BuildOptions,
    foundry: Foundry,
) -> None:
<<<<<<< HEAD
    #      syntax_module = 'FOUNDRY-CONTRACTS'
=======
>>>>>>> 331e6d06
    foundry_requires_dir = foundry.kompiled / 'requires'
    foundry_contracts_file = foundry.kompiled / 'contracts.k'
    kompiled_timestamp = foundry.kompiled / 'timestamp'
    main_module = 'FOUNDRY-MAIN'
    includes = [include for include in options.includes if Path(include).exists()] + [str(KSRC_DIR)]
    ensure_dir_path(foundry.kompiled)
    ensure_dir_path(foundry_requires_dir)

    requires_paths: dict[str, str] = {}

    if not options.no_forge_build:
        foundry.build()

    regen = options.regen

    if not foundry.up_to_date():
        _LOGGER.info('Detected updates to contracts, regenerating K definition.')
        regen = True

    for r in options.requires:
        req = Path(r)
        if not req.exists():
            raise ValueError(f'No such file: {req}')
        if req.name in requires_paths.keys():
            raise ValueError(
                f'Required K files have conflicting names: {r} and {requires_paths[req.name]}. Consider changing the name of one of these files.'
            )
        requires_paths[req.name] = r
        req_path = foundry_requires_dir / req.name
        if regen or not req_path.exists():
            _LOGGER.info(f'Copying requires path: {req} -> {req_path}')
            shutil.copy(req, req_path)
            regen = True

    _imports: dict[str, list[str]] = {contract.name_with_path: [] for contract in foundry.contracts.values()}
    for i in options.imports:
        imp = i.split(':')
        full_import_name = foundry.lookup_full_contract_name(imp[0])
        if not len(imp) == 2:
            raise ValueError(f'module imports must be of the form "[ContractName]:[MODULE-NAME]". Got: {i}')
        if full_import_name in _imports:
            _imports[full_import_name].append(imp[1])
        else:
            raise ValueError(f'Could not find contract: {full_import_name}')

    if regen or not foundry_contracts_file.exists() or not foundry.main_file.exists():
        copied_requires = []
        copied_requires += [f'requires/{name}' for name in list(requires_paths.keys())]
        kevm = KEVM(kdist.get('kontrol.foundry'))
        empty_config = kevm.definition.empty_config(Foundry.Sorts.FOUNDRY_CELL)
        bin_runtime_definition = _foundry_to_contract_def(
            empty_config=empty_config,
            contracts=foundry.contracts.values(),
            requires=['foundry.md'],
        )

        contract_main_definition = _foundry_to_main_def(
            main_module=main_module,
            empty_config=empty_config,
            contracts=foundry.contracts.values(),
            requires=(['contracts.k'] + copied_requires),
            imports=_imports,
        )

        kevm = KEVM(
            kdist.get('kontrol.foundry'),
            extra_unparsing_modules=(bin_runtime_definition.all_modules + contract_main_definition.all_modules),
        )

        foundry_contracts_file.write_text(kevm.pretty_print(bin_runtime_definition, unalias=False) + '\n')
        _LOGGER.info(f'Wrote file: {foundry_contracts_file}')
        foundry.main_file.write_text(kevm.pretty_print(contract_main_definition) + '\n')
        _LOGGER.info(f'Wrote file: {foundry.main_file}')

    def kompilation_digest() -> str:
        k_files = list(options.requires) + [foundry_contracts_file, foundry.main_file]
        return hash_str(''.join([hash_str(Path(k_file).read_text()) for k_file in k_files]))

    def kompilation_up_to_date() -> bool:
        if not foundry.digest_file.exists():
            return False
        digest_dict = json.loads(foundry.digest_file.read_text())
        if 'kompilation' not in digest_dict:
            digest_dict['kompilation'] = ''
        foundry.digest_file.write_text(json.dumps(digest_dict, indent=4))
        return digest_dict['kompilation'] == kompilation_digest()

    def update_kompilation_digest() -> None:
        digest_dict = {}
        if foundry.digest_file.exists():
            digest_dict = json.loads(foundry.digest_file.read_text())
        digest_dict['kompilation'] = kompilation_digest()
        foundry.digest_file.write_text(json.dumps(digest_dict, indent=4))

        _LOGGER.info('Updated Kompilation digest')

    if not kompilation_up_to_date() or options.rekompile or not kompiled_timestamp.exists():
        output_dir = foundry.kompiled
        kevm_kompile(
            target=options.target,
            output_dir=output_dir,
            main_file=foundry.main_file,
            main_module=main_module,
<<<<<<< HEAD
            syntax_module=None,
=======
            syntax_module=options.syntax_module,
>>>>>>> 331e6d06
            includes=includes,
            emit_json=True,
            ccopts=options.ccopts,
            llvm_library=foundry.llvm_library,
            debug=options.debug,
            verbose=options.verbose,
        )
        KompiledKore.load(output_dir).write(output_dir)

    update_kompilation_digest()
    foundry.update_digest()


def _foundry_to_contract_def(
    empty_config: KInner,
    contracts: Iterable[Contract],
    requires: Iterable[str],
) -> KDefinition:
    modules = [contract_to_main_module(contract, empty_config, imports=['FOUNDRY']) for contract in contracts]
    # First module is chosen as main module arbitrarily, since the contract definition is just a set of
    # contract modules.
    main_module = Contract.contract_to_module_name(list(contracts)[0].name_with_path)

    return KDefinition(
        main_module,
        modules,
        requires=(KRequire(req) for req in list(requires)),
    )


def _foundry_to_main_def(
    main_module: str,
    contracts: Iterable[Contract],
    empty_config: KInner,
    requires: Iterable[str],
    imports: dict[str, list[str]],
) -> KDefinition:
    modules = [
        contract_to_verification_module(contract, empty_config, imports=imports[contract.name_with_path])
        for contract in contracts
    ]
    _main_module = KFlatModule(
        main_module,
        imports=(KImport(mname) for mname in [_m.name for _m in modules]),
    )

    return KDefinition(
        main_module,
        [_main_module] + modules,
        requires=(KRequire(req) for req in list(requires)),
    )<|MERGE_RESOLUTION|>--- conflicted
+++ resolved
@@ -47,10 +47,6 @@
     options: BuildOptions,
     foundry: Foundry,
 ) -> None:
-<<<<<<< HEAD
-    #      syntax_module = 'FOUNDRY-CONTRACTS'
-=======
->>>>>>> 331e6d06
     foundry_requires_dir = foundry.kompiled / 'requires'
     foundry_contracts_file = foundry.kompiled / 'contracts.k'
     kompiled_timestamp = foundry.kompiled / 'timestamp'
@@ -154,11 +150,7 @@
             output_dir=output_dir,
             main_file=foundry.main_file,
             main_module=main_module,
-<<<<<<< HEAD
-            syntax_module=None,
-=======
             syntax_module=options.syntax_module,
->>>>>>> 331e6d06
             includes=includes,
             emit_json=True,
             ccopts=options.ccopts,
