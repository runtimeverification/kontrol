--- conflicted
+++ resolved
@@ -204,14 +204,8 @@
                 test=test,
                 foundry=foundry,
                 kcfg_explore=kcfg_explore,
-<<<<<<< HEAD
-                bmc_depth=options.bmc_depth,
-                run_constructor=options.run_constructor,
-                reinit=options.reinit,
-=======
                 bmc_depth=prove_options.bmc_depth,
                 run_constructor=prove_options.run_constructor,
->>>>>>> 4b016b25
             )
 
             run_prover(
@@ -286,8 +280,8 @@
     if isinstance(test.method, Contract.Method) and test.method.function_calls is not None:
         functions_with_versions = [
             (
-                foundry.matching_sig(function_name),
-                foundry.resolve_proof_version(foundry.matching_sig(function_name), reinit, None),
+                foundry.matching_sigs(function_name)[0],
+                foundry.resolve_proof_version(foundry.matching_sigs(function_name)[0], reinit, None),
             )
             for function_name in test.method.function_calls
         ]
