from __future__ import annotations

import logging
import time
from abc import abstractmethod
from copy import copy
from enum import Enum
from subprocess import CalledProcessError
from typing import TYPE_CHECKING, Any, ContextManager, NamedTuple

from kevm_pyk.kevm import KEVM, KEVMSemantics
from kevm_pyk.utils import KDefinition__expand_macros, abstract_cell_vars, run_prover
from pathos.pools import ProcessPool  # type: ignore
from pyk.cterm import CTerm, CTermSymbolic
from pyk.kast.inner import KApply, KSequence, KSort, KVariable, Subst
from pyk.kast.manip import abstract_term_safely, flatten_label, set_cell
from pyk.kcfg import KCFG, KCFGExplore
from pyk.kore.rpc import KoreClient, TransportType, kore_server
from pyk.prelude.bytes import bytesToken
from pyk.prelude.collections import list_empty, map_empty, map_of, set_empty
from pyk.prelude.k import GENERATED_TOP_CELL
from pyk.prelude.kbool import FALSE, TRUE, notBool
from pyk.prelude.kint import intToken
from pyk.prelude.ml import mlEqualsFalse, mlEqualsTrue
from pyk.prelude.string import stringToken
from pyk.proof import ProofStatus
from pyk.proof.proof import Proof
from pyk.proof.reachability import APRFailureInfo, APRProof
from pyk.utils import run_process, unique

from .foundry import Foundry, foundry_to_xml
from .hevm import Hevm
from .options import TraceOptions
from .solc_to_k import Contract, hex_string_to_int
from .utils import parse_test_version_tuple

if TYPE_CHECKING:
    from collections.abc import Iterable
    from typing import Final

    from pyk.kast.inner import KInner
    from pyk.kore.rpc import KoreServer

    from .deployment import DeploymentStateEntry
    from .options import ProveOptions

_LOGGER: Final = logging.getLogger(__name__)


<<<<<<< HEAD
class ProveOptions(
    LoggingOptions,
    ParallelOptions,
    KOptions,
    KProveOptions,
    SMTOptions,
    RpcOptions,
    BugReportOptions,
    ExploreOptions,
    FoundryOptions,
    TraceOptions,
):
    tests: list[tuple[str, int | None]]
    reinit: bool
    bmc_depth: int | None
    run_constructor: bool
    use_gas: bool
    setup_version: int | None
    break_on_cheatcodes: bool
    deployment_state_path: Path | None
    include_summaries: list[tuple[str, int | None]]
    with_non_general_state: bool
    xml_test_report: bool
    cse: bool
    hevm: bool
    minimize_proofs: bool
    max_frontier_parallel: int
    config_type: ConfigType

    @staticmethod
    def default() -> dict[str, Any]:
        return {
            'tests': [],
            'reinit': False,
            'bmc_depth': None,
            'run_constructor': False,
            'use_gas': False,
            'break_on_cheatcodes': False,
            'deployment_state_path': None,
            'setup_version': None,
            'include_summaries': [],
            'with_non_general_state': False,
            'xml_test_report': False,
            'cse': False,
            'hevm': False,
            'minimize_proofs': False,
            'max_frontier_parallel': 1,
            'config_type': ConfigType.TEST_CONFIG,
        }


class ConfigType(Enum):
    TEST_CONFIG = 'TEST_CONFIG'
    SUMMARY_CONFIG = 'SUMMARY_CONFIG'


=======
>>>>>>> a9c8296b
def foundry_prove(
    options: ProveOptions,
    foundry: Foundry,
    deployment_state_entries: Iterable[DeploymentStateEntry] | None = None,
) -> list[APRProof]:
    if options.workers <= 0:
        raise ValueError(f'Must have at least one worker, found: --workers {options.workers}')
    if options.max_iterations is not None and options.max_iterations < 0:
        raise ValueError(
            f'Must have a non-negative number of iterations, found: --max-iterations {options.max_iterations}'
        )

    if options.use_booster:
        try:
            run_process(('which', 'kore-rpc-booster'), pipe_stderr=True).stdout.strip()
        except CalledProcessError:
            raise RuntimeError(
                "Couldn't locate the kore-rpc-booster RPC binary. Please put 'kore-rpc-booster' on PATH manually or using kup install/kup shell."
            ) from None

    foundry.mk_proofs_dir()

    if options.include_summaries and options.cse:
        raise AttributeError('Error! Cannot use both --cse and --include-summary.')

    summary_ids: list[str] = (
        [
            foundry.get_apr_proof(include_summary.id).id
            for include_summary in collect_tests(foundry, options.include_summaries, reinit=False)
        ]
        if options.include_summaries
        else []
    )

    if options.cse:
        test_suite = collect_tests(foundry, options.tests, reinit=options.reinit, return_empty=True)
        for test in test_suite:
            if not isinstance(test.method, Contract.Method) or test.method.function_calls is None:
                continue

            test_version_tuples = [
                parse_test_version_tuple(t) for t in test.method.function_calls if t not in summary_ids
            ]

            if len(test_version_tuples) > 0:
                _LOGGER.info(f'For test {test.name}, found external calls: {test_version_tuples}')
                new_prove_options = copy(options)
                new_prove_options.tests = test_version_tuples
                new_prove_options.config_type = ConfigType.SUMMARY_CONFIG
                summary_ids.extend(p.id for p in foundry_prove(new_prove_options, foundry, deployment_state_entries))

    test_suite = collect_tests(foundry, options.tests, reinit=options.reinit)
    test_names = [test.name for test in test_suite]
    print(f'Running functions: {test_names}')

    contracts = [(test.contract, test.version) for test in test_suite]
    setup_method_tests = collect_setup_methods(
        foundry, contracts, reinit=options.reinit, setup_version=options.setup_version
    )
    setup_method_names = [test.name for test in setup_method_tests]

    _LOGGER.info(f'Running tests: {test_names}')

    _LOGGER.info(f'Updating digests: {test_names}')
    for test in test_suite:
        test.method.update_digest(foundry.digest_file)

    _LOGGER.info(f'Updating digests: {setup_method_names}')
    for test in setup_method_tests:
        test.method.update_digest(foundry.digest_file)

    def _run_prover(_test_suite: list[FoundryTest], include_summaries: bool = False) -> list[APRProof]:
        return _run_cfg_group(
            tests=_test_suite,
            foundry=foundry,
            options=options,
            summary_ids=(summary_ids if include_summaries else []),
            deployment_state_entries=deployment_state_entries,
            config_type=options.config_type,
        )

    if options.run_constructor:
        constructor_tests = collect_constructors(foundry, contracts, reinit=options.reinit)
        constructor_names = [test.name for test in constructor_tests]

        _LOGGER.info(f'Updating digests: {constructor_names}')
        for test in constructor_tests:
            test.method.update_digest(foundry.digest_file)

        _LOGGER.info(f'Running initialization code for contracts in parallel: {constructor_names}')
        results = _run_prover(constructor_tests, include_summaries=False)
        failed = [proof for proof in results if not proof.passed]
        if failed:
            raise ValueError(f'Running initialization code failed for {len(failed)} contracts: {failed}')

    _LOGGER.info(f'Running setup functions in parallel: {setup_method_names}')
    results = _run_prover(setup_method_tests, include_summaries=False)

    failed = [proof for proof in results if not proof.passed]
    if failed:
        raise ValueError(f'Running setUp method failed for {len(failed)} contracts: {failed}')

    _LOGGER.info(f'Running test functions in parallel: {test_names}')
    results = _run_prover(test_suite, include_summaries=True)

    if options.xml_test_report:
        foundry_to_xml(foundry, results)

    return results


class FoundryTest(NamedTuple):
    contract: Contract
    method: Contract.Method | Contract.Constructor
    version: int

    @property
    def name(self) -> str:
        return f'{self.contract.name_with_path}.{self.method.signature}'

    @property
    def id(self) -> str:
        return f'{self.name}:{self.version}'

    @property
    def unparsed(self) -> tuple[str, int]:
        return self.name, self.version


def collect_tests(
    foundry: Foundry, tests: Iterable[tuple[str, int | None]] = (), *, reinit: bool, return_empty: bool = False
) -> list[FoundryTest]:
    if not tests and not return_empty:
        tests = [(test, None) for test in foundry.all_tests]
    matching_tests = []
    for test, version in tests:
        matching_tests += [(sig, version) for sig in foundry.matching_sigs(test)]
    tests = list(unique(matching_tests))

    res: list[FoundryTest] = []
    for sig, ver in tests:
        contract, method = foundry.get_contract_and_method(sig)
        version = foundry.resolve_proof_version(sig, reinit, ver)
        res.append(FoundryTest(contract, method, version))
    return res


def collect_setup_methods(
    foundry: Foundry, contracts: Iterable[tuple[Contract, int]] = (), *, reinit: bool, setup_version: int | None = None
) -> list[FoundryTest]:
    res: list[FoundryTest] = []
    contract_names: set[str] = set()  # ensures uniqueness of each result (Contract itself is not hashable)
    for contract, test_version in contracts:
        if contract.name_with_path in contract_names:
            continue
        contract_names.add(contract.name_with_path)

        method = contract.method_by_name.get('setUp')
        if not method:
            continue
        version = foundry.resolve_setup_proof_version(
            f'{contract.name_with_path}.setUp()', reinit, test_version, setup_version
        )
        res.append(FoundryTest(contract, method, version))
    return res


def collect_constructors(
    foundry: Foundry, contracts: Iterable[tuple[Contract, int]] = (), *, reinit: bool
) -> list[FoundryTest]:
    res: list[FoundryTest] = []
    contract_names: set[str] = set()  # ensures uniqueness of each result (Contract itself is not hashable)
    for contract, _ in contracts:
        if contract.name_with_path in contract_names:
            continue
        contract_names.add(contract.name_with_path)

        method = contract.constructor
        if not method:
            continue
        version = foundry.resolve_proof_version(f'{contract.name_with_path}.init', reinit, None)
        res.append(FoundryTest(contract, method, version))
    return res


class OptionalKoreServer(ContextManager['OptionalKoreServer']):
    @abstractmethod
    def port(self) -> int: ...


class FreshKoreServer(OptionalKoreServer):
    _server: KoreServer

    def __init__(self, *args: Any, **kwargs: Any) -> None:
        self._server = kore_server(*args, **kwargs)

    def __enter__(self) -> FreshKoreServer:
        return self

    def __exit__(self, *args: Any) -> None:
        self._server.__exit__(*args)

    def port(self) -> int:
        return self._server.port


class PreexistingKoreServer(OptionalKoreServer):
    _port: int

    def __init__(self, port: int) -> None:
        self._port = port

    def __enter__(self) -> PreexistingKoreServer:
        return self

    def __exit__(self, *args: Any) -> None: ...

    def port(self) -> int:
        return self._port


def _run_cfg_group(
    tests: list[FoundryTest],
    foundry: Foundry,
    options: ProveOptions,
    summary_ids: Iterable[str],
    config_type: ConfigType,
    deployment_state_entries: Iterable[DeploymentStateEntry] | None = None,
) -> list[APRProof]:
    def init_and_run_proof(test: FoundryTest) -> APRFailureInfo | Exception | None:
        proof = None
        if Proof.proof_data_exists(test.id, foundry.proofs_dir):
            proof = foundry.get_apr_proof(test.id)
            if proof.passed:
                return None
        start_time = time.time() if proof is None or proof.status == ProofStatus.PENDING else None

        kore_rpc_command = None
        if isinstance(options.kore_rpc_command, str):
            kore_rpc_command = options.kore_rpc_command.split()

        def select_server() -> OptionalKoreServer:
            if options.port is not None:
                return PreexistingKoreServer(options.port)
            else:
                return FreshKoreServer(
                    definition_dir=foundry.kevm.definition_dir,
                    llvm_definition_dir=foundry.llvm_library if options.use_booster else None,
                    module_name=foundry.kevm.main_module,
                    command=kore_rpc_command,
                    bug_report=options.bug_report,
                    smt_timeout=options.smt_timeout,
                    smt_retry_limit=options.smt_retry_limit,
                    smt_tactic=options.smt_tactic,
                    haskell_threads=options.max_frontier_parallel,
                )

        with select_server() as server:

            def create_kcfg_explore() -> KCFGExplore:
                if options.maude_port is None:
                    dispatch = None
                else:
                    dispatch = {
                        'execute': [('localhost', options.maude_port, TransportType.HTTP)],
                        'simplify': [('localhost', options.maude_port, TransportType.HTTP)],
                        'add-module': [
                            ('localhost', options.maude_port, TransportType.HTTP),
                            ('localhost', server.port(), TransportType.SINGLE_SOCKET),
                        ],
                    }
                client = KoreClient(
                    'localhost',
                    server.port(),
                    bug_report=options.bug_report,
                    bug_report_id=test.id,
                    dispatch=dispatch,
                )
                cterm_symbolic = CTermSymbolic(
                    client,
                    foundry.kevm.definition,
                    foundry.kevm.kompiled_kore,
                    trace_rewrites=options.trace_rewrites,
                )
                return KCFGExplore(
                    cterm_symbolic,
                    kcfg_semantics=KEVMSemantics(auto_abstract_gas=options.auto_abstract_gas),
                    id=test.id,
                )

            if proof is None:
                proof = method_to_apr_proof(
                    test=test,
                    foundry=foundry,
                    kcfg_explore=create_kcfg_explore(),
                    bmc_depth=options.bmc_depth,
                    run_constructor=options.run_constructor,
                    use_gas=options.use_gas,
                    deployment_state_entries=deployment_state_entries,
                    summary_ids=summary_ids,
                    active_symbolik=options.with_non_general_state,
                    hevm=options.hevm,
                    config_type=config_type,
                    trace_options=TraceOptions(
                        {
                            'active_tracing': options.active_tracing,
                            'trace_memory': options.trace_memory,
                            'trace_storage': options.trace_storage,
                            'trace_wordstack': options.trace_wordstack,
                        }
                    ),
                )
            cut_point_rules = KEVMSemantics.cut_point_rules(
                options.break_on_jumpi,
                options.break_on_calls,
                options.break_on_storage,
                options.break_on_basic_blocks,
            )
            if options.break_on_cheatcodes:
                cut_point_rules.extend(
                    rule.label for rule in foundry.kevm.definition.all_modules_dict['FOUNDRY-CHEAT-CODES'].rules
                )
            run_prover(
                proof,
                create_kcfg_explore=create_kcfg_explore,
                max_depth=options.max_depth,
                max_iterations=options.max_iterations,
                cut_point_rules=cut_point_rules,
                terminal_rules=KEVMSemantics.terminal_rules(options.break_every_step),
                counterexample_info=options.counterexample_info,
                max_frontier_parallel=options.max_frontier_parallel,
                fail_fast=options.fail_fast,
            )

            if options.minimize_proofs or options.config_type == ConfigType.SUMMARY_CONFIG:
                proof.minimize_kcfg()

            if start_time is not None:
                end_time = time.time()
                proof.add_exec_time(end_time - start_time)
            proof.write_proof_data()

            # Only return the failure info to avoid pickling the whole proof
            if proof.failure_info is not None and not isinstance(proof.failure_info, APRFailureInfo):
                raise RuntimeError('Generated failure info for APRProof is not APRFailureInfo.')
            if proof.error_info is not None:
                return proof.error_info
            else:
                return proof.failure_info

    failure_infos: list[APRFailureInfo | Exception | None]
    if options.workers > 1:
        with ProcessPool(ncpus=options.workers) as process_pool:
            failure_infos = process_pool.map(init_and_run_proof, tests)
    else:
        failure_infos = []
        for test in tests:
            failure_infos.append(init_and_run_proof(test))

    proofs = [foundry.get_apr_proof(test.id) for test in tests]

    # Reconstruct the proof from the subprocess
    for proof, failure_info in zip(proofs, failure_infos, strict=True):
        assert proof.failure_info is None  # Refactor once this fails
        assert proof.error_info is None
        if isinstance(failure_info, Exception):
            proof.error_info = failure_info
        elif isinstance(failure_info, APRFailureInfo):
            proof.failure_info = failure_info

    return proofs


def method_to_apr_proof(
    test: FoundryTest,
    foundry: Foundry,
    kcfg_explore: KCFGExplore,
    config_type: ConfigType,
    bmc_depth: int | None = None,
    run_constructor: bool = False,
    use_gas: bool = False,
    deployment_state_entries: Iterable[DeploymentStateEntry] | None = None,
    summary_ids: Iterable[str] = (),
    active_symbolik: bool = False,
    hevm: bool = False,
    trace_options: TraceOptions | None = None,
) -> APRProof:
    setup_proof = None
    setup_proof_is_constructor = False
    if isinstance(test.method, Contract.Constructor):
        _LOGGER.info(f'Creating proof from constructor for test: {test.id}')
    elif test.method.signature != 'setUp()' and 'setUp' in test.contract.method_by_name:
        _LOGGER.info(f'Using setUp method for test: {test.id}')
        setup_proof = _load_setup_proof(foundry, test.contract)
    elif run_constructor:
        _LOGGER.info(f'Using constructor final state as initial state for test: {test.id}')
        setup_proof = _load_constructor_proof(foundry, test.contract)
        setup_proof_is_constructor = True

    kcfg, init_node_id, target_node_id = _method_to_initialized_cfg(
        foundry=foundry,
        test=test,
        kcfg_explore=kcfg_explore,
        setup_proof=setup_proof,
        graft_setup_proof=((setup_proof is not None) and not setup_proof_is_constructor),
        use_gas=use_gas,
        deployment_state_entries=deployment_state_entries,
        active_symbolik=active_symbolik,
        hevm=hevm,
        trace_options=trace_options,
        config_type=config_type,
    )

    apr_proof = APRProof(
        test.id,
        kcfg,
        [],
        init_node_id,
        target_node_id,
        {},
        bmc_depth=bmc_depth,
        proof_dir=foundry.proofs_dir,
        subproof_ids=summary_ids,
    )

    return apr_proof


def _load_setup_proof(foundry: Foundry, contract: Contract) -> APRProof:
    latest_version = foundry.latest_proof_version(f'{contract.name_with_path}.setUp()')
    setup_digest = f'{contract.name_with_path}.setUp():{latest_version}'
    apr_proof = APRProof.read_proof_data(foundry.proofs_dir, setup_digest)
    return apr_proof


def _load_constructor_proof(foundry: Foundry, contract: Contract) -> APRProof:
    latest_version = foundry.latest_proof_version(f'{contract.name_with_path}.init')
    setup_digest = f'{contract.name_with_path}.init:{latest_version}'
    apr_proof = APRProof.read_proof_data(foundry.proofs_dir, setup_digest)
    return apr_proof


def _method_to_initialized_cfg(
    foundry: Foundry,
    test: FoundryTest,
    kcfg_explore: KCFGExplore,
    config_type: ConfigType,
    *,
    setup_proof: APRProof | None = None,
    graft_setup_proof: bool = False,
    use_gas: bool = False,
    deployment_state_entries: Iterable[DeploymentStateEntry] | None = None,
    active_symbolik: bool = False,
    hevm: bool = False,
    trace_options: TraceOptions | None = None,
) -> tuple[KCFG, int, int]:
    _LOGGER.info(f'Initializing KCFG for test: {test.id}')

    empty_config = foundry.kevm.definition.empty_config(GENERATED_TOP_CELL)
    kcfg, new_node_ids, init_node_id, target_node_id = _method_to_cfg(
        empty_config,
        test.contract,
        test.method,
        setup_proof,
        graft_setup_proof,
        use_gas,
        deployment_state_entries,
        active_symbolik,
        config_type=config_type,
        hevm=hevm,
        trace_options=trace_options,
    )

    for node_id in new_node_ids:
        _LOGGER.info(f'Expanding macros in node {node_id} for test: {test.name}')
        init_term = kcfg.node(node_id).cterm.kast
        init_term = KDefinition__expand_macros(foundry.kevm.definition, init_term)
        init_cterm = CTerm.from_kast(init_term)
        _LOGGER.info(f'Computing definedness constraint for node {node_id} for test: {test.name}')
        init_cterm = kcfg_explore.cterm_symbolic.assume_defined(init_cterm)
        kcfg.let_node(node_id, cterm=init_cterm)

    _LOGGER.info(f'Expanding macros in target state for test: {test.name}')
    target_term = kcfg.node(target_node_id).cterm.kast
    target_term = KDefinition__expand_macros(foundry.kevm.definition, target_term)
    target_cterm = CTerm.from_kast(target_term)
    kcfg.let_node(target_node_id, cterm=target_cterm)

    _LOGGER.info(f'Simplifying KCFG for test: {test.name}')
    kcfg_explore.simplify(kcfg, {})

    return kcfg, init_node_id, target_node_id


def _method_to_cfg(
    empty_config: KInner,
    contract: Contract,
    method: Contract.Method | Contract.Constructor,
    setup_proof: APRProof | None,
    graft_setup_proof: bool,
    use_gas: bool,
    deployment_state_entries: Iterable[DeploymentStateEntry] | None,
    active_symbolik: bool,
    config_type: ConfigType,
    hevm: bool = False,
    trace_options: TraceOptions | None = None,
) -> tuple[KCFG, list[int], int, int]:
    calldata = None
    callvalue = None

    contract_code = KEVM.bin_runtime(KApply(f'contract_{contract.name_with_path}'))
    if isinstance(method, Contract.Constructor):
        program = KEVM.init_bytecode(KApply(f'contract_{contract.name_with_path}'))
        callvalue = method.callvalue_cell
        method.callvalue_cell

    elif isinstance(method, Contract.Method):
        calldata = method.calldata_cell(contract)
        callvalue = method.callvalue_cell
        program = contract_code

    init_cterm = _init_cterm(
        empty_config,
        program=program,
        contract_code=contract_code,
        use_gas=use_gas,
        deployment_state_entries=deployment_state_entries,
        calldata=calldata,
        callvalue=callvalue,
        is_constructor=isinstance(method, Contract.Constructor),
        active_symbolik=active_symbolik,
        trace_options=trace_options,
        config_type=config_type,
    )
    new_node_ids = []

    if setup_proof:
        if setup_proof.pending:
            raise RuntimeError(
                f'Initial state proof {setup_proof.id} for {contract.name_with_path}.{method.signature} still has pending branches.'
            )

        if setup_proof.failing:
            raise RuntimeError(
                f'Initial state proof {setup_proof.id} for {contract.name_with_path}.{method.signature} still has failing branches.'
            )

        assert setup_proof.status == ProofStatus.PASSED

        init_node_id = setup_proof.init
        # Copy KCFG and minimize it
        if graft_setup_proof:
            cfg = KCFG.from_dict(setup_proof.kcfg.to_dict())
            cfg.minimize()
            cfg.remove_node(setup_proof.target)
        else:
            cfg = KCFG()
        final_states = [cover.source for cover in setup_proof.kcfg.covers(target_id=setup_proof.target)]
        if not final_states:
            _LOGGER.warning(
                f'Initial state proof {setup_proof.id} for {contract.name_with_path}.{method.signature} has no passing branches to build on. Method will not be executed.'
            )

        for final_node in final_states:
            new_init_cterm = _update_cterm_from_node(init_cterm, final_node, contract.name_with_path, config_type)
            new_node = cfg.create_node(new_init_cterm)
            if graft_setup_proof:
                cfg.create_edge(final_node.id, new_node.id, depth=1)
            elif len(final_states) != 1:
                raise RuntimeError(
                    f'KCFG grafting must be enabled for branching proofs. Proof {setup_proof.id} branched.'
                )
            new_node_ids.append(new_node.id)
    else:
        cfg = KCFG()
        init_node = cfg.create_node(init_cterm)
        new_node_ids = [init_node.id]
        init_node_id = init_node.id

    final_cterm = _final_cterm(
        empty_config,
        program=contract_code,
        failing=method.is_testfail,
        config_type=config_type,
        is_test=method.is_test,
        hevm=hevm,
    )
    target_node = cfg.create_node(final_cterm)

    return cfg, new_node_ids, init_node_id, target_node.id


def _update_cterm_from_node(cterm: CTerm, node: KCFG.Node, contract_name: str, config_type: ConfigType) -> CTerm:
    new_accounts_cell = node.cterm.cell('ACCOUNTS_CELL')
    number_cell = node.cterm.cell('NUMBER_CELL')
    timestamp_cell = node.cterm.cell('TIMESTAMP_CELL')
    basefee_cell = node.cterm.cell('BASEFEE_CELL')
    chainid_cell = node.cterm.cell('CHAINID_CELL')
    coinbase_cell = node.cterm.cell('COINBASE_CELL')
    prevcaller_cell = node.cterm.cell('PREVCALLER_CELL')
    prevorigin_cell = node.cterm.cell('PREVORIGIN_CELL')
    newcaller_cell = node.cterm.cell('NEWCALLER_CELL')
    neworigin_cell = node.cterm.cell('NEWORIGIN_CELL')
    active_cell = node.cterm.cell('ACTIVE_CELL')
    depth_cell = node.cterm.cell('DEPTH_CELL')
    singlecall_cell = node.cterm.cell('SINGLECALL_CELL')
    gas_cell = node.cterm.cell('GAS_CELL')
    callgas_cell = node.cterm.cell('CALLGAS_CELL')

    all_accounts = flatten_label('_AccountCellMap_', new_accounts_cell)

    new_accounts = [CTerm(account, []) for account in all_accounts if (type(account) is KApply and account.is_cell)]
    non_cell_accounts = [account for account in all_accounts if not (type(account) is KApply and account.is_cell)]

    new_accounts_map = {account.cell('ACCTID_CELL'): account for account in new_accounts}

    if Foundry.address_TEST_CONTRACT() in new_accounts_map:
        test_contract_account = new_accounts_map[Foundry.address_TEST_CONTRACT()]

        new_accounts_map[Foundry.address_TEST_CONTRACT()] = CTerm(
            set_cell(
                test_contract_account.config,
                'CODE_CELL',
                KEVM.bin_runtime(KApply(f'contract_{contract_name}')),
            ),
            [],
        )
    if config_type == ConfigType.SUMMARY_CONFIG:
        for account_id, account in new_accounts_map.items():
            new_accounts_map[account_id] = CTerm(
                set_cell(
                    account.config,
                    'STORAGE_CELL',
                    abstract_term_safely(account.cell('STORAGE_CELL'), base_name='STORAGE', sort=KSort('Map')),
                ),
                [],
            )

    new_accounts_cell = KEVM.accounts([account.config for account in new_accounts_map.values()] + non_cell_accounts)

    new_init_cterm = CTerm(set_cell(cterm.config, 'ACCOUNTS_CELL', new_accounts_cell), [])
    new_init_cterm = CTerm(set_cell(new_init_cterm.config, 'NUMBER_CELL', number_cell), [])
    new_init_cterm = CTerm(set_cell(new_init_cterm.config, 'TIMESTAMP_CELL', timestamp_cell), [])
    new_init_cterm = CTerm(set_cell(new_init_cterm.config, 'BASEFEE_CELL', basefee_cell), [])
    new_init_cterm = CTerm(set_cell(new_init_cterm.config, 'CHAINID_CELL', chainid_cell), [])
    new_init_cterm = CTerm(set_cell(new_init_cterm.config, 'COINBASE_CELL', coinbase_cell), [])
    new_init_cterm = CTerm(set_cell(new_init_cterm.config, 'PREVCALLER_CELL', prevcaller_cell), [])
    new_init_cterm = CTerm(set_cell(new_init_cterm.config, 'PREVORIGIN_CELL', prevorigin_cell), [])
    new_init_cterm = CTerm(set_cell(new_init_cterm.config, 'NEWCALLER_CELL', newcaller_cell), [])
    new_init_cterm = CTerm(set_cell(new_init_cterm.config, 'NEWORIGIN_CELL', neworigin_cell), [])
    new_init_cterm = CTerm(set_cell(new_init_cterm.config, 'ACTIVE_CELL', active_cell), [])
    new_init_cterm = CTerm(set_cell(new_init_cterm.config, 'DEPTH_CELL', depth_cell), [])
    new_init_cterm = CTerm(set_cell(new_init_cterm.config, 'SINGLECALL_CELL', singlecall_cell), [])
    new_init_cterm = CTerm(set_cell(new_init_cterm.config, 'GAS_CELL', gas_cell), [])
    new_init_cterm = CTerm(set_cell(new_init_cterm.config, 'CALLGAS_CELL', callgas_cell), [])

    # Adding constraints from the initial cterm and initial node
    for constraint in cterm.constraints + node.cterm.constraints:
        new_init_cterm = new_init_cterm.add_constraint(constraint)
    new_init_cterm = KEVM.add_invariant(new_init_cterm)

    new_init_cterm = new_init_cterm.remove_useless_constraints()

    return new_init_cterm


def deployment_state_to_account_cells(deployment_state_entries: Iterable[DeploymentStateEntry]) -> list[KApply]:
    accounts = _process_deployment_state(deployment_state_entries)
    address_list = accounts.keys()
    k_accounts = []
    for addr in address_list:
        k_accounts.append(
            KEVM.account_cell(
                intToken(addr),
                intToken(accounts[addr]['balance']),
                KEVM.parse_bytestack(stringToken(accounts[addr]['code'])),
                map_of(accounts[addr]['storage']),
                map_empty(),
                intToken(accounts[addr]['nonce']),
            )
        )
    return k_accounts


def _process_deployment_state(deployment_state: Iterable[DeploymentStateEntry]) -> dict:
    accounts: dict[int, dict] = {}

    def _init_account(address: int) -> None:
        if address not in accounts.keys():
            accounts[address] = {'balance': 0, 'nonce': 0, 'code': '', 'storage': {}}

    for entry in deployment_state:
        if entry.has_ignored_kind or entry.reverted:
            continue

        _addr = hex_string_to_int(entry.account)

        if entry.is_create:
            _init_account(_addr)
            accounts[_addr]['code'] = entry.deployed_code

        if entry.updates_balance:
            _init_account(_addr)
            accounts[_addr]['balance'] = entry.new_balance

        for update in entry.storage_updates:
            _int_address = hex_string_to_int(update.address)
            _init_account(_int_address)
            accounts[_int_address]['storage'][intToken(hex_string_to_int(update.slot))] = intToken(
                hex_string_to_int(update.value)
            )

    return accounts


def _init_cterm(
    empty_config: KInner,
    program: KInner,
    contract_code: KInner,
    use_gas: bool,
    config_type: ConfigType,
    active_symbolik: bool,
    is_constructor: bool,
    *,
    calldata: KInner | None = None,
    callvalue: KInner | None = None,
    deployment_state_entries: Iterable[DeploymentStateEntry] | None = None,
    trace_options: TraceOptions | None = None,
) -> CTerm:
    schedule = KApply('SHANGHAI_EVM')

    if not trace_options:
        trace_options = TraceOptions({})

    init_subst = {
        'MODE_CELL': KApply('NORMAL'),
        'USEGAS_CELL': TRUE if use_gas else FALSE,
        'SCHEDULE_CELL': schedule,
        'STATUSCODE_CELL': KVariable('STATUSCODE'),
        'PROGRAM_CELL': program,
        'JUMPDESTS_CELL': KEVM.compute_valid_jumpdests(program),
        'ID_CELL': KVariable(Foundry.symbolic_contract_id(), sort=KSort('Int')),
        'ORIGIN_CELL': KVariable('ORIGIN_ID', sort=KSort('Int')),
        'CALLER_CELL': KVariable('CALLER_ID', sort=KSort('Int')),
        'LOCALMEM_CELL': bytesToken(b''),
        'ACTIVE_CELL': FALSE,
        'MEMORYUSED_CELL': intToken(0),
        'WORDSTACK_CELL': KApply('.WordStack_EVM-TYPES_WordStack'),
        'PC_CELL': intToken(0),
        'GAS_CELL': KEVM.inf_gas(KVariable('VGAS')),
        'K_CELL': KSequence([KEVM.sharp_execute(), KVariable('CONTINUATION')]),
        'SINGLECALL_CELL': FALSE,
        'ISREVERTEXPECTED_CELL': FALSE,
        'ISOPCODEEXPECTED_CELL': FALSE,
        'RECORDEVENT_CELL': FALSE,
        'ISEVENTEXPECTED_CELL': FALSE,
        'ISCALLWHITELISTACTIVE_CELL': FALSE,
        'ISSTORAGEWHITELISTACTIVE_CELL': FALSE,
        'ADDRESSSET_CELL': set_empty(),
        'STORAGESLOTSET_CELL': set_empty(),
        'MOCKCALLS_CELL': KApply('.MockCallCellMap'),
        'ACTIVETRACING_CELL': TRUE if trace_options.active_tracing else FALSE,
        'TRACESTORAGE_CELL': TRUE if trace_options.trace_storage else FALSE,
        'TRACEWORDSTACK_CELL': TRUE if trace_options.trace_wordstack else FALSE,
        'TRACEMEMORY_CELL': TRUE if trace_options.trace_memory else FALSE,
        'RECORDEDTRACE_CELL': FALSE,
        'TRACEDATA_CELL': KApply('.List'),
    }

    if config_type == ConfigType.TEST_CONFIG or active_symbolik:
        init_account_list = _create_initial_account_list(contract_code, deployment_state_entries)
        init_subst_test = {
            'OUTPUT_CELL': bytesToken(b''),
            'CALLSTACK_CELL': list_empty(),
            'CALLDEPTH_CELL': intToken(0),
            'ID_CELL': Foundry.address_TEST_CONTRACT(),
            'LOG_CELL': list_empty(),
            'ACCESSEDACCOUNTS_CELL': set_empty(),
            'ACCESSEDSTORAGE_CELL': map_empty(),
            'INTERIMSTATES_CELL': list_empty(),
            'TOUCHEDACCOUNTS_CELL': set_empty(),
            'STATIC_CELL': FALSE,
            'ACCOUNTS_CELL': KEVM.accounts(init_account_list),
        }
        init_subst.update(init_subst_test)
    else:
        # Symbolic accounts of all relevant contracts
        # Status: Currently, only the executing contract
        # TODO: Add all other accounts belonging to relevant contracts
        accounts: list[KInner] = [
            Foundry.symbolic_account(Foundry.symbolic_contract_prefix(), contract_code),
            KVariable('ACCOUNTS_REST', sort=KSort('AccountCellMap')),
        ]

        init_subst_accounts = {'ACCOUNTS_CELL': KEVM.accounts(accounts)}
        init_subst.update(init_subst_accounts)

    if calldata is not None:
        init_subst['CALLDATA_CELL'] = calldata

    if callvalue is not None:
        init_subst['CALLVALUE_CELL'] = callvalue

    if not use_gas:
        init_subst['GAS_CELL'] = intToken(0)
        init_subst['CALLGAS_CELL'] = intToken(0)
        init_subst['REFUND_CELL'] = intToken(0)

    # constructor can not be called in a static context.
    if is_constructor:
        init_subst['STATIC_CELL'] = FALSE

    init_term = Subst(init_subst)(empty_config)
    init_cterm = CTerm.from_kast(init_term)
    for contract_id in [Foundry.symbolic_contract_id(), 'CALLER_ID', 'ORIGIN_ID']:
        # The address of the executing contract, the calling contract, and the origin contract
        # is always guaranteed to not be the address of the cheatcode contract
        init_cterm = init_cterm.add_constraint(
            mlEqualsFalse(KApply('_==Int_', [KVariable(contract_id, sort=KSort('Int')), Foundry.address_CHEATCODE()]))
        )

    # The calling contract is assumed to be in the present accounts for non-tests
    if not (config_type == ConfigType.TEST_CONFIG or active_symbolik):
        init_cterm.add_constraint(
            mlEqualsTrue(
                KApply(
                    '_in_keys(_)_MAP_Bool_KItem_Map',
                    [KVariable('CALLER_ID', sort=KSort('Int')), init_cterm.cell('ACCOUNTS_CELL')],
                )
            )
        )

    init_cterm = KEVM.add_invariant(init_cterm)

    return init_cterm


def _create_initial_account_list(
    program: KInner, deployment_state: Iterable[DeploymentStateEntry] | None
) -> list[KInner]:
    _contract = KEVM.account_cell(
        Foundry.address_TEST_CONTRACT(),
        intToken(0),
        program,
        map_empty(),
        map_empty(),
        intToken(1),
    )
    init_account_list: list[KInner] = [
        _contract,
        Foundry.account_CHEATCODE_ADDRESS(map_empty()),
    ]
    if deployment_state is not None:
        init_account_list.extend(deployment_state_to_account_cells(deployment_state))

    return init_account_list


def _final_cterm(
    empty_config: KInner,
    program: KInner,
    config_type: ConfigType,
    *,
    failing: bool,
    is_test: bool = True,
    hevm: bool = False,
) -> CTerm:
    final_term = _final_term(
        empty_config,
        program,
        config_type=config_type,
    )
    dst_failed_post = KEVM.lookup(KVariable('CHEATCODE_STORAGE_FINAL'), Foundry.loc_FOUNDRY_FAILED())
    final_cterm = CTerm.from_kast(final_term)
    if is_test:
        if not hevm:
            foundry_success = Foundry.success(
                KVariable('STATUSCODE_FINAL'),
                dst_failed_post,
                KVariable('ISREVERTEXPECTED_FINAL'),
                KVariable('ISOPCODEEXPECTED_FINAL'),
                KVariable('RECORDEVENT_FINAL'),
                KVariable('ISEVENTEXPECTED_FINAL'),
            )
            if not failing:
                return final_cterm.add_constraint(mlEqualsTrue(foundry_success))
            else:
                return final_cterm.add_constraint(mlEqualsTrue(notBool(foundry_success)))
        else:
            if not failing:
                return final_cterm.add_constraint(
                    mlEqualsTrue(
                        Hevm.hevm_success(KVariable('STATUSCODE_FINAL'), dst_failed_post, KVariable('OUTPUT_FINAL'))
                    )
                )
            else:
                # To do: Print warning to the user
                return final_cterm.add_constraint(
                    mlEqualsTrue(Hevm.hevm_fail(KVariable('STATUSCODE_FINAL'), dst_failed_post))
                )

    return final_cterm


def _final_term(
    empty_config: KInner,
    program: KInner,
    config_type: ConfigType,
) -> KInner:
    post_account_cell = KEVM.account_cell(
        Foundry.address_TEST_CONTRACT(),
        KVariable('ACCT_BALANCE_FINAL'),
        program,
        KVariable('ACCT_STORAGE_FINAL'),
        KVariable('ACCT_ORIGSTORAGE_FINAL'),
        KVariable('ACCT_NONCE_FINAL'),
    )
    final_subst = {
        'K_CELL': KSequence([KEVM.halt(), KVariable('CONTINUATION')]),
        'STATUSCODE_CELL': KVariable('STATUSCODE_FINAL'),
        'OUTPUT_CELL': KVariable('OUTPUT_FINAL'),
        'ISREVERTEXPECTED_CELL': KVariable('ISREVERTEXPECTED_FINAL'),
        'ISOPCODEEXPECTED_CELL': KVariable('ISOPCODEEXPECTED_FINAL'),
        'RECORDEVENT_CELL': KVariable('RECORDEVENT_FINAL'),
        'ISEVENTEXPECTED_CELL': KVariable('ISEVENTEXPECTED_FINAL'),
        'ISCALLWHITELISTACTIVE_CELL': KVariable('ISCALLWHITELISTACTIVE_FINAL'),
        'ISSTORAGEWHITELISTACTIVE_CELL': KVariable('ISSTORAGEWHITELISTACTIVE_FINAL'),
        'ADDRESSSET_CELL': KVariable('ADDRESSSET_FINAL'),
        'STORAGESLOTSET_CELL': KVariable('STORAGESLOTSET_FINAL'),
    }

    if config_type == ConfigType.TEST_CONFIG:
        final_subst_test = {
            'ID_CELL': Foundry.address_TEST_CONTRACT(),
            'ACCOUNTS_CELL': KEVM.accounts(
                [
                    post_account_cell,  # test contract address
                    Foundry.account_CHEATCODE_ADDRESS(KVariable('CHEATCODE_STORAGE_FINAL')),
                    KVariable('ACCOUNTS_FINAL'),
                ]
            ),
        }
        final_subst.update(final_subst_test)

    return abstract_cell_vars(
        Subst(final_subst)(empty_config),
        [
            KVariable('STATUSCODE_FINAL'),
            KVariable('ACCOUNTS_FINAL'),
            KVariable('OUTPUT_FINAL'),
            KVariable('ISREVERTEXPECTED_FINAL'),
            KVariable('ISOPCODEEXPECTED_FINAL'),
            KVariable('RECORDEVENT_FINAL'),
            KVariable('ISEVENTEXPECTED_FINAL'),
            KVariable('ISCALLWHITELISTACTIVE_FINAL'),
            KVariable('ISSTORAGEWHITELISTACTIVE_FINAL'),
            KVariable('ADDRESSSET_FINAL'),
            KVariable('STORAGESLOTSET_FINAL'),
        ],
    )<|MERGE_RESOLUTION|>--- conflicted
+++ resolved
@@ -47,65 +47,11 @@
 _LOGGER: Final = logging.getLogger(__name__)
 
 
-<<<<<<< HEAD
-class ProveOptions(
-    LoggingOptions,
-    ParallelOptions,
-    KOptions,
-    KProveOptions,
-    SMTOptions,
-    RpcOptions,
-    BugReportOptions,
-    ExploreOptions,
-    FoundryOptions,
-    TraceOptions,
-):
-    tests: list[tuple[str, int | None]]
-    reinit: bool
-    bmc_depth: int | None
-    run_constructor: bool
-    use_gas: bool
-    setup_version: int | None
-    break_on_cheatcodes: bool
-    deployment_state_path: Path | None
-    include_summaries: list[tuple[str, int | None]]
-    with_non_general_state: bool
-    xml_test_report: bool
-    cse: bool
-    hevm: bool
-    minimize_proofs: bool
-    max_frontier_parallel: int
-    config_type: ConfigType
-
-    @staticmethod
-    def default() -> dict[str, Any]:
-        return {
-            'tests': [],
-            'reinit': False,
-            'bmc_depth': None,
-            'run_constructor': False,
-            'use_gas': False,
-            'break_on_cheatcodes': False,
-            'deployment_state_path': None,
-            'setup_version': None,
-            'include_summaries': [],
-            'with_non_general_state': False,
-            'xml_test_report': False,
-            'cse': False,
-            'hevm': False,
-            'minimize_proofs': False,
-            'max_frontier_parallel': 1,
-            'config_type': ConfigType.TEST_CONFIG,
-        }
-
-
 class ConfigType(Enum):
     TEST_CONFIG = 'TEST_CONFIG'
     SUMMARY_CONFIG = 'SUMMARY_CONFIG'
 
 
-=======
->>>>>>> a9c8296b
 def foundry_prove(
     options: ProveOptions,
     foundry: Foundry,
