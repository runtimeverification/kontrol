--- conflicted
+++ resolved
@@ -5,21 +5,13 @@
 from abc import abstractmethod
 from copy import copy
 from subprocess import CalledProcessError
-<<<<<<< HEAD
-from typing import TYPE_CHECKING, NamedTuple
-=======
 from typing import TYPE_CHECKING, Any, ContextManager, NamedTuple
->>>>>>> 682f5316
 
 from kevm_pyk.kevm import KEVM, KEVMSemantics
 from kevm_pyk.utils import KDefinition__expand_macros, abstract_cell_vars, run_prover
 from pathos.pools import ProcessPool  # type: ignore
-<<<<<<< HEAD
-from pyk.cterm import CTerm
-=======
 from pyk.cli.args import BugReportOptions, LoggingOptions, ParallelOptions, SMTOptions
 from pyk.cterm import CTerm, CTermSymbolic
->>>>>>> 682f5316
 from pyk.kast.inner import KApply, KSequence, KSort, KVariable, Subst
 from pyk.kast.manip import flatten_label, set_cell
 from pyk.kcfg import KCFG, KCFGExplore
@@ -55,8 +47,6 @@
 _LOGGER: Final = logging.getLogger(__name__)
 
 
-<<<<<<< HEAD
-=======
 class ProveOptions(
     LoggingOptions,
     ParallelOptions,
@@ -106,7 +96,6 @@
         }
 
 
->>>>>>> 682f5316
 def foundry_prove(
     options: ProveOptions,
     foundry: Foundry,
