from __future__ import annotations

import logging
from subprocess import CalledProcessError
from typing import TYPE_CHECKING, NamedTuple

from kevm_pyk.kevm import KEVM, KEVMSemantics
from kevm_pyk.utils import (
    KDefinition__expand_macros,
    abstract_cell_vars,
    kevm_prove,
    legacy_explore,
    print_failure_info,
)
from pathos.pools import ProcessPool  # type: ignore
from pyk.cterm import CTerm
from pyk.kast.inner import KApply, KSequence, KVariable, Subst
from pyk.kast.manip import flatten_label, set_cell
from pyk.kcfg import KCFG
from pyk.prelude.k import GENERATED_TOP_CELL
from pyk.prelude.kbool import FALSE, notBool
from pyk.prelude.kint import intToken
from pyk.prelude.ml import mlEqualsTrue
from pyk.proof.proof import Proof
from pyk.proof.reachability import APRBMCProof, APRProof
from pyk.utils import run_process, unique

from .foundry import Foundry
from .solc_to_k import Contract

if TYPE_CHECKING:
    from collections.abc import Iterable
    from pathlib import Path
    from typing import Final

    from pyk.kast.inner import KInner
    from pyk.kcfg import KCFGExplore

    from .options import ProveOptions


_LOGGER: Final = logging.getLogger(__name__)


def foundry_prove(
    foundry_root: Path,
    options: ProveOptions,
    tests: Iterable[tuple[str, int | None]] = (),
<<<<<<< HEAD
=======
    workers: int = 1,
    break_every_step: bool = False,
    break_on_jumpi: bool = False,
    break_on_calls: bool = True,
    bmc_depth: int | None = None,
    bug_report: BugReport | None = None,
    kore_rpc_command: str | Iterable[str] | None = None,
    use_booster: bool = False,
    smt_timeout: int | None = None,
    smt_retry_limit: int | None = None,
    failure_info: bool = True,
    counterexample_info: bool = False,
    trace_rewrites: bool = False,
    auto_abstract_gas: bool = False,
    port: int | None = None,
    run_constructor: bool = False,
>>>>>>> b966121a
) -> dict[tuple[str, int], tuple[bool, list[str] | None]]:
    if options.workers <= 0:
        raise ValueError(f'Must have at least one worker, found: --workers {options.workers}')
    if options.max_iterations is not None and options.max_iterations < 0:
        raise ValueError(
            f'Must have a non-negative number of iterations, found: --max-iterations {options.max_iterations}'
        )

    if options.use_booster:
        try:
            run_process(('which', 'kore-rpc-booster'), pipe_stderr=True).stdout.strip()
        except CalledProcessError:
            raise RuntimeError(
                "Couldn't locate the kore-rpc-booster RPC binary. Please put 'kore-rpc-booster' on PATH manually or using kup install/kup shell."
            ) from None

    foundry = Foundry(foundry_root, bug_report=options.bug_report)
    foundry.mk_proofs_dir()

    test_suite = collect_tests(foundry, tests, reinit=options.reinit)
    test_names = [test.name for test in test_suite]

    contracts = [test.contract for test in test_suite]
    setup_method_tests = collect_setup_methods(foundry, contracts, reinit=options.reinit)
    setup_method_names = [test.name for test in setup_method_tests]

    constructor_tests = collect_constructors(foundry, contracts, reinit=options.reinit)
    constructor_names = [test.name for test in constructor_tests]

    _LOGGER.info(f'Running tests: {test_names}')

    _LOGGER.info(f'Updating digests: {test_names}')
    for test in test_suite:
        test.method.update_digest(foundry.digest_file)

    _LOGGER.info(f'Updating digests: {setup_method_names}')
    for test in setup_method_tests:
        test.method.update_digest(foundry.digest_file)

    _LOGGER.info(f'Updating digests: {constructor_names}')
    for test in constructor_tests:
        test.method.update_digest(foundry.digest_file)

    #      llvm_definition_dir = foundry.llvm_library if options.use_booster else None

    def run_prover(test_suite: list[FoundryTest]) -> dict[tuple[str, int], tuple[bool, list[str] | None]]:
        return _run_cfg_group(
<<<<<<< HEAD
            tests=test_suite,
            foundry=foundry,
            options=options,
=======
            test_suite,
            foundry,
            max_depth=max_depth,
            max_iterations=max_iterations,
            workers=workers,
            break_every_step=break_every_step,
            break_on_jumpi=break_on_jumpi,
            break_on_calls=break_on_calls,
            bmc_depth=bmc_depth,
            bug_report=bug_report,
            kore_rpc_command=kore_rpc_command,
            use_booster=use_booster,
            smt_timeout=smt_timeout,
            smt_retry_limit=smt_retry_limit,
            counterexample_info=counterexample_info,
            trace_rewrites=trace_rewrites,
            auto_abstract_gas=auto_abstract_gas,
            port=port,
            run_constructor=run_constructor,
>>>>>>> b966121a
        )

    if options.run_constructor:
        _LOGGER.info(f'Running initialization code for contracts in parallel: {constructor_names}')
        results = run_prover(constructor_tests)
        failed = [init_cfg for init_cfg, passed in results.items() if not passed]
        if failed:
            raise ValueError(f'Running initialization code failed for {len(failed)} contracts: {failed}')

    _LOGGER.info(f'Running setup functions in parallel: {setup_method_names}')
    results = run_prover(setup_method_tests)

    failed = [setup_cfg for setup_cfg, passed in results.items() if not passed]
    if failed:
        raise ValueError(f'Running setUp method failed for {len(failed)} contracts: {failed}')

    _LOGGER.info(f'Running test functions in parallel: {test_names}')
    results = run_prover(test_suite)
    return results


class FoundryTest(NamedTuple):
    contract: Contract
    method: Contract.Method | Contract.Constructor
    version: int

    @property
    def name(self) -> str:
        return f'{self.contract.name}.{self.method.signature}'

    @property
    def id(self) -> str:
        return f'{self.name}:{self.version}'

    @property
    def unparsed(self) -> tuple[str, int]:
        return self.name, self.version


def collect_tests(foundry: Foundry, tests: Iterable[tuple[str, int | None]] = (), *, reinit: bool) -> list[FoundryTest]:
    if not tests:
        tests = [(test, None) for test in foundry.all_tests]
    tests = list(unique((foundry.matching_sig(test), version) for test, version in tests))

    res: list[FoundryTest] = []
    for sig, ver in tests:
        contract, method = foundry.get_contract_and_method(sig)
        version = foundry.resolve_proof_version(sig, reinit, ver)
        res.append(FoundryTest(contract, method, version))
    return res


def collect_setup_methods(foundry: Foundry, contracts: Iterable[Contract] = (), *, reinit: bool) -> list[FoundryTest]:
    res: list[FoundryTest] = []
    contract_names: set[str] = set()  # ensures uniqueness of each result (Contract itself is not hashable)
    for contract in contracts:
        if contract.name in contract_names:
            continue
        contract_names.add(contract.name)

        method = contract.method_by_name.get('setUp')
        if not method:
            continue
        version = foundry.resolve_proof_version(f'{contract.name}.setUp()', reinit, None)
        res.append(FoundryTest(contract, method, version))
    return res


def collect_constructors(foundry: Foundry, contracts: Iterable[Contract] = (), *, reinit: bool) -> list[FoundryTest]:
    res: list[FoundryTest] = []
    contract_names: set[str] = set()  # ensures uniqueness of each result (Contract itself is not hashable)
    for contract in contracts:
        if contract.name in contract_names:
            continue
        contract_names.add(contract.name)

        method = contract.constructor
        if not method:
            continue
        version = foundry.resolve_proof_version(f'{contract.name}.init', reinit, None)
        res.append(FoundryTest(contract, method, version))
    return res


def _run_cfg_group(
    tests: list[FoundryTest],
    foundry: Foundry,
<<<<<<< HEAD
    options: ProveOptions,
=======
    *,
    max_depth: int,
    max_iterations: int | None,
    workers: int,
    break_every_step: bool,
    break_on_jumpi: bool,
    break_on_calls: bool,
    bmc_depth: int | None,
    bug_report: BugReport | None,
    kore_rpc_command: str | Iterable[str] | None,
    use_booster: bool,
    smt_timeout: int | None,
    smt_retry_limit: int | None,
    counterexample_info: bool,
    trace_rewrites: bool,
    auto_abstract_gas: bool,
    port: int | None,
    run_constructor: bool = False,
>>>>>>> b966121a
) -> dict[tuple[str, int], tuple[bool, list[str] | None]]:
    def init_and_run_proof(test: FoundryTest) -> tuple[bool, list[str] | None]:
        start_server = options.port is None

        with legacy_explore(
            foundry.kevm,
            kcfg_semantics=KEVMSemantics(auto_abstract_gas=options.auto_abstract_gas),
            id=test.id,
            bug_report=options.bug_report,
            kore_rpc_command=options.kore_rpc_command,
            llvm_definition_dir=foundry.llvm_library if options.use_booster else None,
            smt_timeout=options.smt_timeout,
            smt_retry_limit=options.smt_retry_limit,
            trace_rewrites=options.trace_rewrites,
            start_server=start_server,
            port=options.port,
        ) as kcfg_explore:
            proof = method_to_apr_proof(
<<<<<<< HEAD
                test=test,
                foundry=foundry,
                kcfg_explore=kcfg_explore,
                simplify_init=options.simplify_init,
                bmc_depth=options.bmc_depth,
                run_constructor=options.run_constructor,
=======
                foundry,
                test,
                kcfg_explore,
                bmc_depth=bmc_depth,
                run_constructor=run_constructor,
>>>>>>> b966121a
            )

            passed = kevm_prove(
                foundry.kevm,
                proof,
                kcfg_explore,
                max_depth=options.max_depth,
                max_iterations=options.max_iterations,
                break_every_step=options.break_every_step,
                break_on_jumpi=options.break_on_jumpi,
                break_on_calls=options.break_on_calls,
            )
            failure_log = None
            if not passed:
                failure_log = print_failure_info(proof, kcfg_explore, options.counterexample_info)
            return passed, failure_log

    _apr_proofs: list[tuple[bool, list[str] | None]]
    if options.workers > 1:
        with ProcessPool(ncpus=options.workers) as process_pool:
            _apr_proofs = process_pool.map(init_and_run_proof, tests)
    else:
        _apr_proofs = []
        for test in tests:
            _apr_proofs.append(init_and_run_proof(test))

    unparsed_tests = [test.unparsed for test in tests]
    apr_proofs = dict(zip(unparsed_tests, _apr_proofs, strict=True))
    return apr_proofs


def method_to_apr_proof(
    test: FoundryTest,
    foundry: Foundry,
    kcfg_explore: KCFGExplore,
    bmc_depth: int | None = None,
    run_constructor: bool = False,
) -> APRProof | APRBMCProof:
    if Proof.proof_data_exists(test.id, foundry.proofs_dir):
        apr_proof = foundry.get_apr_proof(test.id)
        apr_proof.write_proof_data()
        return apr_proof

    setup_proof = None
    if isinstance(test.method, Contract.Constructor):
        _LOGGER.info(f'Creating proof from constructor for test: {test.id}')
    elif test.method.signature != 'setUp()' and 'setUp' in test.contract.method_by_name:
        _LOGGER.info(f'Using setUp method for test: {test.id}')
        setup_proof = _load_setup_proof(foundry, test.contract)
    elif run_constructor:
        _LOGGER.info(f'Using constructor final state as initial state for test: {test.id}')
        setup_proof = _load_constructor_proof(foundry, test.contract)

    kcfg, init_node_id, target_node_id = method_to_initialized_cfg(
        foundry=foundry,
        test=test,
        kcfg_explore=kcfg_explore,
        setup_proof=setup_proof,
    )

    if bmc_depth is not None:
        apr_proof = APRBMCProof(
            test.id,
            kcfg,
            [],
            init_node_id,
            target_node_id,
            {},
            bmc_depth,
            proof_dir=foundry.proofs_dir,
        )
    else:
        apr_proof = APRProof(test.id, kcfg, [], init_node_id, target_node_id, {}, proof_dir=foundry.proofs_dir)

    apr_proof.write_proof_data()
    return apr_proof


def _load_setup_proof(foundry: Foundry, contract: Contract) -> APRProof:
    latest_version = foundry.latest_proof_version(f'{contract.name}.setUp()')
    setup_digest = f'{contract.name}.setUp():{latest_version}'
    apr_proof = APRProof.read_proof_data(foundry.proofs_dir, setup_digest)
    return apr_proof


def _load_constructor_proof(foundry: Foundry, contract: Contract) -> APRProof:
    latest_version = foundry.latest_proof_version(f'{contract.name}.init')
    setup_digest = f'{contract.name}.init:{latest_version}'
    apr_proof = APRProof.read_proof_data(foundry.proofs_dir, setup_digest)
    return apr_proof


def method_to_initialized_cfg(
    foundry: Foundry,
    test: FoundryTest,
    kcfg_explore: KCFGExplore,
    *,
    setup_proof: APRProof | None = None,
) -> tuple[KCFG, int, int]:
    _LOGGER.info(f'Initializing KCFG for test: {test.id}')

    empty_config = foundry.kevm.definition.empty_config(GENERATED_TOP_CELL)
    kcfg, new_node_ids, init_node_id, target_node_id = _method_to_cfg(
        empty_config,
        test.contract,
        test.method,
        setup_proof,
    )

    for node_id in new_node_ids:
        _LOGGER.info(f'Expanding macros in node {node_id} for test: {test.name}')
        init_term = kcfg.node(node_id).cterm.kast
        init_term = KDefinition__expand_macros(foundry.kevm.definition, init_term)
        init_cterm = CTerm.from_kast(init_term)
        _LOGGER.info(f'Computing definedness constraint for node {node_id} for test: {test.name}')
        init_cterm = kcfg_explore.cterm_assume_defined(init_cterm)
        kcfg.replace_node(node_id, init_cterm)

    _LOGGER.info(f'Expanding macros in target state for test: {test.name}')
    target_term = kcfg.node(target_node_id).cterm.kast
    target_term = KDefinition__expand_macros(foundry.kevm.definition, target_term)
    target_cterm = CTerm.from_kast(target_term)
    kcfg.replace_node(target_node_id, target_cterm)

    _LOGGER.info(f'Simplifying KCFG for test: {test.name}')
    kcfg_explore.simplify(kcfg, {})

    return kcfg, init_node_id, target_node_id


def _method_to_cfg(
    empty_config: KInner,
    contract: Contract,
    method: Contract.Method | Contract.Constructor,
    setup_proof: APRProof | None,
) -> tuple[KCFG, list[int], int, int]:
    calldata = None
    callvalue = None

    if isinstance(method, Contract.Constructor):
        program = KEVM.init_bytecode(KApply(f'contract_{contract.name}'))
        use_init_code = True

    elif isinstance(method, Contract.Method):
        calldata = method.calldata_cell(contract)
        callvalue = method.callvalue_cell
        program = KEVM.bin_runtime(KApply(f'contract_{contract.name}'))
        use_init_code = False

    init_cterm = _init_cterm(
        empty_config,
        contract.name,
        program=program,
        calldata=calldata,
        callvalue=callvalue,
    )
    new_node_ids = []

    if setup_proof:
        init_node_id = setup_proof.kcfg.node(setup_proof.init).id

        cfg = setup_proof.kcfg
        final_states = [cover.source for cover in cfg.covers(target_id=setup_proof.target)]
        cfg.remove_node(setup_proof.target)
        if len(setup_proof.pending) > 0:
            raise RuntimeError(
                f'Initial state proof {setup_proof.id} for {contract.name}.{method.signature} still has pending branches.'
            )
        if len(final_states) < 1:
            _LOGGER.warning(
                f'Initial state proof {setup_proof.id} for {contract.name}.{method.signature} has no passing branches to build on. Method will not be executed.'
            )
        for final_node in final_states:
            new_accounts_cell = final_node.cterm.cell('ACCOUNTS_CELL')
            new_accounts = [CTerm(account, []) for account in flatten_label('_AccountCellMap_', new_accounts_cell)]
            new_accounts_map = {account.cell('ACCTID_CELL'): account for account in new_accounts}
            test_contract_account = new_accounts_map[Foundry.address_TEST_CONTRACT()]

            new_accounts_map[Foundry.address_TEST_CONTRACT()] = CTerm(
                set_cell(
                    test_contract_account.config, 'CODE_CELL', KEVM.bin_runtime(KApply(f'contract_{contract.name}'))
                ),
                [],
            )

            new_accounts_cell = KEVM.accounts([account.config for account in new_accounts_map.values()])

            new_init_cterm = CTerm(set_cell(init_cterm.config, 'ACCOUNTS_CELL', new_accounts_cell), [])
            new_node = cfg.create_node(new_init_cterm)
            cfg.create_edge(final_node.id, new_node.id, depth=1)
            new_node_ids.append(new_node.id)
    else:
        cfg = KCFG()
        init_node = cfg.create_node(init_cterm)
        new_node_ids = [init_node.id]
        init_node_id = init_node.id

    is_test = method.signature.startswith('test')
    failing = method.signature.startswith('testFail')
    final_cterm = _final_cterm(
        empty_config, contract.name, failing=failing, is_test=is_test, use_init_code=use_init_code
    )
    target_node = cfg.create_node(final_cterm)

    return cfg, new_node_ids, init_node_id, target_node.id


def _init_cterm(
    empty_config: KInner,
    contract_name: str,
    program: KInner,
    *,
    setup_cterm: CTerm | None = None,
    calldata: KInner | None = None,
    callvalue: KInner | None = None,
) -> CTerm:
    account_cell = KEVM.account_cell(
        Foundry.address_TEST_CONTRACT(),
        intToken(0),
        program,
        KApply('.Map'),
        KApply('.Map'),
        intToken(1),
    )
    init_subst = {
        'MODE_CELL': KApply('NORMAL'),
        'SCHEDULE_CELL': KApply('SHANGHAI_EVM'),
        'STATUSCODE_CELL': KVariable('STATUSCODE'),
        'CALLSTACK_CELL': KApply('.List'),
        'CALLDEPTH_CELL': intToken(0),
        'PROGRAM_CELL': program,
        'JUMPDESTS_CELL': KEVM.compute_valid_jumpdests(program),
        'ORIGIN_CELL': KVariable('ORIGIN_ID'),
        'LOG_CELL': KApply('.List'),
        'ID_CELL': Foundry.address_TEST_CONTRACT(),
        'CALLER_CELL': KVariable('CALLER_ID'),
        'ACCESSEDACCOUNTS_CELL': KApply('.Set'),
        'ACCESSEDSTORAGE_CELL': KApply('.Map'),
        'INTERIMSTATES_CELL': KApply('.List'),
        'LOCALMEM_CELL': KApply('.Bytes_BYTES-HOOKED_Bytes'),
        'PREVCALLER_CELL': KApply('.Account_EVM-TYPES_Account'),
        'PREVORIGIN_CELL': KApply('.Account_EVM-TYPES_Account'),
        'NEWCALLER_CELL': KApply('.Account_EVM-TYPES_Account'),
        'NEWORIGIN_CELL': KApply('.Account_EVM-TYPES_Account'),
        'ACTIVE_CELL': FALSE,
        'STATIC_CELL': FALSE,
        'MEMORYUSED_CELL': intToken(0),
        'WORDSTACK_CELL': KApply('.WordStack_EVM-TYPES_WordStack'),
        'PC_CELL': intToken(0),
        'GAS_CELL': KEVM.inf_gas(KVariable('VGAS')),
        'K_CELL': KSequence([KEVM.sharp_execute(), KVariable('CONTINUATION')]),
        'ACCOUNTS_CELL': KEVM.accounts(
            [
                account_cell,  # test contract address
                Foundry.account_CHEATCODE_ADDRESS(KApply('.Map')),
            ]
        ),
        'SINGLECALL_CELL': FALSE,
        'ISREVERTEXPECTED_CELL': FALSE,
        'ISOPCODEEXPECTED_CELL': FALSE,
        'EXPECTEDADDRESS_CELL': KApply('.Account_EVM-TYPES_Account'),
        'EXPECTEDVALUE_CELL': intToken(0),
        'EXPECTEDDATA_CELL': KApply('.Bytes_BYTES-HOOKED_Bytes'),
        'OPCODETYPE_CELL': KApply('.OpcodeType_FOUNDRY-CHEAT-CODES_OpcodeType'),
        'RECORDEVENT_CELL': FALSE,
        'ISEVENTEXPECTED_CELL': FALSE,
        'ISCALLWHITELISTACTIVE_CELL': FALSE,
        'ISSTORAGEWHITELISTACTIVE_CELL': FALSE,
        'ADDRESSSET_CELL': KApply('.Set'),
        'STORAGESLOTSET_CELL': KApply('.Set'),
    }

    constraints = None

    if calldata is not None:
        init_subst['CALLDATA_CELL'] = calldata

    if callvalue is not None:
        init_subst['CALLVALUE_CELL'] = callvalue

    init_term = Subst(init_subst)(empty_config)
    init_cterm = CTerm.from_kast(init_term)
    init_cterm = KEVM.add_invariant(init_cterm)
    if constraints is None:
        return init_cterm
    else:
        for constraint in constraints:
            init_cterm = init_cterm.add_constraint(constraint)
        return init_cterm


def _final_cterm(
    empty_config: KInner, contract_name: str, *, failing: bool, is_test: bool = True, use_init_code: bool = False
) -> CTerm:
    final_term = _final_term(empty_config, contract_name, use_init_code=use_init_code)
    dst_failed_post = KEVM.lookup(KVariable('CHEATCODE_STORAGE_FINAL'), Foundry.loc_FOUNDRY_FAILED())
    foundry_success = Foundry.success(
        KVariable('STATUSCODE_FINAL'),
        dst_failed_post,
        KVariable('ISREVERTEXPECTED_FINAL'),
        KVariable('ISOPCODEEXPECTED_FINAL'),
        KVariable('RECORDEVENT_FINAL'),
        KVariable('ISEVENTEXPECTED_FINAL'),
    )
    final_cterm = CTerm.from_kast(final_term)
    if is_test:
        if not failing:
            return final_cterm.add_constraint(mlEqualsTrue(foundry_success))
        else:
            return final_cterm.add_constraint(mlEqualsTrue(notBool(foundry_success)))
    return final_cterm


def _final_term(empty_config: KInner, contract_name: str, use_init_code: bool = False) -> KInner:
    program = (
        KEVM.init_bytecode(KApply(f'contract_{contract_name}'))
        if use_init_code
        else KEVM.bin_runtime(KApply(f'contract_{contract_name}'))
    )
    post_account_cell = KEVM.account_cell(
        Foundry.address_TEST_CONTRACT(),
        KVariable('ACCT_BALANCE_FINAL'),
        program,
        KVariable('ACCT_STORAGE_FINAL'),
        KVariable('ACCT_ORIGSTORAGE_FINAL'),
        KVariable('ACCT_NONCE_FINAL'),
    )
    final_subst = {
        'K_CELL': KSequence([KEVM.halt(), KVariable('CONTINUATION')]),
        'STATUSCODE_CELL': KVariable('STATUSCODE_FINAL'),
        'ID_CELL': Foundry.address_TEST_CONTRACT(),
        'ACCOUNTS_CELL': KEVM.accounts(
            [
                post_account_cell,  # test contract address
                Foundry.account_CHEATCODE_ADDRESS(KVariable('CHEATCODE_STORAGE_FINAL')),
                KVariable('ACCOUNTS_FINAL'),
            ]
        ),
        'ISREVERTEXPECTED_CELL': KVariable('ISREVERTEXPECTED_FINAL'),
        'ISOPCODEEXPECTED_CELL': KVariable('ISOPCODEEXPECTED_FINAL'),
        'RECORDEVENT_CELL': KVariable('RECORDEVENT_FINAL'),
        'ISEVENTEXPECTED_CELL': KVariable('ISEVENTEXPECTED_FINAL'),
        'ISCALLWHITELISTACTIVE_CELL': KVariable('ISCALLWHITELISTACTIVE_FINAL'),
        'ISSTORAGEWHITELISTACTIVE_CELL': KVariable('ISSTORAGEWHITELISTACTIVE_FINAL'),
        'ADDRESSSET_CELL': KVariable('ADDRESSSET_FINAL'),
        'STORAGESLOTSET_CELL': KVariable('STORAGESLOTSET_FINAL'),
    }
    return abstract_cell_vars(
        Subst(final_subst)(empty_config),
        [
            KVariable('STATUSCODE_FINAL'),
            KVariable('ACCOUNTS_FINAL'),
            KVariable('ISREVERTEXPECTED_FINAL'),
            KVariable('ISOPCODEEXPECTED_FINAL'),
            KVariable('RECORDEVENT_FINAL'),
            KVariable('ISEVENTEXPECTED_FINAL'),
            KVariable('ISCALLWHITELISTACTIVE_FINAL'),
            KVariable('ISSTORAGEWHITELISTACTIVE_FINAL'),
            KVariable('ADDRESSSET_FINAL'),
            KVariable('STORAGESLOTSET_FINAL'),
        ],
    )<|MERGE_RESOLUTION|>--- conflicted
+++ resolved
@@ -46,25 +46,6 @@
     foundry_root: Path,
     options: ProveOptions,
     tests: Iterable[tuple[str, int | None]] = (),
-<<<<<<< HEAD
-=======
-    workers: int = 1,
-    break_every_step: bool = False,
-    break_on_jumpi: bool = False,
-    break_on_calls: bool = True,
-    bmc_depth: int | None = None,
-    bug_report: BugReport | None = None,
-    kore_rpc_command: str | Iterable[str] | None = None,
-    use_booster: bool = False,
-    smt_timeout: int | None = None,
-    smt_retry_limit: int | None = None,
-    failure_info: bool = True,
-    counterexample_info: bool = False,
-    trace_rewrites: bool = False,
-    auto_abstract_gas: bool = False,
-    port: int | None = None,
-    run_constructor: bool = False,
->>>>>>> b966121a
 ) -> dict[tuple[str, int], tuple[bool, list[str] | None]]:
     if options.workers <= 0:
         raise ValueError(f'Must have at least one worker, found: --workers {options.workers}')
@@ -112,31 +93,9 @@
 
     def run_prover(test_suite: list[FoundryTest]) -> dict[tuple[str, int], tuple[bool, list[str] | None]]:
         return _run_cfg_group(
-<<<<<<< HEAD
             tests=test_suite,
             foundry=foundry,
             options=options,
-=======
-            test_suite,
-            foundry,
-            max_depth=max_depth,
-            max_iterations=max_iterations,
-            workers=workers,
-            break_every_step=break_every_step,
-            break_on_jumpi=break_on_jumpi,
-            break_on_calls=break_on_calls,
-            bmc_depth=bmc_depth,
-            bug_report=bug_report,
-            kore_rpc_command=kore_rpc_command,
-            use_booster=use_booster,
-            smt_timeout=smt_timeout,
-            smt_retry_limit=smt_retry_limit,
-            counterexample_info=counterexample_info,
-            trace_rewrites=trace_rewrites,
-            auto_abstract_gas=auto_abstract_gas,
-            port=port,
-            run_constructor=run_constructor,
->>>>>>> b966121a
         )
 
     if options.run_constructor:
@@ -224,28 +183,7 @@
 def _run_cfg_group(
     tests: list[FoundryTest],
     foundry: Foundry,
-<<<<<<< HEAD
     options: ProveOptions,
-=======
-    *,
-    max_depth: int,
-    max_iterations: int | None,
-    workers: int,
-    break_every_step: bool,
-    break_on_jumpi: bool,
-    break_on_calls: bool,
-    bmc_depth: int | None,
-    bug_report: BugReport | None,
-    kore_rpc_command: str | Iterable[str] | None,
-    use_booster: bool,
-    smt_timeout: int | None,
-    smt_retry_limit: int | None,
-    counterexample_info: bool,
-    trace_rewrites: bool,
-    auto_abstract_gas: bool,
-    port: int | None,
-    run_constructor: bool = False,
->>>>>>> b966121a
 ) -> dict[tuple[str, int], tuple[bool, list[str] | None]]:
     def init_and_run_proof(test: FoundryTest) -> tuple[bool, list[str] | None]:
         start_server = options.port is None
@@ -264,20 +202,11 @@
             port=options.port,
         ) as kcfg_explore:
             proof = method_to_apr_proof(
-<<<<<<< HEAD
                 test=test,
                 foundry=foundry,
                 kcfg_explore=kcfg_explore,
-                simplify_init=options.simplify_init,
                 bmc_depth=options.bmc_depth,
                 run_constructor=options.run_constructor,
-=======
-                foundry,
-                test,
-                kcfg_explore,
-                bmc_depth=bmc_depth,
-                run_constructor=run_constructor,
->>>>>>> b966121a
             )
 
             passed = kevm_prove(
