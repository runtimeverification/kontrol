--- conflicted
+++ resolved
@@ -1,12 +1,7 @@
 from __future__ import annotations
 
-import linecache
 import logging
-import os
-import time
-import tracemalloc
 from abc import ABC, abstractmethod
-from dataclasses import dataclass
 from queue import Queue
 from subprocess import CalledProcessError
 from threading import Thread  # type: ignore
@@ -44,14 +39,10 @@
 
     from pyk.kast.inner import KInner
     from pyk.kcfg import KCFGExplore
-<<<<<<< HEAD
     from pyk.kcfg.explore import ExtendResult
     from pyk.kore.rpc import KoreServer
-    from pyk.utils import BugReport
-=======
 
     from .options import ProveOptions
->>>>>>> cf5e56bc
 
 
 _LOGGER: Final = logging.getLogger(__name__)
@@ -61,39 +52,13 @@
     foundry_root: Path,
     options: ProveOptions,
     tests: Iterable[tuple[str, int | None]] = (),
-<<<<<<< HEAD
-    workers: int = 1,
-    simplify_init: bool = True,
-    break_every_step: bool = False,
-    break_on_jumpi: bool = False,
-    break_on_calls: bool = True,
-    bmc_depth: int | None = None,
-    bug_report: BugReport | None = None,
-    kore_rpc_command: str | Iterable[str] | None = None,
-    use_booster: bool = False,
-    smt_timeout: int | None = None,
-    smt_retry_limit: int | None = None,
-    failure_info: bool = True,
-    counterexample_info: bool = False,
-    trace_rewrites: bool = False,
-    auto_abstract_gas: bool = False,
-    port: int | None = None,
-    run_constructor: bool = False,
-    fail_fast: bool = False,
 ) -> list[APRProof]:
-    if workers <= 0:
-        raise ValueError(f'Must have at least one worker, found: --workers {workers}')
-    if max_iterations is not None and max_iterations < 0:
-        raise ValueError(f'Must have a non-negative number of iterations, found: --max-iterations {max_iterations}')
-=======
-) -> dict[tuple[str, int], tuple[bool, list[str] | None]]:
     if options.workers <= 0:
         raise ValueError(f'Must have at least one worker, found: --workers {options.workers}')
     if options.max_iterations is not None and options.max_iterations < 0:
         raise ValueError(
             f'Must have a non-negative number of iterations, found: --max-iterations {options.max_iterations}'
         )
->>>>>>> cf5e56bc
 
     if options.use_booster:
         try:
@@ -130,73 +95,15 @@
     for test in constructor_tests:
         test.method.update_digest(foundry.digest_file)
 
-<<<<<<< HEAD
     def run_prover(test_suite: list[FoundryTest]) -> list[APRProof]:
-        llvm_definition_dir = foundry.llvm_library if use_booster else None
-
-        print('abc')
-        print(llvm_definition_dir)
-
-        options = GlobalOptions(
-            foundry=foundry,
-            auto_abstract_gas=auto_abstract_gas,
-            bug_report=bug_report,
-            kore_rpc_command=kore_rpc_command,
-            llvm_definition_dir=llvm_definition_dir,
-            smt_timeout=smt_timeout,
-            smt_retry_limit=smt_retry_limit,
-            trace_rewrites=trace_rewrites,
-            simplify_init=simplify_init,
-            bmc_depth=bmc_depth,
-            max_depth=max_depth,
-            break_every_step=break_every_step,
-            break_on_jumpi=break_on_jumpi,
-            break_on_calls=break_on_calls,
-            workers=workers,
-            counterexample_info=counterexample_info,
-            max_iterations=max_iterations,
-            run_constructor=run_constructor,
-            fail_fast=fail_fast,
+        scheduler = Scheduler(
+            workers=options.workers, initial_tests=test_suite, options=options, port=options.port, foundry=foundry
         )
-
-        scheduler = Scheduler(workers=workers, initial_tests=test_suite, options=options, port=port)
         scheduler.run()
 
         return scheduler.results
 
-    #          return _run_cfg_group(
-    #              test_suite,
-    #              foundry,
-    #              max_depth=max_depth,
-    #              max_iterations=max_iterations,
-    #              workers=workers,
-    #              simplify_init=simplify_init,
-    #              break_every_step=break_every_step,
-    #              break_on_jumpi=break_on_jumpi,
-    #              break_on_calls=break_on_calls,
-    #              bmc_depth=bmc_depth,
-    #              bug_report=bug_report,
-    #              kore_rpc_command=kore_rpc_command,
-    #              use_booster=use_booster,
-    #              smt_timeout=smt_timeout,
-    #              smt_retry_limit=smt_retry_limit,
-    #              counterexample_info=counterexample_info,
-    #              trace_rewrites=trace_rewrites,
-    #              auto_abstract_gas=auto_abstract_gas,
-    #              port=port,
-    #          )
-
-    if run_constructor:
-=======
-    def run_prover(test_suite: list[FoundryTest]) -> dict[tuple[str, int], tuple[bool, list[str] | None]]:
-        return _run_cfg_group(
-            tests=test_suite,
-            foundry=foundry,
-            options=options,
-        )
-
     if options.run_constructor:
->>>>>>> cf5e56bc
         _LOGGER.info(f'Running initialization code for contracts in parallel: {constructor_names}')
         results = run_prover(constructor_tests)
         failed = [init_proof for init_proof in results if not init_proof.passed]
@@ -271,108 +178,92 @@
 class InitProofJob(Job):
     test: FoundryTest
     proof: APRProof
-    options: GlobalOptions
+    options: ProveOptions
+    foundry: Foundry
     port: int
 
     def __init__(
         self,
         test: FoundryTest,
-        options: GlobalOptions,
+        options: ProveOptions,
+        foundry: Foundry,
         port: int,
     ) -> None:
         self.test = test
         self.options = options
         self.port = port
+        self.foundry = foundry
 
     def execute(self, queue: Queue, done_queue: Queue) -> None:
-        print(f'kore_rpc_command = {self.options.kore_rpc_command}')
+        llvm_definition_dir = self.foundry.llvm_library if self.options.use_booster else None
+
         with legacy_explore(
-            self.options.foundry.kevm,
+            self.foundry.kevm,
             kcfg_semantics=KEVMSemantics(auto_abstract_gas=self.options.auto_abstract_gas),
             id=self.test.id,
             bug_report=self.options.bug_report,
             kore_rpc_command=self.options.kore_rpc_command,
-            llvm_definition_dir=self.options.llvm_definition_dir,
+            llvm_definition_dir=llvm_definition_dir,
             smt_timeout=self.options.smt_timeout,
             smt_retry_limit=self.options.smt_retry_limit,
             trace_rewrites=self.options.trace_rewrites,
             start_server=False,
             port=self.port,
         ) as kcfg_explore:
-            print('abcd')
-
             self.proof = method_to_apr_proof(
-                self.options.foundry,
-                self.test,
-                kcfg_explore,
-                simplify_init=self.options.simplify_init,
+                test=self.test,
+                foundry=self.foundry,
+                kcfg_explore=kcfg_explore,
                 bmc_depth=self.options.bmc_depth,
                 run_constructor=self.options.run_constructor,
             )
-            print('1234')
             self.proof.write_proof_data()
             for pending_node in self.proof.pending:
-                print('putting into done_queue 1')
                 done_queue.put(
                     AdvanceProofJob(
-                        test=self.test, node_id=pending_node.id, proof=self.proof, options=self.options, port=self.port
+                        test=self.test,
+                        node_id=pending_node.id,
+                        proof=self.proof,
+                        options=self.options,
+                        port=self.port,
+                        foundry=self.foundry,
                     )
                 )
-
-
-@dataclass
-class GlobalOptions:
-    foundry: Foundry
-    auto_abstract_gas: bool
-    bug_report: BugReport | None
-    kore_rpc_command: str | Iterable[str] | None
-    llvm_definition_dir: Path | None
-    smt_timeout: int | None
-    smt_retry_limit: int | None
-    trace_rewrites: bool
-    simplify_init: bool
-    bmc_depth: int | None
-    max_depth: int
-    break_every_step: bool
-    break_on_jumpi: bool
-    break_on_calls: bool
-    workers: int
-    counterexample_info: bool
-    max_iterations: int | None
-    run_constructor: bool
-    fail_fast: bool
 
 
 class AdvanceProofJob(Job):
     test: FoundryTest
     proof: APRProof
-    options: GlobalOptions
+    options: ProveOptions
     node_id: int
     port: int
+    foundry: Foundry
 
     def __init__(
         self,
         test: FoundryTest,
         node_id: int,
         proof: APRProof,
-        options: GlobalOptions,
+        options: ProveOptions,
         port: int,
+        foundry: Foundry,
     ) -> None:
         self.test = test
         self.node_id = node_id
         self.proof = proof
         self.options = options
         self.port = port
+        self.foundry = foundry
 
     def execute(self, queue: Queue, done_queue: Queue) -> None:
-        print(f'kore_rpc_command = {self.options.kore_rpc_command}')
+        llvm_definition_dir = self.foundry.llvm_library if self.options.use_booster else None
         with legacy_explore(
-            self.options.foundry.kevm,
+            self.foundry.kevm,
             kcfg_semantics=KEVMSemantics(auto_abstract_gas=self.options.auto_abstract_gas),
             id=self.test.id,
             bug_report=self.options.bug_report,
             kore_rpc_command=self.options.kore_rpc_command,
-            llvm_definition_dir=self.options.llvm_definition_dir,
+            llvm_definition_dir=llvm_definition_dir,
             smt_timeout=self.options.smt_timeout,
             smt_retry_limit=self.options.smt_retry_limit,
             trace_rewrites=self.options.trace_rewrites,
@@ -382,8 +273,6 @@
             curr_node = self.proof.kcfg.node(self.node_id)
             terminal_rules = build_terminal_rules(options=self.options)
             cut_point_rules = build_cut_point_rules(options=self.options)
-            #              prover = build_prover(options=self.options, proof=self.proof, kcfg_explore=kcfg_explore)
-            #              assert type(prover) is APRProver
 
             cterm = curr_node.cterm
 
@@ -393,8 +282,6 @@
                 cut_point_rules=cut_point_rules,
                 terminal_rules=terminal_rules,
             )
-            #              print(f'pushing ExtendKCFGJob to done_queue {self.test.id} {curr_node.id}')
-            print('putting into done_queue')
             done_queue.put(
                 ExtendKCFGJob(
                     test=self.test,
@@ -403,17 +290,19 @@
                     port=self.port,
                     extend_result=extend_result,
                     options=self.options,
+                    foundry=self.foundry,
                 )
             )
 
 
 class ExtendKCFGJob(Job):
-    options: GlobalOptions
+    options: ProveOptions
     test: FoundryTest
     node_id: int
     proof: APRProof
     port: int
     extend_result: ExtendResult
+    foundry: Foundry
 
     def __init__(
         self,
@@ -422,7 +311,8 @@
         node_id: int,
         port: int,
         extend_result: ExtendResult,
-        options: GlobalOptions,
+        options: ProveOptions,
+        foundry: Foundry,
     ) -> None:
         self.test = test
         self.proof = proof
@@ -430,25 +320,23 @@
         self.port = port
         self.options = options
         self.extend_result = extend_result
+        self.foundry = foundry
 
     def execute(self, queue: Queue, done_queue: Queue) -> None:
-        print(f'kore_rpc_command = {self.options.kore_rpc_command}')
+        llvm_definition_dir = self.foundry.llvm_library if self.options.use_booster else None
         with legacy_explore(
-            self.options.foundry.kevm,
+            self.foundry.kevm,
             kcfg_semantics=KEVMSemantics(auto_abstract_gas=self.options.auto_abstract_gas),
             id=self.test.id,
             bug_report=self.options.bug_report,
             kore_rpc_command=self.options.kore_rpc_command,
-            llvm_definition_dir=self.options.llvm_definition_dir,
+            llvm_definition_dir=llvm_definition_dir,
             smt_timeout=self.options.smt_timeout,
             smt_retry_limit=self.options.smt_retry_limit,
             trace_rewrites=self.options.trace_rewrites,
             start_server=False,
             port=self.port,
         ) as kcfg_explore:
-            #              proof_show = APRProofShow(kprint=self.options.foundry.kevm)
-            #              print('\n'.join(proof_show.show(self.proof)))
-
             kcfg_explore.extend_kcfg(
                 self.extend_result,
                 kcfg=self.proof.kcfg,
@@ -457,46 +345,17 @@
             )
 
 
-#              print('\n'.join(proof_show.show(self.proof)))
-
-
-def create_server(options: GlobalOptions) -> KoreServer:
+def create_server(options: ProveOptions, foundry: Foundry) -> KoreServer:
+    llvm_definition_dir = foundry.llvm_library if options.use_booster else None
     return kore_server(
-        definition_dir=options.foundry.kevm.definition_dir,
-        llvm_definition_dir=options.llvm_definition_dir,
-        module_name=options.foundry.kevm.main_module,
+        definition_dir=foundry.kevm.definition_dir,
+        llvm_definition_dir=llvm_definition_dir,
+        module_name=foundry.kevm.main_module,
         command=options.kore_rpc_command,
         bug_report=options.bug_report,
         smt_timeout=options.smt_timeout,
         smt_retry_limit=options.smt_retry_limit,
     )
-
-
-def display_top(snapshot: tracemalloc.Snapshot, key_type: str = 'lineno', limit: int = 3) -> None:
-    snapshot = snapshot.filter_traces(
-        (
-            tracemalloc.Filter(False, '<frozen importlib._bootstrap>'),
-            tracemalloc.Filter(False, '<unknown>'),
-        )
-    )
-    top_stats = snapshot.statistics(key_type)
-
-    print('Top %s lines' % limit)
-    for index, stat in enumerate(top_stats[:limit], 1):
-        frame = stat.traceback[0]
-        # replace '/path/to/module/file.py' with 'module/file.py'
-        filename = os.sep.join(frame.filename.split(os.sep)[-2:])
-        print(f'#{index}: {filename}:{frame.lineno}: {stat.size / 1024:.1f} KiB')
-        line = linecache.getline(frame.filename, frame.lineno).strip()
-        if line:
-            print('    %s' % line)
-
-    other = top_stats[limit:]
-    if other:
-        size = sum(stat.size for stat in other)
-        print(f'{len(other)} other: {size / 1024:.1f} KiB')
-    total = sum(stat.size for stat in top_stats)
-    print('Total allocated size: %.1f KiB' % (total / 1024))
 
 
 class Scheduler:
@@ -505,8 +364,9 @@
     threads: list[Thread]
     task_queue: Queue
     done_queue: Queue
-    options: GlobalOptions
+    options: ProveOptions
     iterations: dict[str, int]
+    foundry: Foundry
 
     results: list[APRProof]
 
@@ -515,39 +375,30 @@
     @staticmethod
     def exec_process(task_queue: Queue, done_queue: Queue) -> None:
         while True:
-            print('    1')
             job = task_queue.get()
-            print('    2')
             if job == 0:
                 task_queue.task_done()
                 break
-            print('    3')
             job.execute(task_queue, done_queue)
-            print('    4')
             task_queue.task_done()
-            print('    5')
 
     def __init__(
-        self, workers: int, initial_tests: list[FoundryTest], options: GlobalOptions, port: int | None
+        self, workers: int, initial_tests: list[FoundryTest], options: ProveOptions, port: int | None, foundry: Foundry
     ) -> None:
         self.options = options
         self.task_queue = Queue()
         self.done_queue = Queue()
-        #          self.servers = {}
+        self.foundry = foundry
         self.results = []
         self.iterations = {}
         self.job_counter = 0
         self.done_counter = 0
         for test in initial_tests:
-            #              self.servers[test.id] = create_server(self.options)
-            print('putting into task_queue')
-            #              self.task_queue.put(InitProofJob(test=test, port=self.servers[test.id].port, options=self.options))
             if port is None:
-                server = create_server(self.options)
+                server = create_server(self.options, foundry=foundry)
                 port = server.port
-            self.task_queue.put(InitProofJob(test=test, port=port, options=self.options))
+            self.task_queue.put(InitProofJob(test=test, port=port, options=self.options, foundry=foundry))
             self.iterations[test.id] = 0
-            #              print(f'adding InitProofJob {test.id}')
             self.job_counter += 1
         self.threads = [
             Thread(target=Scheduler.exec_process, args=(self.task_queue, self.done_queue), daemon=False)
@@ -555,44 +406,14 @@
         ]
 
     def run(self) -> None:
-        #          tracemalloc.start()
-
         for thread in self.threads:
-            #              print('starting thread')
             thread.start()
         while self.job_counter > 0:
-            #              print(tracemalloc.get_traced_memory())
-
-            print('        getting from done_queue')
             result = self.done_queue.get()
-            print('        got from done_queue')
-            print('got job')
-            print('working')
             self.job_counter -= 1
             if type(result) is AdvanceProofJob:
-                #                  print('result is AdvanceProofJob')
-                #                  print(f'pulled AdvanceProofJob {result.test.id} {result.node_id}')
-                print('putting into task_queue 1')
                 self.task_queue.put(result)
-                #                  with legacy_explore(
-                #                      self.options.foundry.kevm,
-                #                      kcfg_semantics=KEVMSemantics(auto_abstract_gas=self.options.auto_abstract_gas),
-                #                      id=result.test.id,
-                #                      smt_timeout=self.options.smt_timeout,
-                #                      smt_retry_limit=self.options.smt_retry_limit,
-                #                      trace_rewrites=self.options.trace_rewrites,
-                #                      start_server=False,
-                #                      port=result.port,
-                #                  ) as kcfg_explore:
-                #                      self.provers[result.proof.id] = build_prover(
-                #                          options=self.options, proof=result.proof, kcfg_explore=kcfg_explore
-                #                      )
-                #                  print(f'pushing AdvanceProofJob {result.test.id} {result.node_id}')
-                self.job_counter += 1
             elif type(result) is ExtendKCFGJob:
-                print('extendkcfgjob')
-
-                print('checking iteration bound')
                 if (
                     self.options.max_iterations is not None
                     and self.options.max_iterations <= self.iterations[result.test.id]
@@ -601,84 +422,43 @@
                     break
                 self.iterations[result.test.id] += 1
 
-                #                  print(f'pulled ExtendKCFGJob {result.test.id} {result.node_id}')
-
-                print('extending kcfg')
                 result.execute(self.task_queue, self.done_queue)
-
-                print(f'kore_rpc_command = {self.options.kore_rpc_command}')
+                llvm_definition_dir = self.foundry.llvm_library if self.options.use_booster else None
+
                 with legacy_explore(
-                    self.options.foundry.kevm,
+                    self.foundry.kevm,
                     kcfg_semantics=KEVMSemantics(auto_abstract_gas=self.options.auto_abstract_gas),
                     id=result.test.id,
                     bug_report=self.options.bug_report,
                     kore_rpc_command=self.options.kore_rpc_command,
-                    llvm_definition_dir=self.options.llvm_definition_dir,
+                    llvm_definition_dir=llvm_definition_dir,
                     smt_timeout=self.options.smt_timeout,
                     smt_retry_limit=self.options.smt_retry_limit,
                     trace_rewrites=self.options.trace_rewrites,
                     start_server=False,
                     port=result.port,
                 ) as kcfg_explore:
-                    ns = time.time_ns()
-                    print('building prover')
-                    #                      prover = self.provers[result.proof.id]
                     prover = build_prover(options=self.options, proof=result.proof, kcfg_explore=kcfg_explore)
-                    ns = time.time_ns() - ns
-                    print(ns / 1000000000)
-
-                    ns = time.time_ns()
-                    print('checking terminals')
                     prover._check_all_terminals()
-                    ns = time.time_ns() - ns
-                    print(ns / 1000000000)
-
-                    ns = time.time_ns()
-                    print('checking subsumtion')
                     for node in result.proof.terminal:
                         if result.proof.kcfg.is_leaf(node.id) and not result.proof.is_target(node.id):
                             # TODO can we have a worker thread check subsumtion?
                             prover._check_subsume(node)
-                    ns = time.time_ns() - ns
-                    print(ns / 1000000000)
-
-                    ns = time.time_ns()
-                    print('saving failure info if necessary')
+
                     if result.proof.failed:
                         prover.save_failure_info()
-                    ns = time.time_ns() - ns
-                    print(ns / 1000000000)
-
-                    ns = time.time_ns()
-                    print('checking fail fast')
                     if self.options.fail_fast and result.proof.failed:
                         _LOGGER.warning(
                             f'Terminating proof early because fail_fast is set {result.proof.id}, failing nodes: {[nd.id for nd in result.proof.failing]}'
                         )
                         self.results.append(result.proof)
                         continue
-                    ns = time.time_ns() - ns
-                    print(ns / 1000000000)
-
-                    ns = time.time_ns()
-                    print('writing proof')
                     result.proof.write_proof_data()
-                    ns = time.time_ns() - ns
-                    print(ns / 1000000000)
-
-                    ns = time.time_ns()
-                    print('saving results')
                     if not result.proof.pending:
                         self.results.append(result.proof)
-                    ns = time.time_ns() - ns
-                    print(ns / 1000000000)
-
-                    ns = time.time_ns()
-                    print('adding new nodes to queue')
                     for pending_node in result.proof.pending:
                         if pending_node not in result.proof.kcfg.reachable_nodes(source_id=result.node_id):
                             continue
-                        #                          print(f'pushing AdvanceProofJob {result.test.id} {pending_node.id}')
 
                         if type(result.proof) is APRBMCProof:
                             node = result.proof.kcfg.node(pending_node.id)
@@ -702,7 +482,6 @@
                                 self.results.append(result.proof)
                                 continue
 
-                        print('putting into task_queue')
                         self.task_queue.put(
                             AdvanceProofJob(
                                 test=result.test,
@@ -710,34 +489,21 @@
                                 proof=result.proof,
                                 options=self.options,
                                 port=result.port,
+                                foundry=self.foundry,
                             )
                         )
                         self.job_counter += 1
-                    ns = time.time_ns() - ns
-                    print(ns / 1000000000)
 
         for _thread in self.threads:
-            print('putting into task_queue')
             self.task_queue.put(0)
 
-        #          print('a')
         self.task_queue.join()
         for thread in self.threads:
             thread.join()
 
 
-#          for server in self.servers.values():
-#              server.close()
-
-
-#          snapshot = tracemalloc.take_snapshot()
-#          display_top(snapshot)
-
-#          print('b')
-
-
 def build_terminal_rules(
-    options: GlobalOptions,
+    options: ProveOptions,
 ) -> list[str]:
     terminal_rules = ['EVM.halt']
     if options.break_every_step:
@@ -746,7 +512,7 @@
 
 
 def build_cut_point_rules(
-    options: GlobalOptions,
+    options: ProveOptions,
 ) -> list[str]:
     cut_point_rules = []
     if options.break_on_jumpi:
@@ -771,18 +537,15 @@
 
 
 def build_prover(
-    options: GlobalOptions,
+    options: ProveOptions,
     proof: Proof,
     kcfg_explore: KCFGExplore,
-    # ) -> Prover
 ) -> APRProver:
     proof = proof
     if type(proof) is APRBMCProof:
         return APRBMCProver(proof, kcfg_explore)
     elif type(proof) is APRProof:
         return APRProver(proof, kcfg_explore)
-    #      elif type(proof) is EqualityProof:
-    #          return EqualityProver(kcfg_explore=kcfg_explore, proof=proof)
     else:
         raise ValueError(f'Do not know how to build prover for proof: {proof}')
 
@@ -808,25 +571,8 @@
     foundry: Foundry,
     options: ProveOptions,
 ) -> dict[tuple[str, int], tuple[bool, list[str] | None]]:
-    llvm_definition_dir = foundry.llvm_library if use_booster else None
-
-    #      def create_server() -> KoreServer:
-    #          return kore_server(
-    #              definition_dir=foundry.kevm.definition_dir,
-    #              llvm_definition_dir=llvm_definition_dir,
-    #              module_name=foundry.kevm.main_module,
-    #              command=kore_rpc_command,
-    #              bug_report=bug_report,
-    #              smt_timeout=smt_timeout,
-    #              smt_retry_limit=smt_retry_limit,
-    #          )
-
     def init_and_run_proof(test: FoundryTest) -> tuple[bool, list[str] | None]:
-<<<<<<< HEAD
-        start_server = port is None
-=======
         start_server = options.port is None
->>>>>>> cf5e56bc
 
         with legacy_explore(
             foundry.kevm,
