--- conflicted
+++ resolved
@@ -401,33 +401,7 @@
                 f'Initial state proof {setup_proof.id} for {contract.name_with_path}.{method.signature} has no passing branches to build on. Method will not be executed.'
             )
         for final_node in final_states:
-<<<<<<< HEAD
-            new_accounts_cell = final_node.cterm.cell('ACCOUNTS_CELL')
-            number_cell = final_node.cterm.cell('NUMBER_CELL')
-            new_accounts = [CTerm(account, []) for account in flatten_label('_AccountCellMap_', new_accounts_cell)]
-            new_accounts_map = {account.cell('ACCTID_CELL'): account for account in new_accounts}
-            test_contract_account = new_accounts_map[Foundry.address_TEST_CONTRACT()]
-
-            new_accounts_map[Foundry.address_TEST_CONTRACT()] = CTerm(
-                set_cell(
-                    test_contract_account.config,
-                    'CODE_CELL',
-                    KEVM.bin_runtime(KApply(f'contract_{contract.name_with_path}')),
-                ),
-                [],
-            )
-
-            new_accounts_cell = KEVM.accounts([account.config for account in new_accounts_map.values()])
-
-            new_init_cterm = CTerm(set_cell(init_cterm.config, 'ACCOUNTS_CELL', new_accounts_cell), [])
-            new_init_cterm = CTerm(set_cell(new_init_cterm.config, 'NUMBER_CELL', number_cell), [])
-            # adding constraints from the initial cterm
-            for constraint in init_cterm.constraints:
-                new_init_cterm = new_init_cterm.add_constraint(constraint)
-
-=======
             new_init_cterm = _update_cterm_from_node(init_cterm, final_node, contract.name_with_path)
->>>>>>> d1ea1d27
             new_node = cfg.create_node(new_init_cterm)
             cfg.create_edge(final_node.id, new_node.id, depth=1)
             new_node_ids.append(new_node.id)
@@ -494,6 +468,10 @@
     new_init_cterm = CTerm(set_cell(new_init_cterm.config, 'SINGLECALL_CELL', singlecall_cell), [])
     new_init_cterm = CTerm(set_cell(new_init_cterm.config, 'GAS_CELL', gas_cell), [])
     new_init_cterm = CTerm(set_cell(new_init_cterm.config, 'CALLGAS_CELL', callgas_cell), [])
+
+    # adding constraints from the initial cterm
+    for constraint in cterm.constraints:
+        new_init_cterm = new_init_cterm.add_constraint(constraint)
 
     return new_init_cterm
 
