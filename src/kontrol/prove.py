--- conflicted
+++ resolved
@@ -299,12 +299,7 @@
         _LOGGER.info(f'Using constructor final state as initial state for test: {test.id}')
         setup_proof = _load_constructor_proof(options.foundry, test.contract)
 
-<<<<<<< HEAD
     kcfg, init_node_id, target_node_id = method_to_initialized_cfg(
-=======
-    kcfg, init_node_id, target_node_id = _method_to_initialized_cfg(
-        foundry,
->>>>>>> bf4f567a
         test,
         kcfg_explore,
         options=options,
@@ -343,12 +338,7 @@
     return apr_proof
 
 
-<<<<<<< HEAD
 def method_to_initialized_cfg(
-=======
-def _method_to_initialized_cfg(
-    foundry: Foundry,
->>>>>>> bf4f567a
     test: FoundryTest,
     kcfg_explore: KCFGExplore,
     options: GlobalOptions,
