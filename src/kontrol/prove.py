--- conflicted
+++ resolved
@@ -584,11 +584,7 @@
         program = contract_code
 
     init_cterm = _init_cterm(
-<<<<<<< HEAD
-        contract,
-=======
         foundry,
->>>>>>> 04eebf4d
         empty_config,
         program=program,
         contract_code=bytesToken(contract_code),
@@ -792,11 +788,7 @@
 
 
 def _init_cterm(
-<<<<<<< HEAD
-    contract: Contract,
-=======
     foundry: Foundry,
->>>>>>> 04eebf4d
     empty_config: KInner,
     program: bytes,
     contract_code: KInner,
@@ -852,12 +844,8 @@
         'TRACEDATA_CELL': KApply('.List'),
     }
 
-<<<<<<< HEAD
-    storage_constraints: list[KInner] = []
-=======
     storage_constraints: list[KApply] = []
 
->>>>>>> 04eebf4d
     if config_type == ConfigType.TEST_CONFIG or active_symbolik:
         init_account_list = _create_initial_account_list(contract_code, deployment_state_entries)
         init_subst_test = {
@@ -875,35 +863,22 @@
         }
         init_subst.update(init_subst_test)
     else:
-<<<<<<< HEAD
-        # Symbolic accounts of all relevant contracts
-        # Status: Currently, only the executing contract
-        # TODO: Add all other accounts belonging to relevant contracts
-        storage_var = KVariable(Foundry.symbolic_contract_prefix() + '_STORAGE', sort=KSort('Map'))
-
-        accounts: list[KInner] = [
-            Foundry.symbolic_account(Foundry.symbolic_contract_prefix(), contract_code, storage=storage_var),
-            KVariable('ACCOUNTS_REST', sort=KSort('AccountCellMap')),
-        ]
-=======
         accounts: list[KInner] = []
 
         if isinstance(method, Contract.Constructor):
             # Symbolic account for the contract being executed
             accounts.append(Foundry.symbolic_account(Foundry.symbolic_contract_prefix(), contract_code))
         else:
+            storage_map = KVariable(Foundry.symbolic_contract_prefix() + '_STORAGE', sort=KSort('Map'))
             # Symbolic accounts of all relevant contracts
             accounts, storage_constraints = _create_cse_accounts(
-                foundry, storage_fields, Foundry.symbolic_contract_prefix(), contract_code
+                foundry, storage_fields, Foundry.symbolic_contract_prefix(), contract_code, storage_map
             )
 
         accounts.append(KVariable('ACCOUNTS_REST', sort=KSort('AccountCellMap')))
->>>>>>> 04eebf4d
 
         init_subst_accounts = {'ACCOUNTS_CELL': KEVM.accounts(accounts)}
         init_subst.update(init_subst_accounts)
-
-        storage_constraints = contract.storage_constraints(storage_var=storage_var)
 
     if calldata is not None:
         init_subst['CALLDATA_CELL'] = calldata
@@ -945,9 +920,6 @@
                 )
             )
         )
-
-    for constraint in storage_constraints:
-        init_cterm = init_cterm.add_constraint(constraint)
 
     if isinstance(method, Contract.Constructor) and len(arg_constraints) > 0:
         for arg_constraint in arg_constraints:
@@ -980,7 +952,11 @@
 
 
 def _create_cse_accounts(
-    foundry: Foundry, storage_fields: tuple[StorageField, ...], contract_name: str, contract_code: KInner
+    foundry: Foundry,
+    storage_fields: tuple[StorageField, ...],
+    contract_name: str,
+    contract_code: KInner,
+    storage_map: KInner,
 ) -> tuple[list[KInner], list[KApply]]:
     """
     Recursively generates a list of new accounts corresponding to `contract` fields, each having <code> and <storage> cell (partially) set up.
@@ -1002,6 +978,63 @@
     new_accounts.append(Foundry.symbolic_account(contract_name, contract_code, storage_map))
 
     for field in storage_fields:
+        if field.data_type == 'string':
+            lookup = KApply('lookup', [storage_map, intToken(field.slot)])
+            length_byte_lt32 = KApply(
+                '_<Int_',
+                [
+                    KApply(
+                        '_&Int_',
+                        [
+                            intToken(127),
+                            KApply(
+                                '_>>Int_',
+                                [
+                                    lookup,
+                                    intToken(1),
+                                ],
+                            ),
+                        ],
+                    ),
+                    intToken(32),
+                ],
+            )
+            length_byte_positive = KApply(
+                '_>=Int_',
+                [
+                    KApply(
+                        '_&Int_',
+                        [
+                            intToken(127),
+                            KApply(
+                                '_>>Int_',
+                                [
+                                    lookup,
+                                    intToken(1),
+                                ],
+                            ),
+                        ],
+                    ),
+                    intToken(0),
+                ],
+            )
+            lowest_bit_not_set = KApply(
+                '_==Int_',
+                [
+                    intToken(0),
+                    KApply(
+                        '_&Int_',
+                        [
+                            intToken(1),
+                            lookup,
+                        ],
+                    ),
+                ],
+            )
+
+            new_account_constraints.append(mlEqualsTrue(lowest_bit_not_set))
+            new_account_constraints.append(mlEqualsTrue(length_byte_lt32))
+            new_account_constraints.append(mlEqualsTrue(length_byte_positive))
         if field.data_type.startswith('contract '):
             contract_type = field.data_type.split(' ')[1]
             for full_contract_name, contract_obj in foundry.contracts.items():
@@ -1040,7 +1073,7 @@
                     )
 
                     contract_accounts, contract_constraints = _create_cse_accounts(
-                        foundry, contract_obj.fields, contract_account_name, contract_account_code
+                        foundry, contract_obj.fields, contract_account_name, contract_account_code, storage_map
                     )
                     new_accounts.extend(contract_accounts)
                     new_account_constraints.extend(contract_constraints)
