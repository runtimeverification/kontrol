from __future__ import annotations

import logging
from subprocess import CalledProcessError
from typing import TYPE_CHECKING, NamedTuple

from kevm_pyk.kevm import KEVM, KEVMSemantics
from kevm_pyk.utils import KDefinition__expand_macros, abstract_cell_vars, legacy_explore, run_prover
from pathos.pools import ProcessPool  # type: ignore
from pyk.cterm import CTerm
from pyk.kast.inner import KApply, KSequence, KVariable, Subst
from pyk.kast.manip import flatten_label, set_cell
from pyk.kcfg import KCFG
from pyk.prelude.k import GENERATED_TOP_CELL
from pyk.prelude.kbool import FALSE, notBool
from pyk.prelude.kint import intToken
from pyk.prelude.ml import mlEqualsTrue
from pyk.proof.proof import Proof
from pyk.proof.reachability import APRBMCProof, APRProof
from pyk.utils import run_process, unique

from .foundry import Foundry
from .solc_to_k import Contract

if TYPE_CHECKING:
    from collections.abc import Iterable
    from pathlib import Path
    from typing import Final

    from pyk.kast.inner import KInner
    from pyk.kcfg import KCFGExplore

    from .options import ProveOptions, RPCOptions


_LOGGER: Final = logging.getLogger(__name__)


def foundry_prove(
    foundry_root: Path,
    prove_options: ProveOptions,
    rpc_options: RPCOptions,
    tests: Iterable[tuple[str, int | None]] = (),
) -> list[Proof]:
    if prove_options.workers <= 0:
        raise ValueError(f'Must have at least one worker, found: --workers {prove_options.workers}')
    if prove_options.max_iterations is not None and prove_options.max_iterations < 0:
        raise ValueError(
            f'Must have a non-negative number of iterations, found: --max-iterations {prove_options.max_iterations}'
        )

    if rpc_options.use_booster:
        try:
            run_process(('which', 'kore-rpc-booster'), pipe_stderr=True).stdout.strip()
        except CalledProcessError:
            raise RuntimeError(
                "Couldn't locate the kore-rpc-booster RPC binary. Please put 'kore-rpc-booster' on PATH manually or using kup install/kup shell."
            ) from None

    foundry = Foundry(foundry_root, bug_report=prove_options.bug_report)
    foundry.mk_proofs_dir()

    test_suite = collect_tests(foundry, tests, reinit=prove_options.reinit)
    test_names = [test.name for test in test_suite]
    print(f'Running functions: {test_names}')

    contracts = [test.contract for test in test_suite]
    setup_method_tests = collect_setup_methods(foundry, contracts, reinit=prove_options.reinit)
    setup_method_names = [test.name for test in setup_method_tests]

    constructor_tests = collect_constructors(foundry, contracts, reinit=prove_options.reinit)
    constructor_names = [test.name for test in constructor_tests]

    _LOGGER.info(f'Running tests: {test_names}')

    _LOGGER.info(f'Updating digests: {test_names}')
    for test in test_suite:
        test.method.update_digest(foundry.digest_file)

    _LOGGER.info(f'Updating digests: {setup_method_names}')
    for test in setup_method_tests:
        test.method.update_digest(foundry.digest_file)

    _LOGGER.info(f'Updating digests: {constructor_names}')
    for test in constructor_tests:
        test.method.update_digest(foundry.digest_file)

    def run_prover(test_suite: list[FoundryTest]) -> list[Proof]:
        return _run_cfg_group(
            tests=test_suite,
            foundry=foundry,
            prove_options=prove_options,
            rpc_options=rpc_options,
        )

    if prove_options.run_constructor:
        _LOGGER.info(f'Running initialization code for contracts in parallel: {constructor_names}')
        results = run_prover(constructor_tests)
        failed = [proof for proof in results if not proof.passed]
        if failed:
            raise ValueError(f'Running initialization code failed for {len(failed)} contracts: {failed}')

    _LOGGER.info(f'Running setup functions in parallel: {setup_method_names}')
    results = run_prover(setup_method_tests)

    failed = [proof for proof in results if not proof.passed]
    if failed:
        raise ValueError(f'Running setUp method failed for {len(failed)} contracts: {failed}')

    _LOGGER.info(f'Running test functions in parallel: {test_names}')
    results = run_prover(test_suite)
    return results


class FoundryTest(NamedTuple):
    contract: Contract
    method: Contract.Method | Contract.Constructor
    version: int

    @property
    def name(self) -> str:
        return f'{self.contract.name}.{self.method.signature}'

    @property
    def id(self) -> str:
        return f'{self.name}:{self.version}'

    @property
    def unparsed(self) -> tuple[str, int]:
        return self.name, self.version


def collect_tests(foundry: Foundry, tests: Iterable[tuple[str, int | None]] = (), *, reinit: bool) -> list[FoundryTest]:
    if not tests:
        tests = [(test, None) for test in foundry.all_tests]
    matching_tests = []
    for test, version in tests:
        matching_tests += [(sig, version) for sig in foundry.matching_sigs(test)]
    tests = list(unique(matching_tests))

    res: list[FoundryTest] = []
    for sig, ver in tests:
        contract, method = foundry.get_contract_and_method(sig)
        version = foundry.resolve_proof_version(sig, reinit, ver)
        res.append(FoundryTest(contract, method, version))
    return res


def collect_setup_methods(foundry: Foundry, contracts: Iterable[Contract] = (), *, reinit: bool) -> list[FoundryTest]:
    res: list[FoundryTest] = []
    contract_names: set[str] = set()  # ensures uniqueness of each result (Contract itself is not hashable)
    for contract in contracts:
        if contract.name in contract_names:
            continue
        contract_names.add(contract.name)

        method = contract.method_by_name.get('setUp')
        if not method:
            continue
        version = foundry.resolve_proof_version(f'{contract.name}.setUp()', reinit, None)
        res.append(FoundryTest(contract, method, version))
    return res


def collect_constructors(foundry: Foundry, contracts: Iterable[Contract] = (), *, reinit: bool) -> list[FoundryTest]:
    res: list[FoundryTest] = []
    contract_names: set[str] = set()  # ensures uniqueness of each result (Contract itself is not hashable)
    for contract in contracts:
        if contract.name in contract_names:
            continue
        contract_names.add(contract.name)

        method = contract.constructor
        if not method:
            continue
        version = foundry.resolve_proof_version(f'{contract.name}.init', reinit, None)
        res.append(FoundryTest(contract, method, version))
    return res


def _run_cfg_group(
    tests: list[FoundryTest],
    foundry: Foundry,
    prove_options: ProveOptions,
    rpc_options: RPCOptions,
) -> list[Proof]:
    def init_and_run_proof(test: FoundryTest) -> Proof:
        start_server = rpc_options.port is None
        with legacy_explore(
            foundry.kevm,
            kcfg_semantics=KEVMSemantics(auto_abstract_gas=prove_options.auto_abstract_gas),
            id=test.id,
            bug_report=prove_options.bug_report,
            kore_rpc_command=rpc_options.kore_rpc_command,
            llvm_definition_dir=foundry.llvm_library if rpc_options.use_booster else None,
            smt_timeout=rpc_options.smt_timeout,
            smt_retry_limit=rpc_options.smt_retry_limit,
            trace_rewrites=rpc_options.trace_rewrites,
            start_server=start_server,
<<<<<<< HEAD
            port=rpc_options.port,
=======
            port=options.port,
            maude_port=options.maude_port,
>>>>>>> d75ef13a
        ) as kcfg_explore:
            proof = method_to_apr_proof(
                test=test,
                foundry=foundry,
                kcfg_explore=kcfg_explore,
                bmc_depth=prove_options.bmc_depth,
                run_constructor=prove_options.run_constructor,
            )

            run_prover(
                foundry.kevm,
                proof,
                kcfg_explore,
                max_depth=prove_options.max_depth,
                max_iterations=prove_options.max_iterations,
                cut_point_rules=KEVMSemantics.cut_point_rules(
                    prove_options.break_on_jumpi, prove_options.break_on_calls
                ),
                terminal_rules=KEVMSemantics.terminal_rules(prove_options.break_every_step),
            )
            return proof

    apr_proofs: list[Proof]
    if prove_options.workers > 1:
        with ProcessPool(ncpus=prove_options.workers) as process_pool:
            apr_proofs = process_pool.map(init_and_run_proof, tests)
    else:
        apr_proofs = []
        for test in tests:
            apr_proofs.append(init_and_run_proof(test))

    return apr_proofs


def method_to_apr_proof(
    test: FoundryTest,
    foundry: Foundry,
    kcfg_explore: KCFGExplore,
    bmc_depth: int | None = None,
    run_constructor: bool = False,
) -> APRProof | APRBMCProof:
    if Proof.proof_data_exists(test.id, foundry.proofs_dir):
        apr_proof = foundry.get_apr_proof(test.id)
        apr_proof.write_proof_data()
        return apr_proof

    setup_proof = None
    if isinstance(test.method, Contract.Constructor):
        _LOGGER.info(f'Creating proof from constructor for test: {test.id}')
    elif test.method.signature != 'setUp()' and 'setUp' in test.contract.method_by_name:
        _LOGGER.info(f'Using setUp method for test: {test.id}')
        setup_proof = _load_setup_proof(foundry, test.contract)
    elif run_constructor:
        _LOGGER.info(f'Using constructor final state as initial state for test: {test.id}')
        setup_proof = _load_constructor_proof(foundry, test.contract)

    kcfg, init_node_id, target_node_id = _method_to_initialized_cfg(
        foundry=foundry,
        test=test,
        kcfg_explore=kcfg_explore,
        setup_proof=setup_proof,
    )

    if bmc_depth is not None:
        apr_proof = APRBMCProof(
            test.id,
            kcfg,
            [],
            init_node_id,
            target_node_id,
            {},
            bmc_depth,
            proof_dir=foundry.proofs_dir,
        )
    else:
        apr_proof = APRProof(test.id, kcfg, [], init_node_id, target_node_id, {}, proof_dir=foundry.proofs_dir)

    apr_proof.write_proof_data()
    return apr_proof


def _load_setup_proof(foundry: Foundry, contract: Contract) -> APRProof:
    latest_version = foundry.latest_proof_version(f'{contract.name}.setUp()')
    setup_digest = f'{contract.name}.setUp():{latest_version}'
    apr_proof = APRProof.read_proof_data(foundry.proofs_dir, setup_digest)
    return apr_proof


def _load_constructor_proof(foundry: Foundry, contract: Contract) -> APRProof:
    latest_version = foundry.latest_proof_version(f'{contract.name}.init')
    setup_digest = f'{contract.name}.init:{latest_version}'
    apr_proof = APRProof.read_proof_data(foundry.proofs_dir, setup_digest)
    return apr_proof


def _method_to_initialized_cfg(
    foundry: Foundry,
    test: FoundryTest,
    kcfg_explore: KCFGExplore,
    *,
    setup_proof: APRProof | None = None,
) -> tuple[KCFG, int, int]:
    _LOGGER.info(f'Initializing KCFG for test: {test.id}')

    empty_config = foundry.kevm.definition.empty_config(GENERATED_TOP_CELL)
    kcfg, new_node_ids, init_node_id, target_node_id = _method_to_cfg(
        empty_config,
        test.contract,
        test.method,
        setup_proof,
    )

    for node_id in new_node_ids:
        _LOGGER.info(f'Expanding macros in node {node_id} for test: {test.name}')
        init_term = kcfg.node(node_id).cterm.kast
        init_term = KDefinition__expand_macros(foundry.kevm.definition, init_term)
        init_cterm = CTerm.from_kast(init_term)
        _LOGGER.info(f'Computing definedness constraint for node {node_id} for test: {test.name}')
        init_cterm = kcfg_explore.cterm_assume_defined(init_cterm)
        kcfg.replace_node(node_id, init_cterm)

    _LOGGER.info(f'Expanding macros in target state for test: {test.name}')
    target_term = kcfg.node(target_node_id).cterm.kast
    target_term = KDefinition__expand_macros(foundry.kevm.definition, target_term)
    target_cterm = CTerm.from_kast(target_term)
    kcfg.replace_node(target_node_id, target_cterm)

    _LOGGER.info(f'Simplifying KCFG for test: {test.name}')
    kcfg_explore.simplify(kcfg, {})

    return kcfg, init_node_id, target_node_id


def _method_to_cfg(
    empty_config: KInner,
    contract: Contract,
    method: Contract.Method | Contract.Constructor,
    setup_proof: APRProof | None,
) -> tuple[KCFG, list[int], int, int]:
    calldata = None
    callvalue = None

    if isinstance(method, Contract.Constructor):
        program = KEVM.init_bytecode(KApply(f'contract_{contract.name}'))
        use_init_code = True

    elif isinstance(method, Contract.Method):
        calldata = method.calldata_cell(contract)
        callvalue = method.callvalue_cell
        program = KEVM.bin_runtime(KApply(f'contract_{contract.name}'))
        use_init_code = False

    init_cterm = _init_cterm(
        empty_config,
        contract.name,
        program=program,
        calldata=calldata,
        callvalue=callvalue,
    )
    new_node_ids = []

    if setup_proof:
        if setup_proof.pending:
            raise RuntimeError(
                f'Initial state proof {setup_proof.id} for {contract.name}.{method.signature} still has pending branches.'
            )

        init_node_id = setup_proof.init

        cfg = KCFG.from_dict(setup_proof.kcfg.to_dict())  # Copy KCFG
        final_states = [cover.source for cover in cfg.covers(target_id=setup_proof.target)]
        cfg.remove_node(setup_proof.target)
        if not final_states:
            _LOGGER.warning(
                f'Initial state proof {setup_proof.id} for {contract.name}.{method.signature} has no passing branches to build on. Method will not be executed.'
            )
        for final_node in final_states:
            new_accounts_cell = final_node.cterm.cell('ACCOUNTS_CELL')
            number_cell = final_node.cterm.cell('NUMBER_CELL')
            new_accounts = [CTerm(account, []) for account in flatten_label('_AccountCellMap_', new_accounts_cell)]
            new_accounts_map = {account.cell('ACCTID_CELL'): account for account in new_accounts}
            test_contract_account = new_accounts_map[Foundry.address_TEST_CONTRACT()]

            new_accounts_map[Foundry.address_TEST_CONTRACT()] = CTerm(
                set_cell(
                    test_contract_account.config, 'CODE_CELL', KEVM.bin_runtime(KApply(f'contract_{contract.name}'))
                ),
                [],
            )

            new_accounts_cell = KEVM.accounts([account.config for account in new_accounts_map.values()])

            new_init_cterm = CTerm(set_cell(init_cterm.config, 'ACCOUNTS_CELL', new_accounts_cell), [])
            new_init_cterm = CTerm(set_cell(new_init_cterm.config, 'NUMBER_CELL', number_cell), [])
            new_node = cfg.create_node(new_init_cterm)
            cfg.create_edge(final_node.id, new_node.id, depth=1)
            new_node_ids.append(new_node.id)
    else:
        cfg = KCFG()
        init_node = cfg.create_node(init_cterm)
        new_node_ids = [init_node.id]
        init_node_id = init_node.id

    is_test = method.signature.startswith('test')
    failing = method.signature.startswith('testFail')
    final_cterm = _final_cterm(
        empty_config, contract.name, failing=failing, is_test=is_test, use_init_code=use_init_code
    )
    target_node = cfg.create_node(final_cterm)

    return cfg, new_node_ids, init_node_id, target_node.id


def _init_cterm(
    empty_config: KInner,
    contract_name: str,
    program: KInner,
    *,
    setup_cterm: CTerm | None = None,
    calldata: KInner | None = None,
    callvalue: KInner | None = None,
) -> CTerm:
    account_cell = KEVM.account_cell(
        Foundry.address_TEST_CONTRACT(),
        intToken(0),
        program,
        KApply('.Map'),
        KApply('.Map'),
        intToken(1),
    )
    init_subst = {
        'MODE_CELL': KApply('NORMAL'),
        'SCHEDULE_CELL': KApply('SHANGHAI_EVM'),
        'STATUSCODE_CELL': KVariable('STATUSCODE'),
        'CALLSTACK_CELL': KApply('.List'),
        'CALLDEPTH_CELL': intToken(0),
        'PROGRAM_CELL': program,
        'JUMPDESTS_CELL': KEVM.compute_valid_jumpdests(program),
        'ORIGIN_CELL': KVariable('ORIGIN_ID'),
        'LOG_CELL': KApply('.List'),
        'ID_CELL': Foundry.address_TEST_CONTRACT(),
        'CALLER_CELL': KVariable('CALLER_ID'),
        'ACCESSEDACCOUNTS_CELL': KApply('.Set'),
        'ACCESSEDSTORAGE_CELL': KApply('.Map'),
        'INTERIMSTATES_CELL': KApply('.List'),
        'LOCALMEM_CELL': KApply('.Bytes_BYTES-HOOKED_Bytes'),
        'PREVCALLER_CELL': KApply('.Account_EVM-TYPES_Account'),
        'PREVORIGIN_CELL': KApply('.Account_EVM-TYPES_Account'),
        'NEWCALLER_CELL': KApply('.Account_EVM-TYPES_Account'),
        'NEWORIGIN_CELL': KApply('.Account_EVM-TYPES_Account'),
        'ACTIVE_CELL': FALSE,
        'STATIC_CELL': FALSE,
        'MEMORYUSED_CELL': intToken(0),
        'WORDSTACK_CELL': KApply('.WordStack_EVM-TYPES_WordStack'),
        'PC_CELL': intToken(0),
        'GAS_CELL': KEVM.inf_gas(KVariable('VGAS')),
        'K_CELL': KSequence([KEVM.sharp_execute(), KVariable('CONTINUATION')]),
        'ACCOUNTS_CELL': KEVM.accounts(
            [
                account_cell,  # test contract address
                Foundry.account_CHEATCODE_ADDRESS(KApply('.Map')),
            ]
        ),
        'SINGLECALL_CELL': FALSE,
        'ISREVERTEXPECTED_CELL': FALSE,
        'ISOPCODEEXPECTED_CELL': FALSE,
        'EXPECTEDADDRESS_CELL': KApply('.Account_EVM-TYPES_Account'),
        'EXPECTEDVALUE_CELL': intToken(0),
        'EXPECTEDDATA_CELL': KApply('.Bytes_BYTES-HOOKED_Bytes'),
        'OPCODETYPE_CELL': KApply('.OpcodeType_FOUNDRY-CHEAT-CODES_OpcodeType'),
        'RECORDEVENT_CELL': FALSE,
        'ISEVENTEXPECTED_CELL': FALSE,
        'ISCALLWHITELISTACTIVE_CELL': FALSE,
        'ISSTORAGEWHITELISTACTIVE_CELL': FALSE,
        'ADDRESSSET_CELL': KApply('.Set'),
        'STORAGESLOTSET_CELL': KApply('.Set'),
    }

    constraints = None

    if calldata is not None:
        init_subst['CALLDATA_CELL'] = calldata

    if callvalue is not None:
        init_subst['CALLVALUE_CELL'] = callvalue

    init_term = Subst(init_subst)(empty_config)
    init_cterm = CTerm.from_kast(init_term)
    init_cterm = KEVM.add_invariant(init_cterm)
    if constraints is None:
        return init_cterm
    else:
        for constraint in constraints:
            init_cterm = init_cterm.add_constraint(constraint)
        return init_cterm


def _final_cterm(
    empty_config: KInner, contract_name: str, *, failing: bool, is_test: bool = True, use_init_code: bool = False
) -> CTerm:
    final_term = _final_term(empty_config, contract_name, use_init_code=use_init_code)
    dst_failed_post = KEVM.lookup(KVariable('CHEATCODE_STORAGE_FINAL'), Foundry.loc_FOUNDRY_FAILED())
    foundry_success = Foundry.success(
        KVariable('STATUSCODE_FINAL'),
        dst_failed_post,
        KVariable('ISREVERTEXPECTED_FINAL'),
        KVariable('ISOPCODEEXPECTED_FINAL'),
        KVariable('RECORDEVENT_FINAL'),
        KVariable('ISEVENTEXPECTED_FINAL'),
    )
    final_cterm = CTerm.from_kast(final_term)
    if is_test:
        if not failing:
            return final_cterm.add_constraint(mlEqualsTrue(foundry_success))
        else:
            return final_cterm.add_constraint(mlEqualsTrue(notBool(foundry_success)))
    return final_cterm


def _final_term(empty_config: KInner, contract_name: str, use_init_code: bool = False) -> KInner:
    program = (
        KEVM.init_bytecode(KApply(f'contract_{contract_name}'))
        if use_init_code
        else KEVM.bin_runtime(KApply(f'contract_{contract_name}'))
    )
    post_account_cell = KEVM.account_cell(
        Foundry.address_TEST_CONTRACT(),
        KVariable('ACCT_BALANCE_FINAL'),
        program,
        KVariable('ACCT_STORAGE_FINAL'),
        KVariable('ACCT_ORIGSTORAGE_FINAL'),
        KVariable('ACCT_NONCE_FINAL'),
    )
    final_subst = {
        'K_CELL': KSequence([KEVM.halt(), KVariable('CONTINUATION')]),
        'STATUSCODE_CELL': KVariable('STATUSCODE_FINAL'),
        'ID_CELL': Foundry.address_TEST_CONTRACT(),
        'ACCOUNTS_CELL': KEVM.accounts(
            [
                post_account_cell,  # test contract address
                Foundry.account_CHEATCODE_ADDRESS(KVariable('CHEATCODE_STORAGE_FINAL')),
                KVariable('ACCOUNTS_FINAL'),
            ]
        ),
        'ISREVERTEXPECTED_CELL': KVariable('ISREVERTEXPECTED_FINAL'),
        'ISOPCODEEXPECTED_CELL': KVariable('ISOPCODEEXPECTED_FINAL'),
        'RECORDEVENT_CELL': KVariable('RECORDEVENT_FINAL'),
        'ISEVENTEXPECTED_CELL': KVariable('ISEVENTEXPECTED_FINAL'),
        'ISCALLWHITELISTACTIVE_CELL': KVariable('ISCALLWHITELISTACTIVE_FINAL'),
        'ISSTORAGEWHITELISTACTIVE_CELL': KVariable('ISSTORAGEWHITELISTACTIVE_FINAL'),
        'ADDRESSSET_CELL': KVariable('ADDRESSSET_FINAL'),
        'STORAGESLOTSET_CELL': KVariable('STORAGESLOTSET_FINAL'),
    }
    return abstract_cell_vars(
        Subst(final_subst)(empty_config),
        [
            KVariable('STATUSCODE_FINAL'),
            KVariable('ACCOUNTS_FINAL'),
            KVariable('ISREVERTEXPECTED_FINAL'),
            KVariable('ISOPCODEEXPECTED_FINAL'),
            KVariable('RECORDEVENT_FINAL'),
            KVariable('ISEVENTEXPECTED_FINAL'),
            KVariable('ISCALLWHITELISTACTIVE_FINAL'),
            KVariable('ISSTORAGEWHITELISTACTIVE_FINAL'),
            KVariable('ADDRESSSET_FINAL'),
            KVariable('STORAGESLOTSET_FINAL'),
        ],
    )<|MERGE_RESOLUTION|>--- conflicted
+++ resolved
@@ -197,12 +197,8 @@
             smt_retry_limit=rpc_options.smt_retry_limit,
             trace_rewrites=rpc_options.trace_rewrites,
             start_server=start_server,
-<<<<<<< HEAD
             port=rpc_options.port,
-=======
-            port=options.port,
-            maude_port=options.maude_port,
->>>>>>> d75ef13a
+            maude_port=rpc_options.maude_port,
         ) as kcfg_explore:
             proof = method_to_apr_proof(
                 test=test,
