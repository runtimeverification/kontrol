--- conflicted
+++ resolved
@@ -1156,22 +1156,14 @@
                                 KApply(
                                     '_+Bytes__BYTES-HOOKED_Bytes_Bytes_Bytes',
                                     [
-                                        slot_var_after,
+                                        slot_var_before,
                                         KApply(
                                             '_+Bytes__BYTES-HOOKED_Bytes_Bytes_Bytes',
                                             [
-<<<<<<< HEAD
-                                                slot_var_before,
-=======
->>>>>>> 4fa8877b
                                                 KEVM.buf(intToken(20), contract_account_variable),
-                                                slot_var_before,
+                                                slot_var_after,
                                             ],
                                         ),
-<<<<<<< HEAD
-                                        slot_var_after,
-=======
->>>>>>> 4fa8877b
                                     ],
                                 )
                             ],
