from __future__ import annotations

import logging
from subprocess import CalledProcessError
from typing import TYPE_CHECKING, NamedTuple

from kevm_pyk.kevm import KEVM, KEVMSemantics
from kevm_pyk.utils import KDefinition__expand_macros, abstract_cell_vars, legacy_explore, run_prover
from pathos.pools import ProcessPool  # type: ignore
from pyk.cterm import CTerm
from pyk.kast.inner import KApply, KInner, KSequence, KSort, KVariable, Subst
from pyk.kast.manip import flatten_label, set_cell
from pyk.kcfg import KCFG
from pyk.prelude.k import GENERATED_TOP_CELL
<<<<<<< HEAD
from pyk.prelude.kbool import FALSE, notBool
from pyk.prelude.kint import INT, eqInt, intToken, ltInt
=======
from pyk.prelude.kbool import FALSE, TRUE, notBool
from pyk.prelude.kint import intToken
>>>>>>> 7f8ee841
from pyk.prelude.ml import mlEqualsTrue
from pyk.proof.proof import Proof
from pyk.proof.reachability import APRBMCProof, APRProof
from pyk.utils import run_process, unique

from .foundry import Foundry
from .solc_to_k import Contract, _range_predicate

if TYPE_CHECKING:
    from collections.abc import Iterable
    from typing import Final

    from pyk.kcfg import KCFGExplore
    from pyk.utils import FrozenDict

    from .options import ProveOptions, RPCOptions


_LOGGER: Final = logging.getLogger(__name__)


def foundry_prove(
    foundry: Foundry,
    prove_options: ProveOptions,
    rpc_options: RPCOptions,
    tests: Iterable[tuple[str, int | None]] = (),
) -> list[Proof]:
    if prove_options.workers <= 0:
        raise ValueError(f'Must have at least one worker, found: --workers {prove_options.workers}')
    if prove_options.max_iterations is not None and prove_options.max_iterations < 0:
        raise ValueError(
            f'Must have a non-negative number of iterations, found: --max-iterations {prove_options.max_iterations}'
        )

    if rpc_options.use_booster:
        try:
            run_process(('which', 'kore-rpc-booster'), pipe_stderr=True).stdout.strip()
        except CalledProcessError:
            raise RuntimeError(
                "Couldn't locate the kore-rpc-booster RPC binary. Please put 'kore-rpc-booster' on PATH manually or using kup install/kup shell."
            ) from None

    foundry.mk_proofs_dir()

    test_suite = collect_tests(foundry, tests, reinit=prove_options.reinit)
    test_names = [test.name for test in test_suite]
    print(f'Running functions: {test_names}')

    contracts = [test.contract for test in test_suite]
    setup_method_tests = collect_setup_methods(foundry, contracts, reinit=prove_options.reinit)
    setup_method_names = [test.name for test in setup_method_tests]

    constructor_tests = collect_constructors(foundry, contracts, reinit=prove_options.reinit)
    constructor_names = [test.name for test in constructor_tests]

    _LOGGER.info(f'Running tests: {test_names}')

    _LOGGER.info(f'Updating digests: {test_names}')
    for test in test_suite:
        test.method.update_digest(foundry.digest_file)

    _LOGGER.info(f'Updating digests: {setup_method_names}')
    for test in setup_method_tests:
        test.method.update_digest(foundry.digest_file)

    _LOGGER.info(f'Updating digests: {constructor_names}')
    for test in constructor_tests:
        test.method.update_digest(foundry.digest_file)

    def run_prover(test_suite: list[FoundryTest]) -> list[Proof]:
        return _run_cfg_group(
            tests=test_suite,
            foundry=foundry,
            prove_options=prove_options,
            rpc_options=rpc_options,
        )

    if prove_options.run_constructor:
        _LOGGER.info(f'Running initialization code for contracts in parallel: {constructor_names}')
        results = run_prover(constructor_tests)
        failed = [proof for proof in results if not proof.passed]
        if failed:
            raise ValueError(f'Running initialization code failed for {len(failed)} contracts: {failed}')

    _LOGGER.info(f'Running setup functions in parallel: {setup_method_names}')
    results = run_prover(setup_method_tests)

    failed = [proof for proof in results if not proof.passed]
    if failed:
        raise ValueError(f'Running setUp method failed for {len(failed)} contracts: {failed}')

    _LOGGER.info(f'Running test functions in parallel: {test_names}')
    results = run_prover(test_suite)
    return results


class FoundryTest(NamedTuple):
    contract: Contract
    method: Contract.Method | Contract.Constructor
    version: int

    @property
    def name(self) -> str:
        return f'{self.contract.name_with_path}.{self.method.signature}'

    @property
    def id(self) -> str:
        return f'{self.name}:{self.version}'

    @property
    def unparsed(self) -> tuple[str, int]:
        return self.name, self.version


def collect_tests(foundry: Foundry, tests: Iterable[tuple[str, int | None]] = (), *, reinit: bool) -> list[FoundryTest]:
    if not tests:
        tests = [(test, None) for test in foundry.all_tests]
    matching_tests = []
    for test, version in tests:
        matching_tests += [(sig, version) for sig in foundry.matching_sigs(test)]
    tests = list(unique(matching_tests))

    res: list[FoundryTest] = []
    for sig, ver in tests:
        contract, method = foundry.get_contract_and_method(sig)
        version = foundry.resolve_proof_version(sig, reinit, ver)
        res.append(FoundryTest(contract, method, version))
    return res


def collect_setup_methods(foundry: Foundry, contracts: Iterable[Contract] = (), *, reinit: bool) -> list[FoundryTest]:
    res: list[FoundryTest] = []
    contract_names: set[str] = set()  # ensures uniqueness of each result (Contract itself is not hashable)
    for contract in contracts:
        if contract.name_with_path in contract_names:
            continue
        contract_names.add(contract.name_with_path)

        method = contract.method_by_name.get('setUp')
        if not method:
            continue
        version = foundry.resolve_proof_version(f'{contract.name_with_path}.setUp()', reinit, None)
        res.append(FoundryTest(contract, method, version))
    return res


def collect_constructors(foundry: Foundry, contracts: Iterable[Contract] = (), *, reinit: bool) -> list[FoundryTest]:
    res: list[FoundryTest] = []
    contract_names: set[str] = set()  # ensures uniqueness of each result (Contract itself is not hashable)
    for contract in contracts:
        if contract.name_with_path in contract_names:
            continue
        contract_names.add(contract.name_with_path)

        method = contract.constructor
        if not method:
            continue
        version = foundry.resolve_proof_version(f'{contract.name_with_path}.init', reinit, None)
        res.append(FoundryTest(contract, method, version))
    return res


def _run_cfg_group(
    tests: list[FoundryTest],
    foundry: Foundry,
    prove_options: ProveOptions,
    rpc_options: RPCOptions,
) -> list[Proof]:
    def init_and_run_proof(test: FoundryTest) -> Proof:
        start_server = rpc_options.port is None
        with legacy_explore(
            foundry.kevm,
            kcfg_semantics=KEVMSemantics(auto_abstract_gas=prove_options.auto_abstract_gas),
            id=test.id,
            bug_report=prove_options.bug_report,
            kore_rpc_command=rpc_options.kore_rpc_command,
            llvm_definition_dir=foundry.llvm_library if rpc_options.use_booster else None,
            smt_timeout=rpc_options.smt_timeout,
            smt_retry_limit=rpc_options.smt_retry_limit,
            trace_rewrites=rpc_options.trace_rewrites,
            start_server=start_server,
            port=rpc_options.port,
            maude_port=rpc_options.maude_port,
        ) as kcfg_explore:
            proof = method_to_apr_proof(
                test=test,
                foundry=foundry,
                kcfg_explore=kcfg_explore,
                bmc_depth=prove_options.bmc_depth,
                run_constructor=prove_options.run_constructor,
<<<<<<< HEAD
                init_cse=prove_options.init_cse,
=======
                use_gas=prove_options.use_gas,
>>>>>>> 7f8ee841
            )

            run_prover(
                foundry.kevm,
                proof,
                kcfg_explore,
                max_depth=prove_options.max_depth,
                max_iterations=prove_options.max_iterations,
                cut_point_rules=KEVMSemantics.cut_point_rules(
                    prove_options.break_on_jumpi, prove_options.break_on_calls
                ),
                terminal_rules=KEVMSemantics.terminal_rules(prove_options.break_every_step),
                counterexample_info=prove_options.counterexample_info,
            )
            return proof

    apr_proofs: list[Proof]
    if prove_options.workers > 1:
        with ProcessPool(ncpus=prove_options.workers) as process_pool:
            apr_proofs = process_pool.map(init_and_run_proof, tests)
    else:
        apr_proofs = []
        for test in tests:
            apr_proofs.append(init_and_run_proof(test))

    return apr_proofs


def method_to_apr_proof(
    test: FoundryTest,
    foundry: Foundry,
    kcfg_explore: KCFGExplore,
    bmc_depth: int | None = None,
    run_constructor: bool = False,
<<<<<<< HEAD
    init_cse: bool = False,
=======
    use_gas: bool = False,
>>>>>>> 7f8ee841
) -> APRProof | APRBMCProof:
    if Proof.proof_data_exists(test.id, foundry.proofs_dir):
        apr_proof = foundry.get_apr_proof(test.id)
        apr_proof.write_proof_data()
        return apr_proof

    setup_proof = None
    if isinstance(test.method, Contract.Constructor):
        _LOGGER.info(f'Creating proof from constructor for test: {test.id}')
    elif test.method.signature != 'setUp()' and 'setUp' in test.contract.method_by_name:
        _LOGGER.info(f'Using setUp method for test: {test.id}')
        setup_proof = _load_setup_proof(foundry, test.contract)
    elif run_constructor:
        _LOGGER.info(f'Using constructor final state as initial state for test: {test.id}')
        setup_proof = _load_constructor_proof(foundry, test.contract)

    kcfg, init_node_id, target_node_id = _method_to_initialized_cfg(
        foundry=foundry,
        test=test,
        kcfg_explore=kcfg_explore,
        setup_proof=setup_proof,
<<<<<<< HEAD
        init_cse=init_cse,
=======
        use_gas=use_gas,
>>>>>>> 7f8ee841
    )

    if bmc_depth is not None:
        apr_proof = APRBMCProof(
            test.id,
            kcfg,
            [],
            init_node_id,
            target_node_id,
            {},
            bmc_depth,
            proof_dir=foundry.proofs_dir,
        )
    else:
        apr_proof = APRProof(test.id, kcfg, [], init_node_id, target_node_id, {}, proof_dir=foundry.proofs_dir)

    apr_proof.write_proof_data()
    return apr_proof


def _load_setup_proof(foundry: Foundry, contract: Contract) -> APRProof:
    latest_version = foundry.latest_proof_version(f'{contract.name_with_path}.setUp()')
    setup_digest = f'{contract.name_with_path}.setUp():{latest_version}'
    apr_proof = APRProof.read_proof_data(foundry.proofs_dir, setup_digest)
    return apr_proof


def _load_constructor_proof(foundry: Foundry, contract: Contract) -> APRProof:
    latest_version = foundry.latest_proof_version(f'{contract.name_with_path}.init')
    setup_digest = f'{contract.name_with_path}.init:{latest_version}'
    apr_proof = APRProof.read_proof_data(foundry.proofs_dir, setup_digest)
    return apr_proof


def _method_to_initialized_cfg(
    foundry: Foundry,
    test: FoundryTest,
    kcfg_explore: KCFGExplore,
    init_cse: bool = False,
    *,
    setup_proof: APRProof | None = None,
    use_gas: bool = False,
) -> tuple[KCFG, int, int]:
    _LOGGER.info(f'Initializing KCFG for test: {test.id}')

    empty_config = foundry.kevm.definition.empty_config(GENERATED_TOP_CELL)
    kcfg, new_node_ids, init_node_id, target_node_id = _method_to_cfg(
        empty_config,
        test.contract,
        test.method,
        setup_proof,
<<<<<<< HEAD
        init_cse,
=======
        use_gas,
>>>>>>> 7f8ee841
    )

    for node_id in new_node_ids:
        _LOGGER.info(f'Expanding macros in node {node_id} for test: {test.name}')
        init_term = kcfg.node(node_id).cterm.kast
        init_term = KDefinition__expand_macros(foundry.kevm.definition, init_term)
        init_cterm = CTerm.from_kast(init_term)
        _LOGGER.info(f'Computing definedness constraint for node {node_id} for test: {test.name}')
        init_cterm = kcfg_explore.cterm_assume_defined(init_cterm)
        kcfg.replace_node(node_id, init_cterm)

    _LOGGER.info(f'Expanding macros in target state for test: {test.name}')
    target_term = kcfg.node(target_node_id).cterm.kast
    target_term = KDefinition__expand_macros(foundry.kevm.definition, target_term)
    target_cterm = CTerm.from_kast(target_term)
    kcfg.replace_node(target_node_id, target_cterm)

    _LOGGER.info(f'Simplifying KCFG for test: {test.name}')
    kcfg_explore.simplify(kcfg, {})

    return kcfg, init_node_id, target_node_id


def _method_to_cfg(
    empty_config: KInner,
    contract: Contract,
    method: Contract.Method | Contract.Constructor,
    setup_proof: APRProof | None,
<<<<<<< HEAD
    init_cse: bool = False,
=======
    use_gas: bool,
>>>>>>> 7f8ee841
) -> tuple[KCFG, list[int], int, int]:
    calldata = None
    callvalue = None

    if isinstance(method, Contract.Constructor):
        program = KEVM.init_bytecode(KApply(f'contract_{contract.name_with_path}'))
        use_init_code = True

    elif isinstance(method, Contract.Method):
        calldata = method.calldata_cell(contract)
        callvalue = method.callvalue_cell
        program = KEVM.bin_runtime(KApply(f'contract_{contract.name_with_path}'))
        use_init_code = False

<<<<<<< HEAD
    init_cterm = (
        _init_cse_cterm(
            empty_config,
            contract.name,
            method=method,
            fields=contract.fields,
            program=program,
            calldata=calldata,
            callvalue=callvalue,
        )
        if init_cse
        else _init_cterm(
            empty_config,
            contract.name,
            program=program,
            calldata=calldata,
            callvalue=callvalue,
        )
=======
    init_cterm = _init_cterm(
        empty_config,
        contract.name_with_path,
        program=program,
        calldata=calldata,
        callvalue=callvalue,
        use_gas=use_gas,
>>>>>>> 7f8ee841
    )
    new_node_ids = []

    if setup_proof:
        if setup_proof.pending:
            raise RuntimeError(
                f'Initial state proof {setup_proof.id} for {contract.name_with_path}.{method.signature} still has pending branches.'
            )

        init_node_id = setup_proof.init

        cfg = KCFG.from_dict(setup_proof.kcfg.to_dict())  # Copy KCFG
        final_states = [cover.source for cover in cfg.covers(target_id=setup_proof.target)]
        cfg.remove_node(setup_proof.target)
        if not final_states:
            _LOGGER.warning(
                f'Initial state proof {setup_proof.id} for {contract.name_with_path}.{method.signature} has no passing branches to build on. Method will not be executed.'
            )
        for final_node in final_states:
            new_accounts_cell = final_node.cterm.cell('ACCOUNTS_CELL')
            number_cell = final_node.cterm.cell('NUMBER_CELL')
            new_accounts = [CTerm(account, []) for account in flatten_label('_AccountCellMap_', new_accounts_cell)]
            new_accounts_map = {account.cell('ACCTID_CELL'): account for account in new_accounts}
            test_contract_account = new_accounts_map[Foundry.address_TEST_CONTRACT()]

            new_accounts_map[Foundry.address_TEST_CONTRACT()] = CTerm(
                set_cell(
                    test_contract_account.config,
                    'CODE_CELL',
                    KEVM.bin_runtime(KApply(f'contract_{contract.name_with_path}')),
                ),
                [],
            )

            new_accounts_cell = KEVM.accounts([account.config for account in new_accounts_map.values()])

            new_init_cterm = CTerm(set_cell(init_cterm.config, 'ACCOUNTS_CELL', new_accounts_cell), [])
            new_init_cterm = CTerm(set_cell(new_init_cterm.config, 'NUMBER_CELL', number_cell), [])
            new_node = cfg.create_node(new_init_cterm)
            cfg.create_edge(final_node.id, new_node.id, depth=1)
            new_node_ids.append(new_node.id)
    else:
        cfg = KCFG()
        init_node = cfg.create_node(init_cterm)
        new_node_ids = [init_node.id]
        init_node_id = init_node.id

    is_test = method.signature.startswith('test')
    failing = method.signature.startswith('testFail')
    final_cterm = _final_cterm(
        empty_config, contract.name_with_path, failing=failing, is_test=is_test, use_init_code=use_init_code
    )
    target_node = cfg.create_node(final_cterm)

    return cfg, new_node_ids, init_node_id, target_node.id


def _init_cterm(
    empty_config: KInner,
    contract_name: str,
    program: KInner,
    use_gas: bool,
    *,
    setup_cterm: CTerm | None = None,
    calldata: KInner | None = None,
    callvalue: KInner | None = None,
) -> CTerm:
    account_cell = KEVM.account_cell(
        Foundry.address_TEST_CONTRACT(),
        intToken(0),
        program,
        KApply('.Map'),
        KApply('.Map'),
        intToken(1),
    )
    init_subst = {
        'MODE_CELL': KApply('NORMAL'),
        'USEGAS_CELL': TRUE if use_gas else FALSE,
        'SCHEDULE_CELL': KApply('SHANGHAI_EVM'),
        'STATUSCODE_CELL': KVariable('STATUSCODE'),
        'CALLSTACK_CELL': KApply('.List'),
        'CALLDEPTH_CELL': intToken(0),
        'PROGRAM_CELL': program,
        'JUMPDESTS_CELL': KEVM.compute_valid_jumpdests(program),
        'ORIGIN_CELL': KVariable('ORIGIN_ID'),
        'LOG_CELL': KApply('.List'),
        'ID_CELL': Foundry.address_TEST_CONTRACT(),
        'CALLER_CELL': KVariable('CALLER_ID'),
        'ACCESSEDACCOUNTS_CELL': KApply('.Set'),
        'ACCESSEDSTORAGE_CELL': KApply('.Map'),
        'INTERIMSTATES_CELL': KApply('.List'),
        'LOCALMEM_CELL': KApply('.Bytes_BYTES-HOOKED_Bytes'),
        'PREVCALLER_CELL': KApply('.Account_EVM-TYPES_Account'),
        'PREVORIGIN_CELL': KApply('.Account_EVM-TYPES_Account'),
        'NEWCALLER_CELL': KApply('.Account_EVM-TYPES_Account'),
        'NEWORIGIN_CELL': KApply('.Account_EVM-TYPES_Account'),
        'ACTIVE_CELL': FALSE,
        'STATIC_CELL': FALSE,
        'MEMORYUSED_CELL': intToken(0),
        'WORDSTACK_CELL': KApply('.WordStack_EVM-TYPES_WordStack'),
        'PC_CELL': intToken(0),
        'GAS_CELL': KEVM.inf_gas(KVariable('VGAS')),
        'K_CELL': KSequence([KEVM.sharp_execute(), KVariable('CONTINUATION')]),
        'ACCOUNTS_CELL': KEVM.accounts(
            [
                account_cell,  # test contract address
                Foundry.account_CHEATCODE_ADDRESS(KApply('.Map')),
            ]
        ),
        'SINGLECALL_CELL': FALSE,
        'ISREVERTEXPECTED_CELL': FALSE,
        'ISOPCODEEXPECTED_CELL': FALSE,
        'EXPECTEDADDRESS_CELL': KApply('.Account_EVM-TYPES_Account'),
        'EXPECTEDVALUE_CELL': intToken(0),
        'EXPECTEDDATA_CELL': KApply('.Bytes_BYTES-HOOKED_Bytes'),
        'OPCODETYPE_CELL': KApply('.OpcodeType_FOUNDRY-CHEAT-CODES_OpcodeType'),
        'RECORDEVENT_CELL': FALSE,
        'ISEVENTEXPECTED_CELL': FALSE,
        'ISCALLWHITELISTACTIVE_CELL': FALSE,
        'ISSTORAGEWHITELISTACTIVE_CELL': FALSE,
        'ADDRESSSET_CELL': KApply('.Set'),
        'STORAGESLOTSET_CELL': KApply('.Set'),
    }

    constraints = None

    if calldata is not None:
        init_subst['CALLDATA_CELL'] = calldata

    if callvalue is not None:
        init_subst['CALLVALUE_CELL'] = callvalue

    if not use_gas:
        init_subst['GAS_CELL'] = intToken(0)
        init_subst['CALLGAS_CELL'] = intToken(0)
        init_subst['REFUND_CELL'] = intToken(0)

    init_term = Subst(init_subst)(empty_config)
    init_cterm = CTerm.from_kast(init_term)
    init_cterm = KEVM.add_invariant(init_cterm)
    if constraints is None:
        return init_cterm
    else:
        for constraint in constraints:
            init_cterm = init_cterm.add_constraint(constraint)
        return init_cterm


def _init_cse_cterm(
    empty_config: KInner,
    contract_name: str,
    program: KInner,
    method: Contract.Method | Contract.Constructor,
    fields: FrozenDict,
    *,
    setup_cterm: CTerm | None = None,
    calldata: KInner | None = None,
    callvalue: KInner | None = None,
) -> CTerm:
    contract = KEVM.account_cell(
        KVariable('CONTRACT'),
        KVariable('CONTRACT_BAL'),
        program,
        KVariable('CONTRACT_STORAGE'),
        KVariable('CONTRACT_STORAGE'),
        KVariable('CONTRACT_NONCE'),
    )
    acct_from = KEVM.account_cell(
        KVariable('ACCT_FROM'),
        KVariable('ACCT_FROM_BAL'),
        KVariable('ACCT_FROM_CODE'),
        KVariable('ACCT_FROM_STORAGE'),
        KVariable('ACCT_FROM_ORIG_STORAGE'),
        KVariable('ACCT_FROM_NONCE'),
    )
    schedule = KApply('SHANGHAI_EVM')

    valid_callvalue = callvalue if callvalue is not None else KVariable('CALLVALUE')

    init_subst = {
        'MODE_CELL': KApply('NORMAL'),
        'SCHEDULE_CELL': schedule,
        'ID_CELL': KVariable('ACCT_FROM'),
        'ACTIVE_CELL': FALSE,
        'STATIC_CELL': FALSE,
        'GAS_CELL': KEVM.inf_gas(KVariable('VGAS')),
        'LOCALMEM_CELL': KVariable('LM', sort=KSort('Bytes')),
        'K_CELL': KApply(
            '_________EVM_InternalOp_CallOp_Int_Int_Int_Int_Int_Int_Int',
            [
                KApply('CALL_EVM_CallOp'),
                intToken(1),
                KVariable('CONTRACT'),
                valid_callvalue,
                KVariable('ARGSTART'),
                intToken(method.argwidth),
                KVariable('RETSTART'),
                intToken(method.retwidth),
            ],
        ),
        'ACCOUNTS_CELL': KEVM.accounts(
            [
                contract,  # test contract address
                acct_from,
                Foundry.account_CHEATCODE_ADDRESS(KApply('.Map')),
            ]
        ),
        'ACCESSEDSTORAGE_CELL': KApply(
            '_Map_',
            [
                KApply('_|->_', [KVariable('CONTRACT'), KVariable('CONTRACT_ACCESSED_STORAGE', sort=KSort('Set'))]),
                KVariable('ACCESSED_STORAGE_MAP'),
            ],
        ),
        'ISREVERTEXPECTED_CELL': FALSE,
        'ISOPCODEEXPECTED_CELL': FALSE,
        'ISEVENTEXPECTED_CELL': FALSE,
        'ISCALLWHITELISTACTIVE_CELL': FALSE,
        'ISSTORAGEWHITELISTACTIVE_CELL': FALSE,
    }

    constraints = [
        mlEqualsTrue(KApply('_>=Int_', KVariable('ACCT_FROM_BAL'), intToken(0))),
        mlEqualsTrue(KApply('#rangeNonce(_)_WORD_Bool_Int', KVariable('ACCT_FROM_NONCE'))),
        mlEqualsTrue(
            eqInt(
                KEVM.size_bytes(
                    KApply(
                        '#range(_,_,_)_EVM-TYPES_Bytes_Bytes_Int_Int',
                        [KVariable('LM'), KVariable('ARGSTART'), intToken(method.argwidth)],
                    )
                ),
                intToken(method.argwidth),
            )
        ),
        mlEqualsTrue(
            notBool(KApply('#isPrecompiledAccount(_,_)_EVM_Bool_Int_Schedule', [KVariable('CONTRACT'), schedule]))
        ),
        mlEqualsTrue(ltInt(KVariable('CALLDEPTH_CELL'), intToken(1024))),
        mlEqualsTrue(
            KApply(
                '_==Int_',
                [
                    KApply(
                        '#asWord(_)_EVM-TYPES_Int_Bytes',
                        KApply(
                            '#range(_,_,_)_EVM-TYPES_Bytes_Bytes_Int_Int',
                            [KVariable('LM'), KVariable('ARGSTART'), intToken(4)],
                        ),
                    ),
                    KEVM.abi_selector(method.signature),
                ],
            )
        ),
        mlEqualsTrue(KEVM.range_uint(256, KVariable('ARGSTART'))),
        mlEqualsTrue(KEVM.range_uint(256, KVariable('RETSTART'))),
    ]

    offset = 4
    for arg_name, arg_type in zip(method.arg_names, method.arg_types, strict=True):
        t_offset = intToken(offset)
        type_width = Contract.calldata_type_width(arg_type)
        c_arg = mlEqualsTrue(
            KApply(
                '_==Int_',
                [
                    KApply(
                        '#asWord(_)_EVM-TYPES_Int_Bytes',
                        KApply(
                            '#range(_,_,_)_EVM-TYPES_Bytes_Bytes_Int_Int',
                            [
                                KVariable('LM'),
                                KApply('_+Int_', KVariable('ARGSTART'), t_offset),
                                intToken(type_width),
                            ],
                        ),
                    ),
                    KVariable(arg_name, sort=INT),
                ],
            )
        )
        c_type = _range_predicate(KVariable(arg_name), arg_type)
        constraints.append(c_arg)
        if isinstance(c_type, KInner):
            constraints.append(mlEqualsTrue(c_type))
        offset += type_width

    for var, loc in fields.items():
        c_loc = mlEqualsTrue(
            KApply('_==Int_', [KEVM.lookup(KVariable('CONTRACT_STORAGE'), intToken(loc)), KVariable(var.upper())])
        )
        c_type = mlEqualsTrue(KEVM.range_uint(256, KVariable(var.upper())))

        constraints.append(c_loc)
        constraints.append(c_type)

    init_term = Subst(init_subst)(empty_config)
    init_cterm = CTerm.from_kast(init_term)
    init_cterm = KEVM.add_invariant(init_cterm)
    if constraints is None:
        return init_cterm
    else:
        for constraint in constraints:
            init_cterm = init_cterm.add_constraint(constraint)
        return init_cterm


def _final_cterm(
    empty_config: KInner, contract_name: str, *, failing: bool, is_test: bool = True, use_init_code: bool = False
) -> CTerm:
    final_term = _final_term(empty_config, contract_name, use_init_code=use_init_code)
    dst_failed_post = KEVM.lookup(KVariable('CHEATCODE_STORAGE_FINAL'), Foundry.loc_FOUNDRY_FAILED())
    foundry_success = Foundry.success(
        KVariable('STATUSCODE_FINAL'),
        dst_failed_post,
        KVariable('ISREVERTEXPECTED_FINAL'),
        KVariable('ISOPCODEEXPECTED_FINAL'),
        KVariable('RECORDEVENT_FINAL'),
        KVariable('ISEVENTEXPECTED_FINAL'),
    )
    final_cterm = CTerm.from_kast(final_term)
    if is_test:
        if not failing:
            return final_cterm.add_constraint(mlEqualsTrue(foundry_success))
        else:
            return final_cterm.add_constraint(mlEqualsTrue(notBool(foundry_success)))
    return final_cterm


def _final_term(empty_config: KInner, contract_name: str, use_init_code: bool = False) -> KInner:
    program = (
        KEVM.init_bytecode(KApply(f'contract_{contract_name}'))
        if use_init_code
        else KEVM.bin_runtime(KApply(f'contract_{contract_name}'))
    )
    post_account_cell = KEVM.account_cell(
        Foundry.address_TEST_CONTRACT(),
        KVariable('ACCT_BALANCE_FINAL'),
        program,
        KVariable('ACCT_STORAGE_FINAL'),
        KVariable('ACCT_ORIGSTORAGE_FINAL'),
        KVariable('ACCT_NONCE_FINAL'),
    )
    final_subst = {
        'K_CELL': KSequence([KEVM.halt(), KVariable('CONTINUATION')]),
        'STATUSCODE_CELL': KVariable('STATUSCODE_FINAL'),
        'ID_CELL': Foundry.address_TEST_CONTRACT(),
        'ACCOUNTS_CELL': KEVM.accounts(
            [
                post_account_cell,  # test contract address
                Foundry.account_CHEATCODE_ADDRESS(KVariable('CHEATCODE_STORAGE_FINAL')),
                KVariable('ACCOUNTS_FINAL'),
            ]
        ),
        'ISREVERTEXPECTED_CELL': KVariable('ISREVERTEXPECTED_FINAL'),
        'ISOPCODEEXPECTED_CELL': KVariable('ISOPCODEEXPECTED_FINAL'),
        'RECORDEVENT_CELL': KVariable('RECORDEVENT_FINAL'),
        'ISEVENTEXPECTED_CELL': KVariable('ISEVENTEXPECTED_FINAL'),
        'ISCALLWHITELISTACTIVE_CELL': KVariable('ISCALLWHITELISTACTIVE_FINAL'),
        'ISSTORAGEWHITELISTACTIVE_CELL': KVariable('ISSTORAGEWHITELISTACTIVE_FINAL'),
        'ADDRESSSET_CELL': KVariable('ADDRESSSET_FINAL'),
        'STORAGESLOTSET_CELL': KVariable('STORAGESLOTSET_FINAL'),
    }
    return abstract_cell_vars(
        Subst(final_subst)(empty_config),
        [
            KVariable('STATUSCODE_FINAL'),
            KVariable('ACCOUNTS_FINAL'),
            KVariable('ISREVERTEXPECTED_FINAL'),
            KVariable('ISOPCODEEXPECTED_FINAL'),
            KVariable('RECORDEVENT_FINAL'),
            KVariable('ISEVENTEXPECTED_FINAL'),
            KVariable('ISCALLWHITELISTACTIVE_FINAL'),
            KVariable('ISSTORAGEWHITELISTACTIVE_FINAL'),
            KVariable('ADDRESSSET_FINAL'),
            KVariable('STORAGESLOTSET_FINAL'),
        ],
    )<|MERGE_RESOLUTION|>--- conflicted
+++ resolved
@@ -12,13 +12,8 @@
 from pyk.kast.manip import flatten_label, set_cell
 from pyk.kcfg import KCFG
 from pyk.prelude.k import GENERATED_TOP_CELL
-<<<<<<< HEAD
-from pyk.prelude.kbool import FALSE, notBool
+from pyk.prelude.kbool import FALSE, TRUE, notBool
 from pyk.prelude.kint import INT, eqInt, intToken, ltInt
-=======
-from pyk.prelude.kbool import FALSE, TRUE, notBool
-from pyk.prelude.kint import intToken
->>>>>>> 7f8ee841
 from pyk.prelude.ml import mlEqualsTrue
 from pyk.proof.proof import Proof
 from pyk.proof.reachability import APRBMCProof, APRProof
@@ -209,11 +204,8 @@
                 kcfg_explore=kcfg_explore,
                 bmc_depth=prove_options.bmc_depth,
                 run_constructor=prove_options.run_constructor,
-<<<<<<< HEAD
+                use_gas=prove_options.use_gas,
                 init_cse=prove_options.init_cse,
-=======
-                use_gas=prove_options.use_gas,
->>>>>>> 7f8ee841
             )
 
             run_prover(
@@ -248,11 +240,8 @@
     kcfg_explore: KCFGExplore,
     bmc_depth: int | None = None,
     run_constructor: bool = False,
-<<<<<<< HEAD
+    use_gas: bool = False,
     init_cse: bool = False,
-=======
-    use_gas: bool = False,
->>>>>>> 7f8ee841
 ) -> APRProof | APRBMCProof:
     if Proof.proof_data_exists(test.id, foundry.proofs_dir):
         apr_proof = foundry.get_apr_proof(test.id)
@@ -274,11 +263,8 @@
         test=test,
         kcfg_explore=kcfg_explore,
         setup_proof=setup_proof,
-<<<<<<< HEAD
+        use_gas=use_gas,
         init_cse=init_cse,
-=======
-        use_gas=use_gas,
->>>>>>> 7f8ee841
     )
 
     if bmc_depth is not None:
@@ -330,11 +316,8 @@
         test.contract,
         test.method,
         setup_proof,
-<<<<<<< HEAD
+        use_gas,
         init_cse,
-=======
-        use_gas,
->>>>>>> 7f8ee841
     )
 
     for node_id in new_node_ids:
@@ -363,11 +346,8 @@
     contract: Contract,
     method: Contract.Method | Contract.Constructor,
     setup_proof: APRProof | None,
-<<<<<<< HEAD
-    init_cse: bool = False,
-=======
     use_gas: bool,
->>>>>>> 7f8ee841
+    init_cse: bool,
 ) -> tuple[KCFG, list[int], int, int]:
     calldata = None
     callvalue = None
@@ -382,34 +362,26 @@
         program = KEVM.bin_runtime(KApply(f'contract_{contract.name_with_path}'))
         use_init_code = False
 
-<<<<<<< HEAD
     init_cterm = (
         _init_cse_cterm(
             empty_config,
-            contract.name,
+            contract._name,
             method=method,
             fields=contract.fields,
             program=program,
             calldata=calldata,
             callvalue=callvalue,
+            use_gas=use_gas,
         )
         if init_cse
         else _init_cterm(
             empty_config,
-            contract.name,
+            contract._name,
             program=program,
             calldata=calldata,
             callvalue=callvalue,
+            use_gas=use_gas,
         )
-=======
-    init_cterm = _init_cterm(
-        empty_config,
-        contract.name_with_path,
-        program=program,
-        calldata=calldata,
-        callvalue=callvalue,
-        use_gas=use_gas,
->>>>>>> 7f8ee841
     )
     new_node_ids = []
 
@@ -562,6 +534,7 @@
     empty_config: KInner,
     contract_name: str,
     program: KInner,
+    use_gas: bool,
     method: Contract.Method | Contract.Constructor,
     fields: FrozenDict,
     *,
@@ -591,6 +564,7 @@
 
     init_subst = {
         'MODE_CELL': KApply('NORMAL'),
+        'USEGAS_CELL': TRUE if use_gas else FALSE,
         'SCHEDULE_CELL': schedule,
         'ID_CELL': KVariable('ACCT_FROM'),
         'ACTIVE_CELL': FALSE,
@@ -631,6 +605,11 @@
         'ISSTORAGEWHITELISTACTIVE_CELL': FALSE,
     }
 
+    if not use_gas:
+        init_subst['GAS_CELL'] = intToken(0)
+        init_subst['CALLGAS_CELL'] = intToken(0)
+        init_subst['REFUND_CELL'] = intToken(0)
+
     constraints = [
         mlEqualsTrue(KApply('_>=Int_', KVariable('ACCT_FROM_BAL'), intToken(0))),
         mlEqualsTrue(KApply('#rangeNonce(_)_WORD_Bool_Int', KVariable('ACCT_FROM_NONCE'))),
