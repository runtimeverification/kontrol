--- conflicted
+++ resolved
@@ -46,25 +46,6 @@
     foundry_root: Path,
     options: ProveOptions,
     tests: Iterable[tuple[str, int | None]] = (),
-<<<<<<< HEAD
-    workers: int = 1,
-    break_every_step: bool = False,
-    break_on_jumpi: bool = False,
-    break_on_calls: bool = True,
-    bmc_depth: int | None = None,
-    bug_report: BugReport | None = None,
-    kore_rpc_command: str | Iterable[str] | None = None,
-    use_booster: bool = False,
-    smt_timeout: int | None = None,
-    smt_retry_limit: int | None = None,
-    failure_info: bool = True,
-    counterexample_info: bool = False,
-    trace_rewrites: bool = False,
-    abstract_cells: Iterable[str] = (),
-    port: int | None = None,
-    run_constructor: bool = False,
-=======
->>>>>>> 132a6c5c
 ) -> dict[tuple[str, int], tuple[bool, list[str] | None]]:
     if options.workers <= 0:
         raise ValueError(f'Must have at least one worker, found: --workers {options.workers}')
@@ -110,31 +91,9 @@
 
     def run_prover(test_suite: list[FoundryTest]) -> dict[tuple[str, int], tuple[bool, list[str] | None]]:
         return _run_cfg_group(
-<<<<<<< HEAD
-            test_suite,
-            foundry,
-            max_depth=max_depth,
-            max_iterations=max_iterations,
-            workers=workers,
-            break_every_step=break_every_step,
-            break_on_jumpi=break_on_jumpi,
-            break_on_calls=break_on_calls,
-            bmc_depth=bmc_depth,
-            bug_report=bug_report,
-            kore_rpc_command=kore_rpc_command,
-            use_booster=use_booster,
-            smt_timeout=smt_timeout,
-            smt_retry_limit=smt_retry_limit,
-            counterexample_info=counterexample_info,
-            trace_rewrites=trace_rewrites,
-            abstract_cells=abstract_cells,
-            port=port,
-            run_constructor=run_constructor,
-=======
             tests=test_suite,
             foundry=foundry,
             options=options,
->>>>>>> 132a6c5c
         )
 
     if options.run_constructor:
@@ -222,39 +181,14 @@
 def _run_cfg_group(
     tests: list[FoundryTest],
     foundry: Foundry,
-<<<<<<< HEAD
-    *,
-    max_depth: int,
-    max_iterations: int | None,
-    workers: int,
-    break_every_step: bool,
-    break_on_jumpi: bool,
-    break_on_calls: bool,
-    bmc_depth: int | None,
-    bug_report: BugReport | None,
-    kore_rpc_command: str | Iterable[str] | None,
-    use_booster: bool,
-    smt_timeout: int | None,
-    smt_retry_limit: int | None,
-    counterexample_info: bool,
-    trace_rewrites: bool,
-    abstract_cells: Iterable[str],
-    port: int | None,
-    run_constructor: bool = False,
-=======
     options: ProveOptions,
->>>>>>> 132a6c5c
 ) -> dict[tuple[str, int], tuple[bool, list[str] | None]]:
     def init_and_run_proof(test: FoundryTest) -> tuple[bool, list[str] | None]:
         start_server = options.port is None
 
         with legacy_explore(
             foundry.kevm,
-<<<<<<< HEAD
-            kcfg_semantics=KontrolSemantics(abstract_cells=abstract_cells),
-=======
-            kcfg_semantics=KEVMSemantics(auto_abstract_gas=options.auto_abstract_gas),
->>>>>>> 132a6c5c
+            kcfg_semantics=KontrolSemantics(abstract_cells=options.abstract_cells),
             id=test.id,
             bug_report=options.bug_report,
             kore_rpc_command=options.kore_rpc_command,
