from __future__ import annotations

import logging
import time
from abc import abstractmethod
from collections import Counter
from copy import copy
from subprocess import CalledProcessError
from typing import TYPE_CHECKING, Any, ContextManager, NamedTuple

import rich
from kevm_pyk.kevm import KEVM, KEVMSemantics, _process_jumpdests
from kevm_pyk.utils import KDefinition__expand_macros, abstract_cell_vars, run_prover
from pathos.pools import ProcessPool  # type: ignore
from pyk.cterm import CTerm, CTermSymbolic
from pyk.kast.inner import KApply, KSequence, KSort, KVariable, Subst
from pyk.kast.manip import flatten_label, set_cell
from pyk.kcfg import KCFG, KCFGExplore
from pyk.kore.rpc import KoreClient, TransportType, kore_server
from pyk.prelude.bytes import bytesToken
from pyk.prelude.collections import list_empty, map_empty, map_item, map_of, set_empty
from pyk.prelude.k import GENERATED_TOP_CELL
from pyk.prelude.kbool import FALSE, TRUE, notBool
from pyk.prelude.kint import eqInt, intToken, leInt, ltInt
from pyk.prelude.ml import mlEqualsFalse, mlEqualsTrue
from pyk.prelude.string import stringToken
from pyk.proof import ProofStatus
from pyk.proof.proof import Proof
from pyk.proof.reachability import APRFailureInfo, APRProof
from pyk.utils import run_process, unique

from .foundry import Foundry, foundry_to_xml
from .hevm import Hevm
from .options import ConfigType, TraceOptions
from .solc_to_k import Contract, hex_string_to_int
from .utils import parse_test_version_tuple

if TYPE_CHECKING:
    from collections.abc import Iterable
    from typing import Final

    from pyk.kast.inner import KInner
    from pyk.kore.rpc import KoreServer

    from .deployment import DeploymentStateEntry
    from .options import ProveOptions
    from .solc_to_k import StorageField

_LOGGER: Final = logging.getLogger(__name__)


def foundry_prove(
    options: ProveOptions,
    foundry: Foundry,
    deployment_state_entries: Iterable[DeploymentStateEntry] | None = None,
) -> list[APRProof]:
    if options.workers <= 0:
        raise ValueError(f'Must have at least one worker, found: --workers {options.workers}')
    if options.max_iterations is not None and options.max_iterations < 0:
        raise ValueError(
            f'Must have a non-negative number of iterations, found: --max-iterations {options.max_iterations}'
        )

    if options.use_booster:
        try:
            run_process(('which', 'kore-rpc-booster'), pipe_stderr=True).stdout.strip()
        except CalledProcessError:
            raise RuntimeError(
                "Couldn't locate the kore-rpc-booster RPC binary. Please put 'kore-rpc-booster' on PATH manually or using kup install/kup shell."
            ) from None

    foundry.mk_proofs_dir()

    if options.include_summaries and options.cse:
        raise AttributeError('Error! Cannot use both --cse and --include-summary.')

    summary_ids: list[str] = (
        [
            foundry.get_apr_proof(include_summary.id).id
            for include_summary in collect_tests(foundry, options.include_summaries, reinit=False)
        ]
        if options.include_summaries
        else []
    )

    if options.cse:
        exact_match = options.config_type == ConfigType.SUMMARY_CONFIG
        test_suite = collect_tests(
            foundry, options.tests, reinit=options.reinit, return_empty=True, exact_match=exact_match
        )
        for test in test_suite:
            if not isinstance(test.method, Contract.Method) or test.method.function_calls is None:
                continue

            test_version_tuples = [
                parse_test_version_tuple(t) for t in test.method.function_calls if t not in summary_ids
            ]

            if len(test_version_tuples) > 0:
                _LOGGER.info(f'For test {test.name}, found external calls: {test_version_tuples}')
                new_prove_options = copy(options)
                new_prove_options.tests = test_version_tuples
                new_prove_options.config_type = ConfigType.SUMMARY_CONFIG
                summary_ids.extend(p.id for p in foundry_prove(new_prove_options, foundry, deployment_state_entries))

    exact_match = options.config_type == ConfigType.SUMMARY_CONFIG
    test_suite = collect_tests(foundry, options.tests, reinit=options.reinit, exact_match=exact_match)
    test_names = [test.name for test in test_suite]
    separator = '\n\t\t   '  # ad-hoc separator for the string "Running functions: " below
    rich.print(f'[bold]Running functions:[/bold] {separator.join(test_names)}')

    contracts = [(test.contract, test.version) for test in test_suite]
    setup_method_tests = collect_setup_methods(
        foundry, contracts, reinit=options.reinit, setup_version=options.setup_version
    )
    setup_method_names = [test.name for test in setup_method_tests]

    _LOGGER.info(f'Running tests: {test_names}')

    _LOGGER.info(f'Updating digests: {test_names}')
    for test in test_suite:
        test.method.update_digest(foundry.digest_file)

    _LOGGER.info(f'Updating digests: {setup_method_names}')
    for test in setup_method_tests:
        test.method.update_digest(foundry.digest_file)

    def _run_prover(_test_suite: list[FoundryTest], include_summaries: bool = False) -> list[APRProof]:
        return _run_cfg_group(
            tests=_test_suite,
            foundry=foundry,
            options=options,
            summary_ids=(summary_ids if include_summaries else []),
            deployment_state_entries=deployment_state_entries,
        )

    if options.run_constructor:
        constructor_tests = collect_constructors(foundry, contracts, reinit=options.reinit)
        constructor_names = [test.name for test in constructor_tests]

        _LOGGER.info(f'Updating digests: {constructor_names}')
        for test in constructor_tests:
            test.method.update_digest(foundry.digest_file)

        _LOGGER.info(f'Running initialization code for contracts in parallel: {constructor_names}')
        results = _run_prover(constructor_tests, include_summaries=False)
        failed = [proof for proof in results if not proof.passed]
        if failed:
            raise ValueError(f'Running initialization code failed for {len(failed)} contracts: {failed}')

    _LOGGER.info(f'Running setup functions in parallel: {setup_method_names}')
    results = _run_prover(setup_method_tests, include_summaries=False)

    failed = [proof for proof in results if not proof.passed]
    if failed:
        raise ValueError(f'Running setUp method failed for {len(failed)} contracts: {failed}')

    _LOGGER.info(f'Running test functions in parallel: {test_names}')
    results = _run_prover(test_suite, include_summaries=True)

    if options.xml_test_report:
        foundry_to_xml(foundry, results)

    return results


class FoundryTest(NamedTuple):
    contract: Contract
    method: Contract.Method | Contract.Constructor
    version: int

    @property
    def name(self) -> str:
        return f'{self.contract.name_with_path}.{self.method.signature}'

    @property
    def id(self) -> str:
        return f'{self.name}:{self.version}'

    @property
    def unparsed(self) -> tuple[str, int]:
        return self.name, self.version


def collect_tests(
    foundry: Foundry,
    tests: Iterable[tuple[str, int | None]] = (),
    *,
    reinit: bool,
    return_empty: bool = False,
    exact_match: bool = False,
) -> list[FoundryTest]:
    if not tests and not return_empty:
        tests = [(test, None) for test in foundry.all_tests]
    matching_tests = []
    for test, version in tests:
        matching_tests += [(sig, version) for sig in foundry.matching_sigs(test, exact_match=exact_match)]
    tests = list(unique(matching_tests))

    res: list[FoundryTest] = []
    for sig, ver in tests:
        contract, method = foundry.get_contract_and_method(sig)
        version = foundry.resolve_proof_version(sig, reinit, ver)
        res.append(FoundryTest(contract, method, version))
    return res


def collect_setup_methods(
    foundry: Foundry, contracts: Iterable[tuple[Contract, int]] = (), *, reinit: bool, setup_version: int | None = None
) -> list[FoundryTest]:
    res: list[FoundryTest] = []
    contract_names: set[str] = set()  # ensures uniqueness of each result (Contract itself is not hashable)
    for contract, test_version in contracts:
        if contract.name_with_path in contract_names:
            continue
        contract_names.add(contract.name_with_path)

        method = contract.method_by_name.get('setUp')
        if not method:
            continue
        version = foundry.resolve_setup_proof_version(
            f'{contract.name_with_path}.setUp()', reinit, test_version, setup_version
        )
        res.append(FoundryTest(contract, method, version))
    return res


def collect_constructors(
    foundry: Foundry, contracts: Iterable[tuple[Contract, int]] = (), *, reinit: bool
) -> list[FoundryTest]:
    res: list[FoundryTest] = []
    contract_names: set[str] = set()  # ensures uniqueness of each result (Contract itself is not hashable)
    for contract, _ in contracts:
        if contract.name_with_path in contract_names:
            continue
        contract_names.add(contract.name_with_path)

        method = contract.constructor
        if not method:
            continue
        version = foundry.resolve_proof_version(f'{contract.name_with_path}.init', reinit, None)
        res.append(FoundryTest(contract, method, version))
    return res


class OptionalKoreServer(ContextManager['OptionalKoreServer']):
    @abstractmethod
    def port(self) -> int: ...


class FreshKoreServer(OptionalKoreServer):
    _server: KoreServer

    def __init__(self, *args: Any, **kwargs: Any) -> None:
        self._server = kore_server(*args, **kwargs)

    def __enter__(self) -> FreshKoreServer:
        return self

    def __exit__(self, *args: Any) -> None:
        self._server.__exit__(*args)

    def port(self) -> int:
        return self._server.port


class PreexistingKoreServer(OptionalKoreServer):
    _port: int

    def __init__(self, port: int) -> None:
        self._port = port

    def __enter__(self) -> PreexistingKoreServer:
        return self

    def __exit__(self, *args: Any) -> None: ...

    def port(self) -> int:
        return self._port


def _run_cfg_group(
    tests: list[FoundryTest],
    foundry: Foundry,
    options: ProveOptions,
    summary_ids: Iterable[str],
    deployment_state_entries: Iterable[DeploymentStateEntry] | None = None,
) -> list[APRProof]:
    def init_and_run_proof(test: FoundryTest) -> APRFailureInfo | Exception | None:
        proof = None
        if Proof.proof_data_exists(test.id, foundry.proofs_dir):
            proof = foundry.get_apr_proof(test.id)
            if proof.passed:
                return None
        start_time = time.time() if proof is None or proof.status == ProofStatus.PENDING else None

        kore_rpc_command = None
        if isinstance(options.kore_rpc_command, str):
            kore_rpc_command = options.kore_rpc_command.split()

        def select_server() -> OptionalKoreServer:
            if options.port is not None:
                return PreexistingKoreServer(options.port)
            else:
                return FreshKoreServer(
                    definition_dir=foundry.kevm.definition_dir,
                    llvm_definition_dir=foundry.llvm_library if options.use_booster else None,
                    module_name=foundry.kevm.main_module,
                    command=kore_rpc_command,
                    bug_report=options.bug_report,
                    smt_timeout=options.smt_timeout,
                    smt_retry_limit=options.smt_retry_limit,
                    smt_tactic=options.smt_tactic,
                    haskell_threads=options.max_frontier_parallel,
                )

        with select_server() as server:

            def create_kcfg_explore() -> KCFGExplore:
                if options.maude_port is None:
                    dispatch = None
                else:
                    dispatch = {
                        'execute': [('localhost', options.maude_port, TransportType.HTTP)],
                        'simplify': [('localhost', options.maude_port, TransportType.HTTP)],
                        'add-module': [
                            ('localhost', options.maude_port, TransportType.HTTP),
                            ('localhost', server.port(), TransportType.SINGLE_SOCKET),
                        ],
                    }
                client = KoreClient(
                    'localhost',
                    server.port(),
                    bug_report=options.bug_report,
                    bug_report_id=test.id,
                    dispatch=dispatch,
                )
                cterm_symbolic = CTermSymbolic(
                    client,
                    foundry.kevm.definition,
                    trace_rewrites=options.trace_rewrites,
                )
                return KCFGExplore(
                    cterm_symbolic,
                    kcfg_semantics=KEVMSemantics(auto_abstract_gas=options.auto_abstract_gas),
                    id=test.id,
                )

            if proof is None:
                # With CSE, top-level proof should be a summary if it's not a test or setUp function
                if (
                    (options.cse or options.include_summaries)
                    and options.config_type == ConfigType.TEST_CONFIG
                    and not test.contract.is_test_contract
                ):
                    options.config_type = ConfigType.SUMMARY_CONFIG

                proof = method_to_apr_proof(
                    test=test,
                    foundry=foundry,
                    kcfg_explore=create_kcfg_explore(),
                    bmc_depth=options.bmc_depth,
                    run_constructor=options.run_constructor,
                    use_gas=options.use_gas,
                    deployment_state_entries=deployment_state_entries,
                    summary_ids=summary_ids,
                    active_symbolik=options.with_non_general_state,
                    hevm=options.hevm,
                    config_type=options.config_type,
                    trace_options=TraceOptions(
                        {
                            'active_tracing': options.active_tracing,
                            'trace_memory': options.trace_memory,
                            'trace_storage': options.trace_storage,
                            'trace_wordstack': options.trace_wordstack,
                        }
                    ),
                )
            cut_point_rules = KEVMSemantics.cut_point_rules(
                options.break_on_jumpi,
                options.break_on_calls,
                options.break_on_storage,
                options.break_on_basic_blocks,
                options.break_on_load_program,
            )
            if options.break_on_cheatcodes:
                cut_point_rules.extend(
                    rule.label for rule in foundry.kevm.definition.all_modules_dict['FOUNDRY-CHEAT-CODES'].rules
                )
                cut_point_rules.extend(
                    rule.label for rule in foundry.kevm.definition.all_modules_dict['KONTROL-ASSERTIONS'].rules
                )
            run_prover(
                proof,
                create_kcfg_explore=create_kcfg_explore,
                max_depth=options.max_depth,
                max_iterations=options.max_iterations,
                cut_point_rules=cut_point_rules,
                terminal_rules=KEVMSemantics.terminal_rules(options.break_every_step),
                counterexample_info=options.counterexample_info,
                max_frontier_parallel=options.max_frontier_parallel,
                fail_fast=options.fail_fast,
            )

            if options.minimize_proofs or options.config_type == ConfigType.SUMMARY_CONFIG:
                proof.minimize_kcfg()

            if start_time is not None:
                end_time = time.time()
                proof.add_exec_time(end_time - start_time)
            proof.write_proof_data()

            # Only return the failure info to avoid pickling the whole proof
            if proof.failure_info is not None and not isinstance(proof.failure_info, APRFailureInfo):
                raise RuntimeError('Generated failure info for APRProof is not APRFailureInfo.')
            if proof.error_info is not None:
                return proof.error_info
            else:
                return proof.failure_info

    failure_infos: list[APRFailureInfo | Exception | None]
    if options.workers > 1:
        with ProcessPool(ncpus=options.workers) as process_pool:
            failure_infos = process_pool.map(init_and_run_proof, tests)
    else:
        failure_infos = []
        for test in tests:
            failure_infos.append(init_and_run_proof(test))

    proofs = [foundry.get_apr_proof(test.id) for test in tests]

    # Reconstruct the proof from the subprocess
    for proof, failure_info in zip(proofs, failure_infos, strict=True):
        assert proof.failure_info is None  # Refactor once this fails
        assert proof.error_info is None
        if isinstance(failure_info, Exception):
            proof.error_info = failure_info
        elif isinstance(failure_info, APRFailureInfo):
            proof.failure_info = failure_info

    return proofs


def method_to_apr_proof(
    test: FoundryTest,
    foundry: Foundry,
    kcfg_explore: KCFGExplore,
    config_type: ConfigType,
    bmc_depth: int | None = None,
    run_constructor: bool = False,
    use_gas: bool = False,
    deployment_state_entries: Iterable[DeploymentStateEntry] | None = None,
    summary_ids: Iterable[str] = (),
    active_symbolik: bool = False,
    hevm: bool = False,
    trace_options: TraceOptions | None = None,
) -> APRProof:
    setup_proof = None
    setup_proof_is_constructor = False
    if isinstance(test.method, Contract.Constructor):
        _LOGGER.info(f'Creating proof from constructor for test: {test.id}')
    elif test.method.signature != 'setUp()' and 'setUp' in test.contract.method_by_name:
        _LOGGER.info(f'Using setUp method for test: {test.id}')
        setup_proof = _load_setup_proof(foundry, test.contract)
    elif run_constructor:
        _LOGGER.info(f'Using constructor final state as initial state for test: {test.id}')
        setup_proof = _load_constructor_proof(foundry, test.contract)
        setup_proof_is_constructor = True

    kcfg, init_node_id, target_node_id = _method_to_initialized_cfg(
        foundry=foundry,
        test=test,
        kcfg_explore=kcfg_explore,
        setup_proof=setup_proof,
        graft_setup_proof=((setup_proof is not None) and not setup_proof_is_constructor),
        use_gas=use_gas,
        deployment_state_entries=deployment_state_entries,
        active_symbolik=active_symbolik,
        hevm=hevm,
        trace_options=trace_options,
        config_type=config_type,
    )

    apr_proof = APRProof(
        test.id,
        kcfg,
        [],
        init_node_id,
        target_node_id,
        {},
        bmc_depth=bmc_depth,
        proof_dir=foundry.proofs_dir,
        subproof_ids=summary_ids,
    )

    return apr_proof


def _load_setup_proof(foundry: Foundry, contract: Contract) -> APRProof:
    latest_version = foundry.latest_proof_version(f'{contract.name_with_path}.setUp()')
    setup_digest = f'{contract.name_with_path}.setUp():{latest_version}'
    apr_proof = APRProof.read_proof_data(foundry.proofs_dir, setup_digest)
    return apr_proof


def _load_constructor_proof(foundry: Foundry, contract: Contract) -> APRProof:
    latest_version = foundry.latest_proof_version(f'{contract.name_with_path}.init')
    setup_digest = f'{contract.name_with_path}.init:{latest_version}'
    apr_proof = APRProof.read_proof_data(foundry.proofs_dir, setup_digest)
    return apr_proof


def _method_to_initialized_cfg(
    foundry: Foundry,
    test: FoundryTest,
    kcfg_explore: KCFGExplore,
    config_type: ConfigType,
    *,
    setup_proof: APRProof | None = None,
    graft_setup_proof: bool = False,
    use_gas: bool = False,
    deployment_state_entries: Iterable[DeploymentStateEntry] | None = None,
    active_symbolik: bool = False,
    hevm: bool = False,
    trace_options: TraceOptions | None = None,
) -> tuple[KCFG, int, int]:
    _LOGGER.info(f'Initializing KCFG for test: {test.id}')

    empty_config = foundry.kevm.definition.empty_config(GENERATED_TOP_CELL)
    kcfg, new_node_ids, init_node_id, target_node_id = _method_to_cfg(
        foundry,
        empty_config,
        test.contract,
        test.method,
        setup_proof,
        graft_setup_proof,
        use_gas,
        deployment_state_entries,
        active_symbolik,
        config_type=config_type,
        hevm=hevm,
        trace_options=trace_options,
    )

    for node_id in new_node_ids:
        _LOGGER.info(f'Expanding macros in node {node_id} for test: {test.name}')
        init_term = kcfg.node(node_id).cterm.kast
        init_term = KDefinition__expand_macros(foundry.kevm.definition, init_term)
        init_cterm = CTerm.from_kast(init_term)
        _LOGGER.info(f'Computing definedness constraint for node {node_id} for test: {test.name}')
        init_cterm = kcfg_explore.cterm_symbolic.assume_defined(init_cterm)
        kcfg.let_node(node_id, cterm=init_cterm)

    _LOGGER.info(f'Expanding macros in target state for test: {test.name}')
    target_term = kcfg.node(target_node_id).cterm.kast
    target_term = KDefinition__expand_macros(foundry.kevm.definition, target_term)
    target_cterm = CTerm.from_kast(target_term)
    kcfg.let_node(target_node_id, cterm=target_cterm)

    _LOGGER.info(f'Simplifying KCFG for test: {test.name}')
    kcfg_explore.simplify(kcfg, {})

    return kcfg, init_node_id, target_node_id


def _method_to_cfg(
    foundry: Foundry,
    empty_config: KInner,
    contract: Contract,
    method: Contract.Method | Contract.Constructor,
    setup_proof: APRProof | None,
    graft_setup_proof: bool,
    use_gas: bool,
    deployment_state_entries: Iterable[DeploymentStateEntry] | None,
    active_symbolik: bool,
    config_type: ConfigType,
    hevm: bool = False,
    trace_options: TraceOptions | None = None,
) -> tuple[KCFG, list[int], int, int]:
    calldata = None
    callvalue = None

    contract_code = bytes.fromhex(contract.deployed_bytecode)
    if isinstance(method, Contract.Constructor):
        program = bytes.fromhex(contract.bytecode)
        callvalue = method.callvalue_cell

    elif isinstance(method, Contract.Method):
        calldata = method.calldata_cell(contract)
        callvalue = method.callvalue_cell
        program = contract_code

    init_cterm = _init_cterm(
        foundry,
        empty_config,
        contract_name=contract._name,
        program=program,
        contract_code=bytesToken(contract_code),
        storage_fields=contract.fields,
        method=method,
        use_gas=use_gas,
        deployment_state_entries=deployment_state_entries,
        calldata=calldata,
        callvalue=callvalue,
        active_symbolik=active_symbolik,
        trace_options=trace_options,
        config_type=config_type,
    )
    new_node_ids = []

    if setup_proof:
        if setup_proof.pending:
            raise RuntimeError(
                f'Initial state proof {setup_proof.id} for {contract.name_with_path}.{method.signature} still has pending branches.'
            )

        if setup_proof.failing:
            raise RuntimeError(
                f'Initial state proof {setup_proof.id} for {contract.name_with_path}.{method.signature} still has failing branches.'
            )

        assert setup_proof.status == ProofStatus.PASSED

        init_node_id = setup_proof.init
        # Copy KCFG and minimize it
        if graft_setup_proof:
            cfg = KCFG.from_dict(setup_proof.kcfg.to_dict())
            cfg.minimize()
            cfg.remove_node(setup_proof.target)
        else:
            cfg = KCFG()
        final_states = [cover.source for cover in setup_proof.kcfg.covers(target_id=setup_proof.target)]
        if not final_states:
            _LOGGER.warning(
                f'Initial state proof {setup_proof.id} for {contract.name_with_path}.{method.signature} has no passing branches to build on. Method will not be executed.'
            )

        for final_node in final_states:
            new_init_cterm = _update_cterm_from_node(init_cterm, final_node, config_type)
            new_node = cfg.create_node(new_init_cterm)
            if graft_setup_proof:
                cfg.create_edge(final_node.id, new_node.id, depth=1)
            elif len(final_states) != 1:
                raise RuntimeError(
                    f'KCFG grafting must be enabled for branching proofs. Proof {setup_proof.id} branched.'
                )
            new_node_ids.append(new_node.id)
    else:
        cfg = KCFG()
        init_node = cfg.create_node(init_cterm)
        new_node_ids = [init_node.id]
        init_node_id = init_node.id

    final_cterm = _final_cterm(
        empty_config,
        program=bytesToken(contract_code),
        failing=method.is_testfail,
        config_type=config_type,
        is_test=method.is_test,
        hevm=hevm,
    )
    target_node = cfg.create_node(final_cterm)

    return cfg, new_node_ids, init_node_id, target_node.id


def _update_cterm_from_node(cterm: CTerm, node: KCFG.Node, config_type: ConfigType) -> CTerm:
    if config_type == ConfigType.TEST_CONFIG:
        cell_names = [
            'ACCOUNTS_CELL',
            'NUMBER_CELL',
            'TIMESTAMP_CELL',
            'BASEFEE_CELL',
            'CHAINID_CELL',
            'COINBASE_CELL',
            'PREVCALLER_CELL',
            'PREVORIGIN_CELL',
            'NEWCALLER_CELL',
            'NEWORIGIN_CELL',
            'ACTIVE_CELL',
            'DEPTH_CELL',
            'SINGLECALL_CELL',
            'GAS_CELL',
            'CALLGAS_CELL',
        ]

        cells = {name: node.cterm.cell(name) for name in cell_names}
        all_accounts = flatten_label('_AccountCellMap_', cells['ACCOUNTS_CELL'])

        new_accounts = [CTerm(account, []) for account in all_accounts if (type(account) is KApply and account.is_cell)]
        non_cell_accounts = [account for account in all_accounts if not (type(account) is KApply and account.is_cell)]

        new_accounts_map = {account.cell('ACCTID_CELL'): account for account in new_accounts}

        cells['ACCOUNTS_CELL'] = KEVM.accounts(
            [account.config for account in new_accounts_map.values()] + non_cell_accounts
        )

        new_init_cterm = CTerm(cterm.config, [])

        for cell_name, cell_value in cells.items():
            new_init_cterm = CTerm(set_cell(new_init_cterm.config, cell_name, cell_value), [])

    # config_type == ConfigType.SUMMARY_CONFIG
    # This means that a function is being run in isolation, that is, that the `node` we are
    # taking information from has come from a constructor and not a setUp function.
    # In this case, the <output> cell of the constructor execution becomes the program cell
    # of the function execution and the constraints from the constructor are propagated.
    else:
        new_program_cell = node.cterm.cell('OUTPUT_CELL')
        accounts_cell = cterm.cell('ACCOUNTS_CELL')
        contract_id = cterm.cell('ID_CELL')

        all_accounts = flatten_label('_AccountCellMap_', accounts_cell)
        # TODO: Understand why there are two possible KInner representations or accounts,
        # one directly with `<acccount>` and the other with `AccountCellMapItem`.
        cell_accounts = [
            CTerm(account, []) for account in all_accounts if (type(account) is KApply and account.is_cell)
        ] + [
            CTerm(account.args[1], [])
            for account in all_accounts
            if (type(account) is KApply and account.label.name == 'AccountCellMapItem')
        ]
        other_accounts = [
            account
            for account in all_accounts
            if not (type(account) is KApply and (account.is_cell or account.label.name == 'AccountCellMapItem'))
        ]
        cell_accounts_map = {account.cell('ACCTID_CELL'): account for account in cell_accounts}
        # Set the code of the active contract to the one produced by the constructor
        contract_account = cell_accounts_map[contract_id]
        contract_account = CTerm(set_cell(contract_account.config, 'CODE_CELL', new_program_cell), [])
        cell_accounts_map[contract_id] = contract_account
        new_accounts_cell = KEVM.accounts([account.config for account in cell_accounts_map.values()] + other_accounts)

        new_init_cterm = CTerm(set_cell(cterm.config, 'PROGRAM_CELL', new_program_cell), [])
        new_init_cterm = CTerm(set_cell(new_init_cterm.config, 'ACCOUNTS_CELL', new_accounts_cell), [])

    # Adding constraints from the initial cterm and initial node
    for constraint in cterm.constraints + node.cterm.constraints:
        new_init_cterm = new_init_cterm.add_constraint(constraint)
    new_init_cterm = KEVM.add_invariant(new_init_cterm)

    new_init_cterm = new_init_cterm.remove_useless_constraints()

    return new_init_cterm


def deployment_state_to_account_cells(deployment_state_entries: Iterable[DeploymentStateEntry]) -> list[KApply]:
    accounts = _process_deployment_state(deployment_state_entries)
    address_list = accounts.keys()
    k_accounts = []
    for addr in address_list:
        k_accounts.append(
            KEVM.account_cell(
                intToken(addr),
                intToken(accounts[addr]['balance']),
                KEVM.parse_bytestack(stringToken(accounts[addr]['code'])),
                map_of(accounts[addr]['storage']),
                map_empty(),
                intToken(accounts[addr]['nonce']),
            )
        )
    return k_accounts


def _process_deployment_state(deployment_state: Iterable[DeploymentStateEntry]) -> dict:
    accounts: dict[int, dict] = {}

    def _init_account(address: int) -> None:
        if address not in accounts.keys():
            accounts[address] = {'balance': 0, 'nonce': 0, 'code': '', 'storage': {}}

    for entry in deployment_state:
        if entry.has_ignored_kind or entry.reverted:
            continue

        _addr = hex_string_to_int(entry.account)

        if entry.is_create:
            _init_account(_addr)
            accounts[_addr]['code'] = entry.deployed_code

        if entry.updates_balance:
            _init_account(_addr)
            accounts[_addr]['balance'] = entry.new_balance

        for update in entry.storage_updates:
            _int_address = hex_string_to_int(update.address)
            _init_account(_int_address)
            accounts[_int_address]['storage'][intToken(hex_string_to_int(update.slot))] = intToken(
                hex_string_to_int(update.value)
            )

    return accounts


def _init_cterm(
    foundry: Foundry,
    empty_config: KInner,
    contract_name: str,
    program: bytes,
    contract_code: KInner,
    storage_fields: tuple[StorageField, ...],
    method: Contract.Method | Contract.Constructor,
    use_gas: bool,
    config_type: ConfigType,
    active_symbolik: bool,
    *,
    calldata: KInner | None = None,
    callvalue: KInner | None = None,
    deployment_state_entries: Iterable[DeploymentStateEntry] | None = None,
    trace_options: TraceOptions | None = None,
) -> CTerm:
    schedule = KApply('SHANGHAI_EVM')
    contract_name = contract_name.upper()

    if not trace_options:
        trace_options = TraceOptions({})

    jumpdests = bytesToken(_process_jumpdests(bytecode=program))
    init_subst = {
        'MODE_CELL': KApply('NORMAL'),
        'USEGAS_CELL': TRUE if use_gas else FALSE,
        'SCHEDULE_CELL': schedule,
        'STATUSCODE_CELL': KVariable('STATUSCODE'),
        'PROGRAM_CELL': bytesToken(program),
        'JUMPDESTS_CELL': jumpdests,
        'ID_CELL': KVariable(Foundry.symbolic_contract_id(contract_name), sort=KSort('Int')),
        'ORIGIN_CELL': KVariable('ORIGIN_ID', sort=KSort('Int')),
        'CALLER_CELL': KVariable('CALLER_ID', sort=KSort('Int')),
        'LOCALMEM_CELL': bytesToken(b''),
        'ACTIVE_CELL': FALSE,
        'MEMORYUSED_CELL': intToken(0),
        'WORDSTACK_CELL': KApply('.WordStack_EVM-TYPES_WordStack'),
        'PC_CELL': intToken(0),
        'GAS_CELL': KEVM.inf_gas(KVariable('VGAS')),
        'K_CELL': KSequence([KEVM.sharp_execute(), KVariable('CONTINUATION')]),
        'SINGLECALL_CELL': FALSE,
        'ISREVERTEXPECTED_CELL': FALSE,
        'ISOPCODEEXPECTED_CELL': FALSE,
        'RECORDEVENT_CELL': FALSE,
        'ISEVENTEXPECTED_CELL': FALSE,
        'ISCALLWHITELISTACTIVE_CELL': FALSE,
        'ISSTORAGEWHITELISTACTIVE_CELL': FALSE,
        'ADDRESSSET_CELL': set_empty(),
        'STORAGESLOTSET_CELL': set_empty(),
        'MOCKCALLS_CELL': KApply('.MockCallCellMap'),
        'ACTIVETRACING_CELL': TRUE if trace_options.active_tracing else FALSE,
        'TRACESTORAGE_CELL': TRUE if trace_options.trace_storage else FALSE,
        'TRACEWORDSTACK_CELL': TRUE if trace_options.trace_wordstack else FALSE,
        'TRACEMEMORY_CELL': TRUE if trace_options.trace_memory else FALSE,
        'RECORDEDTRACE_CELL': FALSE,
        'TRACEDATA_CELL': KApply('.List'),
    }

    storage_constraints: list[KApply] = []

    if config_type == ConfigType.TEST_CONFIG or active_symbolik:
        init_account_list = _create_initial_account_list(contract_code, deployment_state_entries)
        init_subst_test = {
            'OUTPUT_CELL': bytesToken(b''),
            'CALLSTACK_CELL': list_empty(),
            'CALLDEPTH_CELL': intToken(0),
            'ID_CELL': Foundry.address_TEST_CONTRACT(),
            'LOG_CELL': list_empty(),
            'ACCESSEDACCOUNTS_CELL': set_empty(),
            'ACCESSEDSTORAGE_CELL': map_empty(),
            'INTERIMSTATES_CELL': list_empty(),
            'TOUCHEDACCOUNTS_CELL': set_empty(),
            'STATIC_CELL': FALSE,
            'ACCOUNTS_CELL': KEVM.accounts(init_account_list),
        }
        init_subst.update(init_subst_test)
    else:
        accounts: list[KInner] = []
        contract_account_name = Foundry.symbolic_contract_name(contract_name)

        if isinstance(method, Contract.Constructor):
            # Symbolic account for the contract being executed
            accounts.append(Foundry.symbolic_account(contract_account_name, contract_code))
        else:
            # Symbolic accounts of all relevant contracts
            accounts, storage_constraints = _create_cse_accounts(
                foundry, storage_fields, contract_account_name, contract_code
            )

        accounts.append(KVariable('ACCOUNTS_REST', sort=KSort('AccountCellMap')))

        init_subst_accounts = {'ACCOUNTS_CELL': KEVM.accounts(accounts)}
        init_subst.update(init_subst_accounts)

        # For purposes of summarization, assume we will call in a static context when the method isn't
        # explicitly marked as method or view. If it is called in a static context, the summary simply won't
        # apply.
        if not isinstance(method, Contract.Constructor) and not (method.view or method.pure):
            init_subst['STATIC_CELL'] = FALSE

    if calldata is not None:
        init_subst['CALLDATA_CELL'] = calldata

    if callvalue is not None:
        init_subst['CALLVALUE_CELL'] = callvalue

    if not use_gas:
        init_subst['GAS_CELL'] = intToken(0)
        init_subst['CALLGAS_CELL'] = intToken(0)
        init_subst['REFUND_CELL'] = intToken(0)

    if isinstance(method, Contract.Constructor):
        # constructor can not be called in a static context.
        init_subst['STATIC_CELL'] = FALSE

        encoded_args, arg_constraints = method.encoded_args
        init_subst['PROGRAM_CELL'] = KEVM.bytes_append(bytesToken(program), encoded_args)

    init_term = Subst(init_subst)(empty_config)
    init_cterm = CTerm.from_kast(init_term)
    for contract_id in [Foundry.symbolic_contract_id(contract_name), 'CALLER_ID', 'ORIGIN_ID']:
        # The address of the executing contract, the calling contract, and the origin contract
        # is always guaranteed to not be the address of the cheatcode contract
        init_cterm = init_cterm.add_constraint(
            mlEqualsFalse(KApply('_==Int_', [KVariable(contract_id, sort=KSort('Int')), Foundry.address_CHEATCODE()]))
        )

    for constraint in storage_constraints:
        init_cterm = init_cterm.add_constraint(constraint)

    # The calling contract is assumed to be in the present accounts for non-tests
    if not (config_type == ConfigType.TEST_CONFIG or active_symbolik):
        init_cterm.add_constraint(
            mlEqualsTrue(
                KApply(
                    '_in_keys(_)_MAP_Bool_KItem_Map',
                    [KVariable('CALLER_ID', sort=KSort('Int')), init_cterm.cell('ACCOUNTS_CELL')],
                )
            )
        )

    if isinstance(method, Contract.Constructor) and len(arg_constraints) > 0:
        for arg_constraint in arg_constraints:
            init_cterm = init_cterm.add_constraint(mlEqualsTrue(arg_constraint))

    init_cterm = KEVM.add_invariant(init_cterm)

    return init_cterm


def _create_initial_account_list(
    program: KInner, deployment_state: Iterable[DeploymentStateEntry] | None
) -> list[KInner]:
    _contract = KEVM.account_cell(
        Foundry.address_TEST_CONTRACT(),
        intToken(0),
        program,
        map_empty(),
        map_empty(),
        intToken(1),
    )
    init_account_list: list[KInner] = [
        _contract,
        Foundry.account_CHEATCODE_ADDRESS(map_empty()),
    ]
    if deployment_state is not None:
        init_account_list.extend(deployment_state_to_account_cells(deployment_state))

    return init_account_list


def _create_cse_accounts(
    foundry: Foundry,
    storage_fields: tuple[StorageField, ...],
    contract_name: str,
    contract_code: KInner,
) -> tuple[list[KInner], list[KApply]]:
    """
    Recursively generates a list of new accounts corresponding to `contract` fields, each having <code> and <storage> cell (partially) set up.
    Args:
        foundry (Foundry): The Foundry object containing the information about contracts in the project.
        storage_fields (tuple[StorageField, ...]): A tuple of StorageField objects representing the contract's storage fields.
        contract_name (str): The name of the contract being executed to be used in the account-related symbolic variables.
        contract_code (KInner): The KInner object representing the contract's runtime bytecode.
    Returns:
        tuple[list[KInner], list[KApply]]:
            - A list of accounts to be included in the initial configuration.
            - A list of constraints on symbolic account IDs.
    """

    def extend_storage(map: KInner, slot: int, value: KInner) -> KInner:
        return KApply('_Map_', [map_item(intToken(slot), value), map])

    new_accounts: list[KInner] = []
    new_account_constraints: list[KApply] = []

    storage_map: KInner = KVariable(contract_name + '_STORAGE', sort=KSort('Map'))

    singly_occupied_slots = [
        slot for (slot, count) in Counter(field.slot for field in storage_fields).items() if count == 1
    ]

    for field in storage_fields:
<<<<<<< HEAD
        #          if field.data_type.startswith('enum'):
        #              enum_name = field.data_type.split(' ')[1]
        #              enum_max = foundry.enums[enum_name]
        #              new_account_constraints.append(
        #                  mlEqualsTrue(
        #                      ltInt(
        #                          KEVM.lookup(storage_map, intToken(field.slot)),
        #                          intToken(enum_max),
        #                      )
        #                  )
        #              )
=======
        field_name = contract_name + '_' + field.label.upper()
        # Processing of strings
>>>>>>> ebe4e6dc
        if field.data_type == 'string':
            string_contents = KVariable(field_name + '_S_CONTENTS', sort=KSort('Bytes'))
            string_length = KVariable(field_name + '_S_LENGTH', sort=KSort('Int'))
            string_structure = KEVM.as_word(
                KApply(
                    '_+Bytes__BYTES-HOOKED_Bytes_Bytes_Bytes',
                    [
                        string_contents,
                        KEVM.buf(
                            intToken(1),
                            KApply('_*Int_', [intToken(2), string_length]),
                        ),
                    ],
                )
            )
            string_contents_length = eqInt(KEVM.size_bytes(string_contents), intToken(31))
            string_length_lb = leInt(intToken(0), string_length)
            string_length_ub = ltInt(string_length, intToken(32))

            storage_map = extend_storage(storage_map, field.slot, string_structure)
            new_account_constraints.append(mlEqualsTrue(string_contents_length))
            new_account_constraints.append(mlEqualsTrue(string_length_lb))
            new_account_constraints.append(mlEqualsTrue(string_length_ub))
        # Processing of addresses
        if field.data_type == 'address':
            if field.slot in singly_occupied_slots:
                # The offset must equal zero
                assert field.offset == 0
                # Create appropriate symbolic variable
                field_variable = KVariable(field_name + '_ID', sort=KSort('Int'))
                # Update storage map accordingly: ( field.slot |-> contract_account_variable ) STORAGE_MAP
                storage_map = extend_storage(storage_map, field.slot, field_variable)
                address_range_lb = leInt(intToken(0), field_variable)
                address_range_ub = ltInt(field_variable, intToken(1461501637330902918203684832716283019655932542976))
                new_account_constraints.append(mlEqualsTrue(address_range_lb))
                new_account_constraints.append(mlEqualsTrue(address_range_ub))
        # Processing of contracts
        if field.data_type.startswith('contract '):
            if field.linked_interface:
                contract_type = field.linked_interface
            else:
                contract_type = field.data_type.split(' ')[1]
            for full_contract_name, contract_obj in foundry.contracts.items():
                # TODO: this is not enough, it is possible that the same contract comes with
                # src% and test%, in which case we don't know automatically which one to choose
                if full_contract_name.split('%')[-1] == contract_type:
                    contract_account_code = bytesToken(bytes.fromhex(contract_obj.deployed_bytecode))
                    contract_account_variable = KVariable(field_name + '_ID', sort=KSort('Int'))

                    # New contract account is not the cheatcode contract
                    new_account_constraints.append(
                        mlEqualsFalse(
                            KApply(
                                '_==Int_',
                                [
                                    contract_account_variable,
                                    Foundry.address_CHEATCODE(),
                                ],
                            )
                        )
                    )
                    # The contract address must occupy the entire slot
                    if field.slot in singly_occupied_slots:
                        # The offset must equal zero
                        assert field.offset == 0
                        # Update storage map accordingly: ( field.slot |-> contract_account_variable ) STORAGE_MAP
                        storage_map = KApply(
                            '_Map_', [map_item(intToken(field.slot), contract_account_variable), storage_map]
                        )
                    else:
                        # TODO: Support shared slots for contract variables
                        raise (
                            ValueError(
                                'Unsupported: CSE for contracts with contract or interface fields in shared slots.'
                            )
                        )

                    contract_accounts, contract_constraints = _create_cse_accounts(
                        foundry, contract_obj.fields, field_name, contract_account_code
                    )
                    new_accounts.extend(contract_accounts)
                    new_account_constraints.extend(contract_constraints)

    # In this way, we propagate the storage updates from the iterations
    new_accounts.append(Foundry.symbolic_account(contract_name, contract_code, storage_map))

    return new_accounts, new_account_constraints


def _final_cterm(
    empty_config: KInner,
    program: KInner,
    config_type: ConfigType,
    *,
    failing: bool,
    is_test: bool = True,
    hevm: bool = False,
) -> CTerm:
    final_term = _final_term(empty_config, program, config_type=config_type)
    dst_failed_post = KEVM.lookup(KVariable('CHEATCODE_STORAGE_FINAL'), Foundry.loc_FOUNDRY_FAILED())
    final_cterm = CTerm.from_kast(final_term)
    if is_test:
        if not hevm:
            foundry_success = Foundry.success(
                KVariable('STATUSCODE_FINAL'),
                dst_failed_post,
                KVariable('ISREVERTEXPECTED_FINAL'),
                KVariable('ISOPCODEEXPECTED_FINAL'),
                KVariable('RECORDEVENT_FINAL'),
                KVariable('ISEVENTEXPECTED_FINAL'),
            )
            if not failing:
                return final_cterm.add_constraint(mlEqualsTrue(foundry_success))
            else:
                return final_cterm.add_constraint(mlEqualsTrue(notBool(foundry_success)))
        else:
            if not failing:
                return final_cterm.add_constraint(
                    mlEqualsTrue(
                        Hevm.hevm_success(KVariable('STATUSCODE_FINAL'), dst_failed_post, KVariable('OUTPUT_FINAL'))
                    )
                )
            else:
                # To do: Print warning to the user
                return final_cterm.add_constraint(
                    mlEqualsTrue(Hevm.hevm_fail(KVariable('STATUSCODE_FINAL'), dst_failed_post))
                )

    return final_cterm


def _final_term(empty_config: KInner, program: KInner, config_type: ConfigType) -> KInner:
    post_account_cell = KEVM.account_cell(
        Foundry.address_TEST_CONTRACT(),
        KVariable('ACCT_BALANCE_FINAL'),
        program,
        KVariable('ACCT_STORAGE_FINAL'),
        KVariable('ACCT_ORIGSTORAGE_FINAL'),
        KVariable('ACCT_NONCE_FINAL'),
    )
    final_subst = {
        'K_CELL': KSequence([KEVM.halt(), KVariable('CONTINUATION')]),
        'STATUSCODE_CELL': KVariable('STATUSCODE_FINAL'),
        'OUTPUT_CELL': KVariable('OUTPUT_FINAL'),
        'ISREVERTEXPECTED_CELL': KVariable('ISREVERTEXPECTED_FINAL'),
        'ISOPCODEEXPECTED_CELL': KVariable('ISOPCODEEXPECTED_FINAL'),
        'RECORDEVENT_CELL': KVariable('RECORDEVENT_FINAL'),
        'ISEVENTEXPECTED_CELL': KVariable('ISEVENTEXPECTED_FINAL'),
        'ISCALLWHITELISTACTIVE_CELL': KVariable('ISCALLWHITELISTACTIVE_FINAL'),
        'ISSTORAGEWHITELISTACTIVE_CELL': KVariable('ISSTORAGEWHITELISTACTIVE_FINAL'),
        'ADDRESSSET_CELL': KVariable('ADDRESSSET_FINAL'),
        'STORAGESLOTSET_CELL': KVariable('STORAGESLOTSET_FINAL'),
    }

    if config_type == ConfigType.TEST_CONFIG:
        final_subst_test = {
            'ID_CELL': Foundry.address_TEST_CONTRACT(),
            'ACCOUNTS_CELL': KEVM.accounts(
                [
                    post_account_cell,  # test contract address
                    Foundry.account_CHEATCODE_ADDRESS(KVariable('CHEATCODE_STORAGE_FINAL')),
                    KVariable('ACCOUNTS_FINAL'),
                ]
            ),
        }
        final_subst.update(final_subst_test)

    return abstract_cell_vars(
        Subst(final_subst)(empty_config),
        [
            KVariable('STATUSCODE_FINAL'),
            KVariable('ACCOUNTS_FINAL'),
            KVariable('OUTPUT_FINAL'),
            KVariable('ISREVERTEXPECTED_FINAL'),
            KVariable('ISOPCODEEXPECTED_FINAL'),
            KVariable('RECORDEVENT_FINAL'),
            KVariable('ISEVENTEXPECTED_FINAL'),
            KVariable('ISCALLWHITELISTACTIVE_FINAL'),
            KVariable('ISSTORAGEWHITELISTACTIVE_FINAL'),
            KVariable('ADDRESSSET_FINAL'),
            KVariable('STORAGESLOTSET_FINAL'),
        ],
    )<|MERGE_RESOLUTION|>--- conflicted
+++ resolved
@@ -999,22 +999,19 @@
     ]
 
     for field in storage_fields:
-<<<<<<< HEAD
-        #          if field.data_type.startswith('enum'):
-        #              enum_name = field.data_type.split(' ')[1]
-        #              enum_max = foundry.enums[enum_name]
-        #              new_account_constraints.append(
-        #                  mlEqualsTrue(
-        #                      ltInt(
-        #                          KEVM.lookup(storage_map, intToken(field.slot)),
-        #                          intToken(enum_max),
-        #                      )
-        #                  )
-        #              )
-=======
         field_name = contract_name + '_' + field.label.upper()
+        if field.data_type.startswith('enum'):
+            enum_name = field.data_type.split(' ')[1]
+            enum_max = foundry.enums[enum_name]
+            new_account_constraints.append(
+                mlEqualsTrue(
+                    ltInt(
+                        KEVM.lookup(storage_map, intToken(field.slot)),
+                        intToken(enum_max),
+                    )
+                )
+            )
         # Processing of strings
->>>>>>> ebe4e6dc
         if field.data_type == 'string':
             string_contents = KVariable(field_name + '_S_CONTENTS', sort=KSort('Bytes'))
             string_length = KVariable(field_name + '_S_LENGTH', sort=KSort('Int'))
