from __future__ import annotations

import logging
from subprocess import CalledProcessError
from typing import TYPE_CHECKING, NamedTuple

from kevm_pyk.kevm import KEVM, KEVMSemantics
from kevm_pyk.utils import KDefinition__expand_macros, abstract_cell_vars, legacy_explore, run_prover
from pathos.pools import ProcessPool  # type: ignore
from pyk.cterm import CTerm
from pyk.kast.inner import KApply, KSequence, KVariable, Subst
from pyk.kast.manip import flatten_label, set_cell
from pyk.kcfg import KCFG
from pyk.prelude.collections import map_empty, map_of
from pyk.prelude.k import GENERATED_TOP_CELL
from pyk.prelude.kbool import FALSE, TRUE, notBool
from pyk.prelude.kint import intToken
from pyk.prelude.ml import mlEqualsTrue
from pyk.prelude.string import stringToken
from pyk.proof.proof import Proof
from pyk.proof.reachability import APRBMCProof, APRProof
from pyk.utils import run_process, unique

from .foundry import Foundry
from .solc_to_k import Contract, hex_string_to_int

if TYPE_CHECKING:
    from collections.abc import Iterable
    from typing import Final

    from pyk.kast.inner import KInner
    from pyk.kcfg import KCFGExplore

    from .deployment import SummaryEntry
    from .options import ProveOptions, RPCOptions

_LOGGER: Final = logging.getLogger(__name__)


def foundry_prove(
    foundry: Foundry,
    prove_options: ProveOptions,
    rpc_options: RPCOptions,
    tests: Iterable[tuple[str, int | None]] = (),
) -> list[Proof]:
    if prove_options.workers <= 0:
        raise ValueError(f'Must have at least one worker, found: --workers {prove_options.workers}')
    if prove_options.max_iterations is not None and prove_options.max_iterations < 0:
        raise ValueError(
            f'Must have a non-negative number of iterations, found: --max-iterations {prove_options.max_iterations}'
        )

    if rpc_options.use_booster:
        try:
            run_process(('which', 'kore-rpc-booster'), pipe_stderr=True).stdout.strip()
        except CalledProcessError:
            raise RuntimeError(
                "Couldn't locate the kore-rpc-booster RPC binary. Please put 'kore-rpc-booster' on PATH manually or using kup install/kup shell."
            ) from None

    foundry.mk_proofs_dir()

    test_suite = collect_tests(foundry, tests, reinit=prove_options.reinit)
    test_names = [test.name for test in test_suite]
    print(f'Running functions: {test_names}')

    contracts = [test.contract for test in test_suite]
    setup_method_tests = collect_setup_methods(foundry, contracts, reinit=prove_options.reinit)
    setup_method_names = [test.name for test in setup_method_tests]

    constructor_tests = collect_constructors(foundry, contracts, reinit=prove_options.reinit)
    constructor_names = [test.name for test in constructor_tests]

    _LOGGER.info(f'Running tests: {test_names}')

    _LOGGER.info(f'Updating digests: {test_names}')
    for test in test_suite:
        test.method.update_digest(foundry.digest_file)

    _LOGGER.info(f'Updating digests: {setup_method_names}')
    for test in setup_method_tests:
        test.method.update_digest(foundry.digest_file)

    _LOGGER.info(f'Updating digests: {constructor_names}')
    for test in constructor_tests:
        test.method.update_digest(foundry.digest_file)

    def run_prover(test_suite: list[FoundryTest]) -> list[Proof]:
        return _run_cfg_group(
            tests=test_suite,
            foundry=foundry,
            prove_options=prove_options,
            rpc_options=rpc_options,
        )

    if prove_options.run_constructor:
        _LOGGER.info(f'Running initialization code for contracts in parallel: {constructor_names}')
        results = run_prover(constructor_tests)
        failed = [proof for proof in results if not proof.passed]
        if failed:
            raise ValueError(f'Running initialization code failed for {len(failed)} contracts: {failed}')

    _LOGGER.info(f'Running setup functions in parallel: {setup_method_names}')
    results = run_prover(setup_method_tests)

    failed = [proof for proof in results if not proof.passed]
    if failed:
        raise ValueError(f'Running setUp method failed for {len(failed)} contracts: {failed}')

    _LOGGER.info(f'Running test functions in parallel: {test_names}')
    results = run_prover(test_suite)
    return results


class FoundryTest(NamedTuple):
    contract: Contract
    method: Contract.Method | Contract.Constructor
    version: int

    @property
    def name(self) -> str:
        return f'{self.contract.name_with_path}.{self.method.signature}'

    @property
    def id(self) -> str:
        return f'{self.name}:{self.version}'

    @property
    def unparsed(self) -> tuple[str, int]:
        return self.name, self.version


def collect_tests(foundry: Foundry, tests: Iterable[tuple[str, int | None]] = (), *, reinit: bool) -> list[FoundryTest]:
    if not tests:
        tests = [(test, None) for test in foundry.all_tests]
    matching_tests = []
    for test, version in tests:
        matching_tests += [(sig, version) for sig in foundry.matching_sigs(test)]
    tests = list(unique(matching_tests))

    res: list[FoundryTest] = []
    for sig, ver in tests:
        contract, method = foundry.get_contract_and_method(sig)
        version = foundry.resolve_proof_version(sig, reinit, ver)
        res.append(FoundryTest(contract, method, version))
    return res


def collect_setup_methods(foundry: Foundry, contracts: Iterable[Contract] = (), *, reinit: bool) -> list[FoundryTest]:
    res: list[FoundryTest] = []
    contract_names: set[str] = set()  # ensures uniqueness of each result (Contract itself is not hashable)
    for contract in contracts:
        if contract.name_with_path in contract_names:
            continue
        contract_names.add(contract.name_with_path)

        method = contract.method_by_name.get('setUp')
        if not method:
            continue
        version = foundry.resolve_proof_version(f'{contract.name_with_path}.setUp()', reinit, None)
        res.append(FoundryTest(contract, method, version))
    return res


def collect_constructors(foundry: Foundry, contracts: Iterable[Contract] = (), *, reinit: bool) -> list[FoundryTest]:
    res: list[FoundryTest] = []
    contract_names: set[str] = set()  # ensures uniqueness of each result (Contract itself is not hashable)
    for contract in contracts:
        if contract.name_with_path in contract_names:
            continue
        contract_names.add(contract.name_with_path)

        method = contract.constructor
        if not method:
            continue
        version = foundry.resolve_proof_version(f'{contract.name_with_path}.init', reinit, None)
        res.append(FoundryTest(contract, method, version))
    return res


def _run_cfg_group(
    tests: list[FoundryTest],
    foundry: Foundry,
    prove_options: ProveOptions,
    rpc_options: RPCOptions,
) -> list[Proof]:
    def init_and_run_proof(test: FoundryTest) -> Proof:
        start_server = rpc_options.port is None
        with legacy_explore(
            foundry.kevm,
            kcfg_semantics=KEVMSemantics(auto_abstract_gas=prove_options.auto_abstract_gas),
            id=test.id,
            bug_report=prove_options.bug_report,
            kore_rpc_command=rpc_options.kore_rpc_command,
            llvm_definition_dir=foundry.llvm_library if rpc_options.use_booster else None,
            smt_timeout=rpc_options.smt_timeout,
            smt_retry_limit=rpc_options.smt_retry_limit,
            trace_rewrites=rpc_options.trace_rewrites,
            start_server=start_server,
            port=rpc_options.port,
            maude_port=rpc_options.maude_port,
        ) as kcfg_explore:
            proof = method_to_apr_proof(
                test=test,
                foundry=foundry,
                kcfg_explore=kcfg_explore,
                bmc_depth=prove_options.bmc_depth,
                run_constructor=prove_options.run_constructor,
                use_gas=prove_options.use_gas,
                summary_entries=prove_options.summary_entries,
            )

            cut_point_rules = KEVMSemantics.cut_point_rules(
                prove_options.break_on_jumpi,
                prove_options.break_on_calls,
                prove_options.break_on_storage,
                prove_options.break_on_basic_blocks,
            )
            if prove_options.break_on_cheatcodes:
                cut_point_rules.extend(
                    rule.label for rule in foundry.kevm.definition.all_modules_dict['FOUNDRY-CHEAT-CODES'].rules
                )

            run_prover(
                foundry.kevm,
                proof,
                kcfg_explore,
                max_depth=prove_options.max_depth,
                max_iterations=prove_options.max_iterations,
                cut_point_rules=cut_point_rules,
                terminal_rules=KEVMSemantics.terminal_rules(prove_options.break_every_step),
                counterexample_info=prove_options.counterexample_info,
            )
            return proof

    apr_proofs: list[Proof]
    if prove_options.workers > 1:
        with ProcessPool(ncpus=prove_options.workers) as process_pool:
            apr_proofs = process_pool.map(init_and_run_proof, tests)
    else:
        apr_proofs = []
        for test in tests:
            apr_proofs.append(init_and_run_proof(test))

    return apr_proofs


def method_to_apr_proof(
    test: FoundryTest,
    foundry: Foundry,
    kcfg_explore: KCFGExplore,
    bmc_depth: int | None = None,
    run_constructor: bool = False,
<<<<<<< HEAD
    reinit: bool = False,
=======
    use_gas: bool = False,
    summary_entries: Iterable[SummaryEntry] | None = None,
>>>>>>> f330065d
) -> APRProof | APRBMCProof:
    if Proof.proof_data_exists(test.id, foundry.proofs_dir):
        apr_proof = foundry.get_apr_proof(test.id)
        apr_proof.write_proof_data()
        return apr_proof

    setup_proof = None
    if isinstance(test.method, Contract.Constructor):
        _LOGGER.info(f'Creating proof from constructor for test: {test.id}')
    elif test.method.signature != 'setUp()' and 'setUp' in test.contract.method_by_name:
        _LOGGER.info(f'Using setUp method for test: {test.id}')
        setup_proof = _load_setup_proof(foundry, test.contract)
    elif run_constructor:
        _LOGGER.info(f'Using constructor final state as initial state for test: {test.id}')
        setup_proof = _load_constructor_proof(foundry, test.contract)

    kcfg, init_node_id, target_node_id = _method_to_initialized_cfg(
        foundry=foundry,
        test=test,
        kcfg_explore=kcfg_explore,
        setup_proof=setup_proof,
        use_gas=use_gas,
        summary_entries=summary_entries,
    )

    if bmc_depth is not None:
        apr_proof = APRBMCProof(
            test.id,
            kcfg,
            [],
            init_node_id,
            target_node_id,
            {},
            bmc_depth,
            proof_dir=foundry.proofs_dir,
        )
    else:
        apr_proof = APRProof(test.id, kcfg, [], init_node_id, target_node_id, {}, proof_dir=foundry.proofs_dir)

    if isinstance(test.method, Contract.Method) and test.method.function_calls is not None:
        functions_with_versions = [
            (
                foundry.matching_sigs(function_name)[0],
                foundry.resolve_proof_version(foundry.matching_sigs(function_name)[0], reinit, None),
            )
            for function_name in test.method.function_calls
        ]
        for sig, version in functions_with_versions:
            contract, method = foundry.get_contract_and_method(sig)
            new_test = FoundryTest(contract, method, version)
            apr_proof.add_subproof(
                method_to_apr_proof(new_test, foundry, kcfg_explore, bmc_depth, run_constructor, reinit)
            )

    apr_proof.write_proof_data()
    return apr_proof


def _load_setup_proof(foundry: Foundry, contract: Contract) -> APRProof:
    latest_version = foundry.latest_proof_version(f'{contract.name_with_path}.setUp()')
    setup_digest = f'{contract.name_with_path}.setUp():{latest_version}'
    apr_proof = APRProof.read_proof_data(foundry.proofs_dir, setup_digest)
    return apr_proof


def _load_constructor_proof(foundry: Foundry, contract: Contract) -> APRProof:
    latest_version = foundry.latest_proof_version(f'{contract.name_with_path}.init')
    setup_digest = f'{contract.name_with_path}.init:{latest_version}'
    apr_proof = APRProof.read_proof_data(foundry.proofs_dir, setup_digest)
    return apr_proof


def _method_to_initialized_cfg(
    foundry: Foundry,
    test: FoundryTest,
    kcfg_explore: KCFGExplore,
    *,
    setup_proof: APRProof | None = None,
    use_gas: bool = False,
    summary_entries: Iterable[SummaryEntry] | None = None,
) -> tuple[KCFG, int, int]:
    _LOGGER.info(f'Initializing KCFG for test: {test.id}')

    empty_config = foundry.kevm.definition.empty_config(GENERATED_TOP_CELL)
    kcfg, new_node_ids, init_node_id, target_node_id = _method_to_cfg(
        empty_config,
        test.contract,
        test.method,
        setup_proof,
        use_gas,
        summary_entries,
    )

    for node_id in new_node_ids:
        _LOGGER.info(f'Expanding macros in node {node_id} for test: {test.name}')
        init_term = kcfg.node(node_id).cterm.kast
        init_term = KDefinition__expand_macros(foundry.kevm.definition, init_term)
        init_cterm = CTerm.from_kast(init_term)
        _LOGGER.info(f'Computing definedness constraint for node {node_id} for test: {test.name}')
        init_cterm = kcfg_explore.cterm_assume_defined(init_cterm)
        kcfg.replace_node(node_id, init_cterm)

    _LOGGER.info(f'Expanding macros in target state for test: {test.name}')
    target_term = kcfg.node(target_node_id).cterm.kast
    target_term = KDefinition__expand_macros(foundry.kevm.definition, target_term)
    target_cterm = CTerm.from_kast(target_term)
    kcfg.replace_node(target_node_id, target_cterm)

    _LOGGER.info(f'Simplifying KCFG for test: {test.name}')
    kcfg_explore.simplify(kcfg, {})

    return kcfg, init_node_id, target_node_id


def _method_to_cfg(
    empty_config: KInner,
    contract: Contract,
    method: Contract.Method | Contract.Constructor,
    setup_proof: APRProof | None,
    use_gas: bool,
    summary_entries: Iterable[SummaryEntry] | None,
) -> tuple[KCFG, list[int], int, int]:
    calldata = None
    callvalue = None

    if isinstance(method, Contract.Constructor):
        program = KEVM.init_bytecode(KApply(f'contract_{contract.name_with_path}'))
        use_init_code = True

    elif isinstance(method, Contract.Method):
        calldata = method.calldata_cell(contract)
        callvalue = method.callvalue_cell
        program = KEVM.bin_runtime(KApply(f'contract_{contract.name_with_path}'))
        use_init_code = False

    init_cterm = _init_cterm(
        empty_config,
        contract.name_with_path,
        program=program,
        calldata=calldata,
        callvalue=callvalue,
        use_gas=use_gas,
        summary_entries=summary_entries,
    )
    new_node_ids = []

    if setup_proof:
        if setup_proof.pending:
            raise RuntimeError(
                f'Initial state proof {setup_proof.id} for {contract.name_with_path}.{method.signature} still has pending branches.'
            )

        init_node_id = setup_proof.init

        cfg = KCFG.from_dict(setup_proof.kcfg.to_dict())  # Copy KCFG
        final_states = [cover.source for cover in cfg.covers(target_id=setup_proof.target)]
        cfg.remove_node(setup_proof.target)
        if not final_states:
            _LOGGER.warning(
                f'Initial state proof {setup_proof.id} for {contract.name_with_path}.{method.signature} has no passing branches to build on. Method will not be executed.'
            )
        for final_node in final_states:
            new_accounts_cell = final_node.cterm.cell('ACCOUNTS_CELL')
            number_cell = final_node.cterm.cell('NUMBER_CELL')
            new_accounts = [CTerm(account, []) for account in flatten_label('_AccountCellMap_', new_accounts_cell)]
            new_accounts_map = {account.cell('ACCTID_CELL'): account for account in new_accounts}
            test_contract_account = new_accounts_map[Foundry.address_TEST_CONTRACT()]

            new_accounts_map[Foundry.address_TEST_CONTRACT()] = CTerm(
                set_cell(
                    test_contract_account.config,
                    'CODE_CELL',
                    KEVM.bin_runtime(KApply(f'contract_{contract.name_with_path}')),
                ),
                [],
            )

            new_accounts_cell = KEVM.accounts([account.config for account in new_accounts_map.values()])

            new_init_cterm = CTerm(set_cell(init_cterm.config, 'ACCOUNTS_CELL', new_accounts_cell), [])
            new_init_cterm = CTerm(set_cell(new_init_cterm.config, 'NUMBER_CELL', number_cell), [])
            new_node = cfg.create_node(new_init_cterm)
            cfg.create_edge(final_node.id, new_node.id, depth=1)
            new_node_ids.append(new_node.id)
    else:
        cfg = KCFG()
        init_node = cfg.create_node(init_cterm)
        new_node_ids = [init_node.id]
        init_node_id = init_node.id

    proof_prefixes = ['test', 'prove', 'check']
    is_test = any(method.signature.startswith(prefix) for prefix in proof_prefixes)
    failing = any(method.signature.startswith(prefix + 'Fail') for prefix in proof_prefixes)
    final_cterm = _final_cterm(
        empty_config, contract.name_with_path, failing=failing, is_test=is_test, use_init_code=use_init_code
    )
    target_node = cfg.create_node(final_cterm)

    return cfg, new_node_ids, init_node_id, target_node.id


def summary_to_account_cells(summary_entries: Iterable[SummaryEntry]) -> list[KApply]:
    accounts = _process_summary(summary_entries)
    address_list = accounts.keys()
    k_accounts = []
    for addr in address_list:
        k_accounts.append(
            KEVM.account_cell(
                intToken(addr),
                intToken(accounts[addr]['balance']),
                KEVM.parse_bytestack(stringToken(accounts[addr]['code'])),
                map_of(accounts[addr]['storage']),
                map_empty(),
                intToken(accounts[addr]['nonce']),
            )
        )
    return k_accounts


def _process_summary(summary: Iterable[SummaryEntry]) -> dict:
    accounts: dict[int, dict] = {}

    def _init_account(address: int) -> None:
        if address not in accounts.keys():
            accounts[address] = {'balance': 0, 'nonce': 0, 'code': '', 'storage': {}}

    for entry in summary:
        if entry.has_ignored_kind or entry.reverted:
            continue

        _addr = hex_string_to_int(entry.account)

        if entry.is_create:
            _init_account(_addr)
            accounts[_addr]['code'] = entry.deployed_code

        if entry.updates_balance:
            _init_account(_addr)
            accounts[_addr]['balance'] = entry.new_balance

        for update in entry.storage_updates:
            _int_address = hex_string_to_int(update.address)
            _init_account(_int_address)
            accounts[_int_address]['storage'][intToken(hex_string_to_int(update.slot))] = intToken(
                hex_string_to_int(update.value)
            )

    return accounts


def _init_cterm(
    empty_config: KInner,
    contract_name: str,
    program: KInner,
    use_gas: bool,
    *,
    setup_cterm: CTerm | None = None,
    calldata: KInner | None = None,
    callvalue: KInner | None = None,
    summary_entries: Iterable[SummaryEntry] | None = None,
) -> CTerm:
    account_cell = KEVM.account_cell(
        Foundry.address_TEST_CONTRACT(),
        intToken(0),
        program,
        map_empty(),
        map_empty(),
        intToken(1),
    )
    init_account_list: list[KInner] = [
        account_cell,  # test contract address
        Foundry.account_CHEATCODE_ADDRESS(map_empty()),
    ]
    if summary_entries is not None:
        init_account_list.extend(summary_to_account_cells(summary_entries))

    init_subst = {
        'MODE_CELL': KApply('NORMAL'),
        'USEGAS_CELL': TRUE if use_gas else FALSE,
        'SCHEDULE_CELL': KApply('SHANGHAI_EVM'),
        'STATUSCODE_CELL': KVariable('STATUSCODE'),
        'CALLSTACK_CELL': KApply('.List'),
        'CALLDEPTH_CELL': intToken(0),
        'PROGRAM_CELL': program,
        'JUMPDESTS_CELL': KEVM.compute_valid_jumpdests(program),
        'ORIGIN_CELL': KVariable('ORIGIN_ID'),
        'LOG_CELL': KApply('.List'),
        'ID_CELL': Foundry.address_TEST_CONTRACT(),
        'CALLER_CELL': KVariable('CALLER_ID'),
        'ACCESSEDACCOUNTS_CELL': KApply('.Set'),
        'ACCESSEDSTORAGE_CELL': map_empty(),
        'INTERIMSTATES_CELL': KApply('.List'),
        'LOCALMEM_CELL': KApply('.Bytes_BYTES-HOOKED_Bytes'),
        'PREVCALLER_CELL': KApply('.Account_EVM-TYPES_Account'),
        'PREVORIGIN_CELL': KApply('.Account_EVM-TYPES_Account'),
        'NEWCALLER_CELL': KApply('.Account_EVM-TYPES_Account'),
        'NEWORIGIN_CELL': KApply('.Account_EVM-TYPES_Account'),
        'ACTIVE_CELL': FALSE,
        'STATIC_CELL': FALSE,
        'MEMORYUSED_CELL': intToken(0),
        'WORDSTACK_CELL': KApply('.WordStack_EVM-TYPES_WordStack'),
        'PC_CELL': intToken(0),
        'GAS_CELL': KEVM.inf_gas(KVariable('VGAS')),
        'K_CELL': KSequence([KEVM.sharp_execute(), KVariable('CONTINUATION')]),
        'ACCOUNTS_CELL': KEVM.accounts(init_account_list),
        'SINGLECALL_CELL': FALSE,
        'ISREVERTEXPECTED_CELL': FALSE,
        'ISOPCODEEXPECTED_CELL': FALSE,
        'EXPECTEDADDRESS_CELL': KApply('.Account_EVM-TYPES_Account'),
        'EXPECTEDVALUE_CELL': intToken(0),
        'EXPECTEDDATA_CELL': KApply('.Bytes_BYTES-HOOKED_Bytes'),
        'OPCODETYPE_CELL': KApply('.OpcodeType_FOUNDRY-CHEAT-CODES_OpcodeType'),
        'RECORDEVENT_CELL': FALSE,
        'ISEVENTEXPECTED_CELL': FALSE,
        'ISCALLWHITELISTACTIVE_CELL': FALSE,
        'ISSTORAGEWHITELISTACTIVE_CELL': FALSE,
        'ADDRESSSET_CELL': KApply('.Set'),
        'STORAGESLOTSET_CELL': KApply('.Set'),
    }

    constraints = None

    if calldata is not None:
        init_subst['CALLDATA_CELL'] = calldata

    if callvalue is not None:
        init_subst['CALLVALUE_CELL'] = callvalue

    if not use_gas:
        init_subst['GAS_CELL'] = intToken(0)
        init_subst['CALLGAS_CELL'] = intToken(0)
        init_subst['REFUND_CELL'] = intToken(0)

    init_term = Subst(init_subst)(empty_config)
    init_cterm = CTerm.from_kast(init_term)
    init_cterm = KEVM.add_invariant(init_cterm)
    if constraints is None:
        return init_cterm
    else:
        for constraint in constraints:
            init_cterm = init_cterm.add_constraint(constraint)
        return init_cterm


def _final_cterm(
    empty_config: KInner, contract_name: str, *, failing: bool, is_test: bool = True, use_init_code: bool = False
) -> CTerm:
    final_term = _final_term(empty_config, contract_name, use_init_code=use_init_code)
    dst_failed_post = KEVM.lookup(KVariable('CHEATCODE_STORAGE_FINAL'), Foundry.loc_FOUNDRY_FAILED())
    foundry_success = Foundry.success(
        KVariable('STATUSCODE_FINAL'),
        dst_failed_post,
        KVariable('ISREVERTEXPECTED_FINAL'),
        KVariable('ISOPCODEEXPECTED_FINAL'),
        KVariable('RECORDEVENT_FINAL'),
        KVariable('ISEVENTEXPECTED_FINAL'),
    )
    final_cterm = CTerm.from_kast(final_term)
    if is_test:
        if not failing:
            return final_cterm.add_constraint(mlEqualsTrue(foundry_success))
        else:
            return final_cterm.add_constraint(mlEqualsTrue(notBool(foundry_success)))
    return final_cterm


def _final_term(empty_config: KInner, contract_name: str, use_init_code: bool = False) -> KInner:
    program = (
        KEVM.init_bytecode(KApply(f'contract_{contract_name}'))
        if use_init_code
        else KEVM.bin_runtime(KApply(f'contract_{contract_name}'))
    )
    post_account_cell = KEVM.account_cell(
        Foundry.address_TEST_CONTRACT(),
        KVariable('ACCT_BALANCE_FINAL'),
        program,
        KVariable('ACCT_STORAGE_FINAL'),
        KVariable('ACCT_ORIGSTORAGE_FINAL'),
        KVariable('ACCT_NONCE_FINAL'),
    )
    final_subst = {
        'K_CELL': KSequence([KEVM.halt(), KVariable('CONTINUATION')]),
        'STATUSCODE_CELL': KVariable('STATUSCODE_FINAL'),
        'ID_CELL': Foundry.address_TEST_CONTRACT(),
        'ACCOUNTS_CELL': KEVM.accounts(
            [
                post_account_cell,  # test contract address
                Foundry.account_CHEATCODE_ADDRESS(KVariable('CHEATCODE_STORAGE_FINAL')),
                KVariable('ACCOUNTS_FINAL'),
            ]
        ),
        'ISREVERTEXPECTED_CELL': KVariable('ISREVERTEXPECTED_FINAL'),
        'ISOPCODEEXPECTED_CELL': KVariable('ISOPCODEEXPECTED_FINAL'),
        'RECORDEVENT_CELL': KVariable('RECORDEVENT_FINAL'),
        'ISEVENTEXPECTED_CELL': KVariable('ISEVENTEXPECTED_FINAL'),
        'ISCALLWHITELISTACTIVE_CELL': KVariable('ISCALLWHITELISTACTIVE_FINAL'),
        'ISSTORAGEWHITELISTACTIVE_CELL': KVariable('ISSTORAGEWHITELISTACTIVE_FINAL'),
        'ADDRESSSET_CELL': KVariable('ADDRESSSET_FINAL'),
        'STORAGESLOTSET_CELL': KVariable('STORAGESLOTSET_FINAL'),
    }
    return abstract_cell_vars(
        Subst(final_subst)(empty_config),
        [
            KVariable('STATUSCODE_FINAL'),
            KVariable('ACCOUNTS_FINAL'),
            KVariable('ISREVERTEXPECTED_FINAL'),
            KVariable('ISOPCODEEXPECTED_FINAL'),
            KVariable('RECORDEVENT_FINAL'),
            KVariable('ISEVENTEXPECTED_FINAL'),
            KVariable('ISCALLWHITELISTACTIVE_FINAL'),
            KVariable('ISSTORAGEWHITELISTACTIVE_FINAL'),
            KVariable('ADDRESSSET_FINAL'),
            KVariable('STORAGESLOTSET_FINAL'),
        ],
    )<|MERGE_RESOLUTION|>--- conflicted
+++ resolved
@@ -251,12 +251,9 @@
     kcfg_explore: KCFGExplore,
     bmc_depth: int | None = None,
     run_constructor: bool = False,
-<<<<<<< HEAD
     reinit: bool = False,
-=======
     use_gas: bool = False,
     summary_entries: Iterable[SummaryEntry] | None = None,
->>>>>>> f330065d
 ) -> APRProof | APRBMCProof:
     if Proof.proof_data_exists(test.id, foundry.proofs_dir):
         apr_proof = foundry.get_apr_proof(test.id)
