from __future__ import annotations

import logging
from subprocess import CalledProcessError
from typing import TYPE_CHECKING, NamedTuple

from kevm_pyk.kevm import KEVM, KEVMSemantics
from kevm_pyk.utils import KDefinition__expand_macros, abstract_cell_vars, legacy_explore, run_prover
from pathos.pools import ProcessPool  # type: ignore
from pyk.cterm import CTerm
from pyk.kast.inner import KApply, KSequence, KVariable, Subst
from pyk.kast.manip import flatten_label, set_cell
from pyk.kcfg import KCFG
from pyk.prelude.collections import list_empty, map_empty, map_of, set_empty
from pyk.prelude.k import GENERATED_TOP_CELL
from pyk.prelude.kbool import FALSE, TRUE, notBool
from pyk.prelude.kint import intToken
from pyk.prelude.ml import mlEqualsTrue
from pyk.prelude.string import stringToken
from pyk.proof.proof import Proof
from pyk.proof.reachability import APRBMCProof, APRProof
from pyk.utils import run_process, unique

from .foundry import Foundry
from .solc_to_k import Contract, hex_string_to_int

if TYPE_CHECKING:
    from collections.abc import Iterable
    from typing import Final

    from pyk.kast.inner import KInner
    from pyk.kcfg import KCFGExplore
    from pyk.proof.reachability import APRFailureInfo

    from .deployment import SummaryEntry
    from .options import ProveOptions, RPCOptions

_LOGGER: Final = logging.getLogger(__name__)


def foundry_prove(
    foundry: Foundry,
    prove_options: ProveOptions,
    rpc_options: RPCOptions,
    tests: Iterable[tuple[str, int | None]] = (),
) -> list[APRProof]:
    if prove_options.workers <= 0:
        raise ValueError(f'Must have at least one worker, found: --workers {prove_options.workers}')
    if prove_options.max_iterations is not None and prove_options.max_iterations < 0:
        raise ValueError(
            f'Must have a non-negative number of iterations, found: --max-iterations {prove_options.max_iterations}'
        )

    if rpc_options.use_booster:
        try:
            run_process(('which', 'kore-rpc-booster'), pipe_stderr=True).stdout.strip()
        except CalledProcessError:
            raise RuntimeError(
                "Couldn't locate the kore-rpc-booster RPC binary. Please put 'kore-rpc-booster' on PATH manually or using kup install/kup shell."
            ) from None

    foundry.mk_proofs_dir()

    test_suite = collect_tests(foundry, tests, reinit=prove_options.reinit)
    test_names = [test.name for test in test_suite]
    print(f'Running functions: {test_names}')

    contracts = [test.contract for test in test_suite]
    setup_method_tests = collect_setup_methods(foundry, contracts, reinit=prove_options.reinit)
    setup_method_names = [test.name for test in setup_method_tests]

    constructor_tests = collect_constructors(foundry, contracts, reinit=prove_options.reinit)
    constructor_names = [test.name for test in constructor_tests]

    _LOGGER.info(f'Running tests: {test_names}')

    _LOGGER.info(f'Updating digests: {test_names}')
    for test in test_suite:
        test.method.update_digest(foundry.digest_file)

    _LOGGER.info(f'Updating digests: {setup_method_names}')
    for test in setup_method_tests:
        test.method.update_digest(foundry.digest_file)

    _LOGGER.info(f'Updating digests: {constructor_names}')
    for test in constructor_tests:
        test.method.update_digest(foundry.digest_file)

    def _run_prover(_test_suite: list[FoundryTest]) -> list[APRProof]:
        return _run_cfg_group(
            tests=_test_suite,
            foundry=foundry,
            prove_options=prove_options,
            rpc_options=rpc_options,
        )

    if prove_options.run_constructor:
        _LOGGER.info(f'Running initialization code for contracts in parallel: {constructor_names}')
        results = _run_prover(constructor_tests)
        failed = [proof for proof in results if not proof.passed]
        if failed:
            raise ValueError(f'Running initialization code failed for {len(failed)} contracts: {failed}')

    _LOGGER.info(f'Running setup functions in parallel: {setup_method_names}')
    results = _run_prover(setup_method_tests)

    failed = [proof for proof in results if not proof.passed]
    if failed:
        raise ValueError(f'Running setUp method failed for {len(failed)} contracts: {failed}')

    _LOGGER.info(f'Running test functions in parallel: {test_names}')
    results = _run_prover(test_suite)
    return results


class FoundryTest(NamedTuple):
    contract: Contract
    method: Contract.Method | Contract.Constructor
    version: int

    @property
    def name(self) -> str:
        return f'{self.contract.name_with_path}.{self.method.signature}'

    @property
    def id(self) -> str:
        return f'{self.name}:{self.version}'

    @property
    def unparsed(self) -> tuple[str, int]:
        return self.name, self.version


def collect_tests(foundry: Foundry, tests: Iterable[tuple[str, int | None]] = (), *, reinit: bool) -> list[FoundryTest]:
    if not tests:
        tests = [(test, None) for test in foundry.all_tests]
    matching_tests = []
    for test, version in tests:
        matching_tests += [(sig, version) for sig in foundry.matching_sigs(test)]
    tests = list(unique(matching_tests))

    res: list[FoundryTest] = []
    for sig, ver in tests:
        contract, method = foundry.get_contract_and_method(sig)
        version = foundry.resolve_proof_version(sig, reinit, ver)
        res.append(FoundryTest(contract, method, version))
    return res


def collect_setup_methods(foundry: Foundry, contracts: Iterable[Contract] = (), *, reinit: bool) -> list[FoundryTest]:
    res: list[FoundryTest] = []
    contract_names: set[str] = set()  # ensures uniqueness of each result (Contract itself is not hashable)
    for contract in contracts:
        if contract.name_with_path in contract_names:
            continue
        contract_names.add(contract.name_with_path)

        method = contract.method_by_name.get('setUp')
        if not method:
            continue
        version = foundry.resolve_proof_version(f'{contract.name_with_path}.setUp()', reinit, None)
        res.append(FoundryTest(contract, method, version))
    return res


def collect_constructors(foundry: Foundry, contracts: Iterable[Contract] = (), *, reinit: bool) -> list[FoundryTest]:
    res: list[FoundryTest] = []
    contract_names: set[str] = set()  # ensures uniqueness of each result (Contract itself is not hashable)
    for contract in contracts:
        if contract.name_with_path in contract_names:
            continue
        contract_names.add(contract.name_with_path)

        method = contract.constructor
        if not method:
            continue
        version = foundry.resolve_proof_version(f'{contract.name_with_path}.init', reinit, None)
        res.append(FoundryTest(contract, method, version))
    return res


def _run_cfg_group(
    tests: list[FoundryTest],
    foundry: Foundry,
    prove_options: ProveOptions,
    rpc_options: RPCOptions,
) -> list[APRProof]:
    def init_and_run_proof(test: FoundryTest) -> APRFailureInfo | None:
        if Proof.proof_data_exists(test.id, foundry.proofs_dir):
            apr_proof = foundry.get_apr_proof(test.id)
            if apr_proof.passed:
                return None
        start_server = rpc_options.port is None
        with legacy_explore(
            foundry.kevm,
            kcfg_semantics=KEVMSemantics(auto_abstract_gas=prove_options.auto_abstract_gas),
            id=test.id,
            bug_report=prove_options.bug_report,
            kore_rpc_command=rpc_options.kore_rpc_command,
            llvm_definition_dir=foundry.llvm_library if rpc_options.use_booster else None,
            smt_timeout=rpc_options.smt_timeout,
            smt_retry_limit=rpc_options.smt_retry_limit,
            trace_rewrites=rpc_options.trace_rewrites,
            start_server=start_server,
            port=rpc_options.port,
            maude_port=rpc_options.maude_port,
        ) as kcfg_explore:
            proof = method_to_apr_proof(
                test=test,
                foundry=foundry,
                kcfg_explore=kcfg_explore,
                bmc_depth=prove_options.bmc_depth,
                run_constructor=prove_options.run_constructor,
                use_gas=prove_options.use_gas,
                summary_entries=prove_options.summary_entries,
            )

            cut_point_rules = KEVMSemantics.cut_point_rules(
                prove_options.break_on_jumpi,
                prove_options.break_on_calls,
                prove_options.break_on_storage,
                prove_options.break_on_basic_blocks,
            )
            if prove_options.break_on_cheatcodes:
                cut_point_rules.extend(
                    rule.label for rule in foundry.kevm.definition.all_modules_dict['FOUNDRY-CHEAT-CODES'].rules
                )

            run_prover(
                foundry.kevm,
                proof,
                kcfg_explore,
                max_depth=prove_options.max_depth,
                max_iterations=prove_options.max_iterations,
                cut_point_rules=cut_point_rules,
                terminal_rules=KEVMSemantics.terminal_rules(prove_options.break_every_step),
                counterexample_info=prove_options.counterexample_info,
            )

            # Only return the failure info to avoid pickling the whole proof
            return proof.failure_info

    failure_infos: list[APRFailureInfo | None]
    if prove_options.workers > 1:
        with ProcessPool(ncpus=prove_options.workers) as process_pool:
            failure_infos = process_pool.map(init_and_run_proof, tests)
    else:
        failure_infos = []
        for test in tests:
            failure_infos.append(init_and_run_proof(test))

    proofs = [foundry.get_apr_proof(test.id) for test in tests]

    # Reconstruct the proof from the subprocess
    for proof, failure_info in zip(proofs, failure_infos, strict=True):
        assert proof.failure_info is None  # Refactor once this fails
        proof.failure_info = failure_info

    return proofs


def method_to_apr_proof(
    test: FoundryTest,
    foundry: Foundry,
    kcfg_explore: KCFGExplore,
    bmc_depth: int | None = None,
    run_constructor: bool = False,
    use_gas: bool = False,
    summary_entries: Iterable[SummaryEntry] | None = None,
) -> APRProof:
    if Proof.proof_data_exists(test.id, foundry.proofs_dir):
        apr_proof = foundry.get_apr_proof(test.id)
        apr_proof.write_proof_data()
        return apr_proof

    setup_proof = None
    if isinstance(test.method, Contract.Constructor):
        _LOGGER.info(f'Creating proof from constructor for test: {test.id}')
    elif test.method.signature != 'setUp()' and 'setUp' in test.contract.method_by_name:
        _LOGGER.info(f'Using setUp method for test: {test.id}')
        setup_proof = _load_setup_proof(foundry, test.contract)
    elif run_constructor:
        _LOGGER.info(f'Using constructor final state as initial state for test: {test.id}')
        setup_proof = _load_constructor_proof(foundry, test.contract)

    kcfg, init_node_id, target_node_id = _method_to_initialized_cfg(
        foundry=foundry,
        test=test,
        kcfg_explore=kcfg_explore,
        setup_proof=setup_proof,
        use_gas=use_gas,
        summary_entries=summary_entries,
    )

    if bmc_depth is not None:
        apr_proof = APRBMCProof(
            test.id,
            kcfg,
            [],
            init_node_id,
            target_node_id,
            {},
            bmc_depth,
            proof_dir=foundry.proofs_dir,
        )
    else:
        apr_proof = APRProof(test.id, kcfg, [], init_node_id, target_node_id, {}, proof_dir=foundry.proofs_dir)

    apr_proof.write_proof_data()
    return apr_proof


def _load_setup_proof(foundry: Foundry, contract: Contract) -> APRProof:
    latest_version = foundry.latest_proof_version(f'{contract.name_with_path}.setUp()')
    setup_digest = f'{contract.name_with_path}.setUp():{latest_version}'
    apr_proof = APRProof.read_proof_data(foundry.proofs_dir, setup_digest)
    return apr_proof


def _load_constructor_proof(foundry: Foundry, contract: Contract) -> APRProof:
    latest_version = foundry.latest_proof_version(f'{contract.name_with_path}.init')
    setup_digest = f'{contract.name_with_path}.init:{latest_version}'
    apr_proof = APRProof.read_proof_data(foundry.proofs_dir, setup_digest)
    return apr_proof


def _method_to_initialized_cfg(
    foundry: Foundry,
    test: FoundryTest,
    kcfg_explore: KCFGExplore,
    *,
    setup_proof: APRProof | None = None,
    use_gas: bool = False,
    summary_entries: Iterable[SummaryEntry] | None = None,
) -> tuple[KCFG, int, int]:
    _LOGGER.info(f'Initializing KCFG for test: {test.id}')

    empty_config = foundry.kevm.definition.empty_config(GENERATED_TOP_CELL)
    kcfg, new_node_ids, init_node_id, target_node_id = _method_to_cfg(
        empty_config,
        test.contract,
        test.method,
        setup_proof,
        use_gas,
        summary_entries,
    )

    for node_id in new_node_ids:
        _LOGGER.info(f'Expanding macros in node {node_id} for test: {test.name}')
        init_term = kcfg.node(node_id).cterm.kast
        init_term = KDefinition__expand_macros(foundry.kevm.definition, init_term)
        init_cterm = CTerm.from_kast(init_term)
        _LOGGER.info(f'Computing definedness constraint for node {node_id} for test: {test.name}')
        init_cterm = kcfg_explore.cterm_assume_defined(init_cterm)
        kcfg.replace_node(node_id, init_cterm)

    _LOGGER.info(f'Expanding macros in target state for test: {test.name}')
    target_term = kcfg.node(target_node_id).cterm.kast
    target_term = KDefinition__expand_macros(foundry.kevm.definition, target_term)
    target_cterm = CTerm.from_kast(target_term)
    kcfg.replace_node(target_node_id, target_cterm)

    _LOGGER.info(f'Simplifying KCFG for test: {test.name}')
    kcfg_explore.simplify(kcfg, {})

    return kcfg, init_node_id, target_node_id


def _method_to_cfg(
    empty_config: KInner,
    contract: Contract,
    method: Contract.Method | Contract.Constructor,
    setup_proof: APRProof | None,
    use_gas: bool,
    summary_entries: Iterable[SummaryEntry] | None,
) -> tuple[KCFG, list[int], int, int]:
    calldata = None
    callvalue = None

    if isinstance(method, Contract.Constructor):
        program = KEVM.init_bytecode(KApply(f'contract_{contract.name_with_path}'))
        use_init_code = True

    elif isinstance(method, Contract.Method):
        calldata = method.calldata_cell(contract)
        callvalue = method.callvalue_cell
        program = KEVM.bin_runtime(KApply(f'contract_{contract.name_with_path}'))
        use_init_code = False

    proof_prefixes = ['test', 'prove', 'check']
    is_test = any(method.signature.startswith(prefix) for prefix in proof_prefixes)
    failing = any(method.signature.startswith(prefix + 'Fail') for prefix in proof_prefixes)

    init_cterm = _init_cterm(
        empty_config,
        program=program,
        calldata=calldata,
        callvalue=callvalue,
        use_gas=use_gas,
        summary_entries=summary_entries,
        symbolic_exploration=not (is_test or method.is_setup or use_init_code),
    )
    new_node_ids = []

    if setup_proof:
        if setup_proof.pending:
            raise RuntimeError(
                f'Initial state proof {setup_proof.id} for {contract.name_with_path}.{method.signature} still has pending branches.'
            )

        init_node_id = setup_proof.init

        cfg = KCFG.from_dict(setup_proof.kcfg.to_dict())  # Copy KCFG
        final_states = [cover.source for cover in cfg.covers(target_id=setup_proof.target)]
        cfg.remove_node(setup_proof.target)
        if not final_states:
            _LOGGER.warning(
                f'Initial state proof {setup_proof.id} for {contract.name_with_path}.{method.signature} has no passing branches to build on. Method will not be executed.'
            )
        for final_node in final_states:
            new_init_cterm = _update_cterm_from_node(init_cterm, final_node, contract.name_with_path)
            new_node = cfg.create_node(new_init_cterm)
            cfg.create_edge(final_node.id, new_node.id, depth=1)
            new_node_ids.append(new_node.id)
    else:
        cfg = KCFG()
        init_node = cfg.create_node(init_cterm)
        new_node_ids = [init_node.id]
        init_node_id = init_node.id

    final_cterm = _final_cterm(
        empty_config, contract.name_with_path, failing=failing, is_test=is_test, use_init_code=use_init_code
    )
    target_node = cfg.create_node(final_cterm)

    return cfg, new_node_ids, init_node_id, target_node.id


def _update_cterm_from_node(cterm: CTerm, node: KCFG.Node, contract_name: str) -> CTerm:
    new_accounts_cell = node.cterm.cell('ACCOUNTS_CELL')
    number_cell = node.cterm.cell('NUMBER_CELL')
    timestamp_cell = node.cterm.cell('TIMESTAMP_CELL')
    basefee_cell = node.cterm.cell('BASEFEE_CELL')
    chainid_cell = node.cterm.cell('CHAINID_CELL')
    coinbase_cell = node.cterm.cell('COINBASE_CELL')
    prevcaller_cell = node.cterm.cell('PREVCALLER_CELL')
    prevorigin_cell = node.cterm.cell('PREVORIGIN_CELL')
    newcaller_cell = node.cterm.cell('NEWCALLER_CELL')
    neworigin_cell = node.cterm.cell('NEWORIGIN_CELL')
    active_cell = node.cterm.cell('ACTIVE_CELL')
    depth_cell = node.cterm.cell('DEPTH_CELL')
    singlecall_cell = node.cterm.cell('SINGLECALL_CELL')
    gas_cell = node.cterm.cell('GAS_CELL')
    callgas_cell = node.cterm.cell('CALLGAS_CELL')
    new_accounts = [CTerm(account, []) for account in flatten_label('_AccountCellMap_', new_accounts_cell)]
    new_accounts_map = {account.cell('ACCTID_CELL'): account for account in new_accounts}
    test_contract_account = new_accounts_map[Foundry.address_TEST_CONTRACT()]

    new_accounts_map[Foundry.address_TEST_CONTRACT()] = CTerm(
        set_cell(
            test_contract_account.config,
            'CODE_CELL',
            KEVM.bin_runtime(KApply(f'contract_{contract_name}')),
        ),
        [],
    )

    new_accounts_cell = KEVM.accounts([account.config for account in new_accounts_map.values()])

    new_init_cterm = CTerm(set_cell(cterm.config, 'ACCOUNTS_CELL', new_accounts_cell), [])
    new_init_cterm = CTerm(set_cell(new_init_cterm.config, 'NUMBER_CELL', number_cell), [])
    new_init_cterm = CTerm(set_cell(new_init_cterm.config, 'TIMESTAMP_CELL', timestamp_cell), [])
    new_init_cterm = CTerm(set_cell(new_init_cterm.config, 'BASEFEE_CELL', basefee_cell), [])
    new_init_cterm = CTerm(set_cell(new_init_cterm.config, 'CHAINID_CELL', chainid_cell), [])
    new_init_cterm = CTerm(set_cell(new_init_cterm.config, 'COINBASE_CELL', coinbase_cell), [])
    new_init_cterm = CTerm(set_cell(new_init_cterm.config, 'PREVCALLER_CELL', prevcaller_cell), [])
    new_init_cterm = CTerm(set_cell(new_init_cterm.config, 'PREVORIGIN_CELL', prevorigin_cell), [])
    new_init_cterm = CTerm(set_cell(new_init_cterm.config, 'NEWCALLER_CELL', newcaller_cell), [])
    new_init_cterm = CTerm(set_cell(new_init_cterm.config, 'NEWORIGIN_CELL', neworigin_cell), [])
    new_init_cterm = CTerm(set_cell(new_init_cterm.config, 'ACTIVE_CELL', active_cell), [])
    new_init_cterm = CTerm(set_cell(new_init_cterm.config, 'DEPTH_CELL', depth_cell), [])
    new_init_cterm = CTerm(set_cell(new_init_cterm.config, 'SINGLECALL_CELL', singlecall_cell), [])
    new_init_cterm = CTerm(set_cell(new_init_cterm.config, 'GAS_CELL', gas_cell), [])
    new_init_cterm = CTerm(set_cell(new_init_cterm.config, 'CALLGAS_CELL', callgas_cell), [])

    return new_init_cterm


def summary_to_account_cells(summary_entries: Iterable[SummaryEntry]) -> list[KApply]:
    accounts = _process_summary(summary_entries)
    address_list = accounts.keys()
    k_accounts = []
    for addr in address_list:
        k_accounts.append(
            KEVM.account_cell(
                intToken(addr),
                intToken(accounts[addr]['balance']),
                KEVM.parse_bytestack(stringToken(accounts[addr]['code'])),
                map_of(accounts[addr]['storage']),
                map_empty(),
                intToken(accounts[addr]['nonce']),
            )
        )
    return k_accounts


def _process_summary(summary: Iterable[SummaryEntry]) -> dict:
    accounts: dict[int, dict] = {}

    def _init_account(address: int) -> None:
        if address not in accounts.keys():
            accounts[address] = {'balance': 0, 'nonce': 0, 'code': '', 'storage': {}}

    for entry in summary:
        if entry.has_ignored_kind or entry.reverted:
            continue

        _addr = hex_string_to_int(entry.account)

        if entry.is_create:
            _init_account(_addr)
            accounts[_addr]['code'] = entry.deployed_code

        if entry.updates_balance:
            _init_account(_addr)
            accounts[_addr]['balance'] = entry.new_balance

        for update in entry.storage_updates:
            _int_address = hex_string_to_int(update.address)
            _init_account(_int_address)
            accounts[_int_address]['storage'][intToken(hex_string_to_int(update.slot))] = intToken(
                hex_string_to_int(update.value)
            )

    return accounts


def _init_cterm(
    empty_config: KInner,
    program: KInner,
    use_gas: bool,
    symbolic_exploration: bool,
    *,
    calldata: KInner | None = None,
    callvalue: KInner | None = None,
    summary_entries: Iterable[SummaryEntry] | None = None,
) -> CTerm:
    init_account_list = _create_initial_account_list(program, symbolic_exploration, summary_entries)
    schedule = KApply('SHANGHAI_EVM')

    init_subst = {
        'MODE_CELL': KApply('NORMAL'),
        'USEGAS_CELL': TRUE if use_gas else FALSE,
        'SCHEDULE_CELL': schedule,
        'STATUSCODE_CELL': KVariable('STATUSCODE'),
        'CALLSTACK_CELL': list_empty(),
        'CALLDEPTH_CELL': intToken(0),
        'PROGRAM_CELL': program,
        'JUMPDESTS_CELL': KEVM.compute_valid_jumpdests(program),
        'ORIGIN_CELL': KVariable('ORIGIN_ID'),
        'LOG_CELL': list_empty(),
        'ID_CELL': Foundry.address_TEST_CONTRACT(),
        'CALLER_CELL': KVariable('CALLER_ID'),
        'TOUCHEDACCOUNTS_CELL': set_empty(),
        'ACCESSEDACCOUNTS_CELL': set_empty(),
        'ACCESSEDSTORAGE_CELL': map_empty(),
        'INTERIMSTATES_CELL': list_empty(),
        'LOCALMEM_CELL': KApply('.Bytes_BYTES-HOOKED_Bytes'),
        'ACTIVE_CELL': FALSE,
        'STATIC_CELL': FALSE,
        'MEMORYUSED_CELL': intToken(0),
        'WORDSTACK_CELL': KApply('.WordStack_EVM-TYPES_WordStack'),
        'PC_CELL': intToken(0),
        'GAS_CELL': KEVM.inf_gas(KVariable('VGAS')),
        'K_CELL': KSequence([KEVM.sharp_execute(), KVariable('CONTINUATION')]),
        'ACCOUNTS_CELL': KEVM.accounts(init_account_list),
        'SINGLECALL_CELL': FALSE,
        'ISREVERTEXPECTED_CELL': FALSE,
        'ISOPCODEEXPECTED_CELL': FALSE,
        'RECORDEVENT_CELL': FALSE,
        'ISEVENTEXPECTED_CELL': FALSE,
        'ISCALLWHITELISTACTIVE_CELL': FALSE,
        'ISSTORAGEWHITELISTACTIVE_CELL': FALSE,
<<<<<<< HEAD
        'ADDRESSSET_CELL': KApply('.Set'),
        'STORAGESLOTSET_CELL': KApply('.Set'),
        'MOCKCALLS_CELL': KApply('.MockCallCellMap'),
=======
        'ADDRESSSET_CELL': set_empty(),
        'STORAGESLOTSET_CELL': set_empty(),
>>>>>>> 9ef828b5
    }

    if calldata is not None:
        init_subst['CALLDATA_CELL'] = calldata

    if callvalue is not None:
        init_subst['CALLVALUE_CELL'] = callvalue

    if not use_gas:
        init_subst['GAS_CELL'] = intToken(0)
        init_subst['CALLGAS_CELL'] = intToken(0)
        init_subst['REFUND_CELL'] = intToken(0)

    if symbolic_exploration:
        init_subst.update(
            {
                'ID_CELL': Foundry.address_TEST_SYMBOLIC(),
            }
        )

        keys_to_delete = [
            'CALLSTACK_CELL',
            'CALLDEPTH_CELL',
            'LOG_CELL',
            'INTERIMSTATES_CELL',
            'TOUCHEDACCOUNTS_CELL',
            'ACCESSEDACCOUNTS_CELL',
            'ACCESSEDSTORAGE_CELL',
        ]
        for key in keys_to_delete:
            del init_subst[key]

    init_term = Subst(init_subst)(empty_config)
    init_cterm = CTerm.from_kast(init_term)
    init_cterm = KEVM.add_invariant(init_cterm)
    return init_cterm


def _create_initial_account_list(
    program: KInner, symbolic_exploration: bool, summary: Iterable[SummaryEntry] | None
) -> list[KInner]:
    _contract = (
        KEVM.account_cell(
            Foundry.address_TEST_SYMBOLIC(),
            KVariable('CONTRACT_BAL'),
            program,
            KVariable('CONTRACT_STORAGE'),
            KVariable('CONTRACT_ORIG_STORAGE'),
            KVariable('CONTRACT_NONCE'),
        )
        if symbolic_exploration
        else KEVM.account_cell(
            Foundry.address_TEST_CONTRACT(),
            intToken(0),
            program,
            map_empty(),
            map_empty(),
            intToken(1),
        )
    )
    init_account_list: list[KInner] = [
        _contract,
        Foundry.account_CHEATCODE_ADDRESS(map_empty()),
    ]
    if summary is not None:
        init_account_list.extend(summary_to_account_cells(summary))

    return init_account_list


def _final_cterm(
    empty_config: KInner, contract_name: str, *, failing: bool, is_test: bool = True, use_init_code: bool = False
) -> CTerm:
    final_term = _final_term(empty_config, contract_name, is_test, use_init_code=use_init_code)
    dst_failed_post = KEVM.lookup(KVariable('CHEATCODE_STORAGE_FINAL'), Foundry.loc_FOUNDRY_FAILED())
    foundry_success = Foundry.success(
        KVariable('STATUSCODE_FINAL'),
        dst_failed_post,
        KVariable('ISREVERTEXPECTED_FINAL'),
        KVariable('ISOPCODEEXPECTED_FINAL'),
        KVariable('RECORDEVENT_FINAL'),
        KVariable('ISEVENTEXPECTED_FINAL'),
    )
    final_cterm = CTerm.from_kast(final_term)
    if is_test:
        if not failing:
            return final_cterm.add_constraint(mlEqualsTrue(foundry_success))
        else:
            return final_cterm.add_constraint(mlEqualsTrue(notBool(foundry_success)))
    return final_cterm


def _final_term(empty_config: KInner, contract_name: str, is_test: bool, use_init_code: bool = False) -> KInner:
    program = (
        KEVM.init_bytecode(KApply(f'contract_{contract_name}'))
        if use_init_code
        else KEVM.bin_runtime(KApply(f'contract_{contract_name}'))
    )
    post_account_cell = KEVM.account_cell(
        Foundry.address_TEST_CONTRACT() if is_test else Foundry.address_TEST_SYMBOLIC(),
        KVariable('ACCT_BALANCE_FINAL'),
        program,
        KVariable('ACCT_STORAGE_FINAL'),
        KVariable('ACCT_ORIGSTORAGE_FINAL'),
        KVariable('ACCT_NONCE_FINAL'),
    )
    final_subst = {
        'K_CELL': KSequence([KEVM.halt(), KVariable('CONTINUATION')]),
        'STATUSCODE_CELL': KVariable('STATUSCODE_FINAL'),
        'ID_CELL': Foundry.address_TEST_CONTRACT(),
        'ACCOUNTS_CELL': KEVM.accounts(
            [
                post_account_cell,  # test contract address
                Foundry.account_CHEATCODE_ADDRESS(KVariable('CHEATCODE_STORAGE_FINAL')),
                KVariable('ACCOUNTS_FINAL'),
            ]
        ),
        'ISREVERTEXPECTED_CELL': KVariable('ISREVERTEXPECTED_FINAL'),
        'ISOPCODEEXPECTED_CELL': KVariable('ISOPCODEEXPECTED_FINAL'),
        'RECORDEVENT_CELL': KVariable('RECORDEVENT_FINAL'),
        'ISEVENTEXPECTED_CELL': KVariable('ISEVENTEXPECTED_FINAL'),
        'ISCALLWHITELISTACTIVE_CELL': KVariable('ISCALLWHITELISTACTIVE_FINAL'),
        'ISSTORAGEWHITELISTACTIVE_CELL': KVariable('ISSTORAGEWHITELISTACTIVE_FINAL'),
        'ADDRESSSET_CELL': KVariable('ADDRESSSET_FINAL'),
        'STORAGESLOTSET_CELL': KVariable('STORAGESLOTSET_FINAL'),
    }
    if not is_test:
        final_subst.update(
            {
                'ID_CELL': Foundry.address_TEST_SYMBOLIC(),
            }
        )

    return abstract_cell_vars(
        Subst(final_subst)(empty_config),
        [
            KVariable('STATUSCODE_FINAL'),
            KVariable('ACCOUNTS_FINAL'),
            KVariable('ISREVERTEXPECTED_FINAL'),
            KVariable('ISOPCODEEXPECTED_FINAL'),
            KVariable('RECORDEVENT_FINAL'),
            KVariable('ISEVENTEXPECTED_FINAL'),
            KVariable('ISCALLWHITELISTACTIVE_FINAL'),
            KVariable('ISSTORAGEWHITELISTACTIVE_FINAL'),
            KVariable('ADDRESSSET_FINAL'),
            KVariable('STORAGESLOTSET_FINAL'),
        ],
    )<|MERGE_RESOLUTION|>--- conflicted
+++ resolved
@@ -581,14 +581,12 @@
         'ISEVENTEXPECTED_CELL': FALSE,
         'ISCALLWHITELISTACTIVE_CELL': FALSE,
         'ISSTORAGEWHITELISTACTIVE_CELL': FALSE,
-<<<<<<< HEAD
         'ADDRESSSET_CELL': KApply('.Set'),
         'STORAGESLOTSET_CELL': KApply('.Set'),
         'MOCKCALLS_CELL': KApply('.MockCallCellMap'),
-=======
         'ADDRESSSET_CELL': set_empty(),
         'STORAGESLOTSET_CELL': set_empty(),
->>>>>>> 9ef828b5
+        'MOCKCALLS_CELL': KApply('.MockCallCellMap'),
     }
 
     if calldata is not None:
