--- conflicted
+++ resolved
@@ -40,37 +40,13 @@
     foundry_root: Path,
     options: ProveOptions,
     tests: Iterable[tuple[str, int | None]] = (),
-<<<<<<< HEAD
-    workers: int = 1,
-    break_every_step: bool = False,
-    break_on_jumpi: bool = False,
-    break_on_calls: bool = True,
-    bmc_depth: int | None = None,
-    bug_report: BugReport | None = None,
-    kore_rpc_command: str | Iterable[str] | None = None,
-    use_booster: bool = False,
-    smt_timeout: int | None = None,
-    smt_retry_limit: int | None = None,
-    failure_info: bool = True,
-    counterexample_info: bool = False,
-    trace_rewrites: bool = False,
-    auto_abstract_gas: bool = False,
-    port: int | None = None,
-    run_constructor: bool = False,
 ) -> list[Proof]:
-    if workers <= 0:
-        raise ValueError(f'Must have at least one worker, found: --workers {workers}')
-    if max_iterations is not None and max_iterations < 0:
-        raise ValueError(f'Must have a non-negative number of iterations, found: --max-iterations {max_iterations}')
-=======
-) -> dict[tuple[str, int], tuple[bool, list[str] | None]]:
     if options.workers <= 0:
         raise ValueError(f'Must have at least one worker, found: --workers {options.workers}')
     if options.max_iterations is not None and options.max_iterations < 0:
         raise ValueError(
             f'Must have a non-negative number of iterations, found: --max-iterations {options.max_iterations}'
         )
->>>>>>> 132a6c5c
 
     if options.use_booster:
         try:
@@ -199,36 +175,10 @@
 def _run_cfg_group(
     tests: list[FoundryTest],
     foundry: Foundry,
-<<<<<<< HEAD
-    *,
-    max_depth: int,
-    max_iterations: int | None,
-    workers: int,
-    break_every_step: bool,
-    break_on_jumpi: bool,
-    break_on_calls: bool,
-    bmc_depth: int | None,
-    bug_report: BugReport | None,
-    kore_rpc_command: str | Iterable[str] | None,
-    use_booster: bool,
-    smt_timeout: int | None,
-    smt_retry_limit: int | None,
-    counterexample_info: bool,
-    trace_rewrites: bool,
-    auto_abstract_gas: bool,
-    port: int | None,
-    run_constructor: bool = False,
+    options: ProveOptions,
 ) -> list[Proof]:
     def init_and_run_proof(test: FoundryTest) -> Proof:
-        llvm_definition_dir = foundry.llvm_library if use_booster else None
-        start_server = port is None
-=======
-    options: ProveOptions,
-) -> dict[tuple[str, int], tuple[bool, list[str] | None]]:
-    def init_and_run_proof(test: FoundryTest) -> tuple[bool, list[str] | None]:
         start_server = options.port is None
->>>>>>> 132a6c5c
-
         with legacy_explore(
             foundry.kevm,
             kcfg_semantics=KEVMSemantics(auto_abstract_gas=options.auto_abstract_gas),
@@ -260,24 +210,12 @@
                 break_on_jumpi=options.break_on_jumpi,
                 break_on_calls=options.break_on_calls,
             )
-<<<<<<< HEAD
             return proof
 
     apr_proofs: list[Proof]
-    if workers > 1:
-        with ProcessPool(ncpus=workers) as process_pool:
-            apr_proofs = process_pool.map(init_and_run_proof, tests)
-=======
-            failure_log = None
-            if not passed:
-                failure_log = print_failure_info(proof, kcfg_explore, options.counterexample_info)
-            return passed, failure_log
-
-    _apr_proofs: list[tuple[bool, list[str] | None]]
     if options.workers > 1:
         with ProcessPool(ncpus=options.workers) as process_pool:
-            _apr_proofs = process_pool.map(init_and_run_proof, tests)
->>>>>>> 132a6c5c
+            apr_proofs = process_pool.map(init_and_run_proof, tests)
     else:
         apr_proofs = []
         for test in tests:
