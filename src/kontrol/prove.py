--- conflicted
+++ resolved
@@ -6,11 +6,12 @@
 
 import pyk.proof.parallel as parallel
 from kevm_pyk.kevm import KEVM, KEVMSemantics
-from kevm_pyk.utils import KDefinition__expand_macros, abstract_cell_vars, legacy_explore
+from kevm_pyk.utils import KDefinition__expand_macros, abstract_cell_vars, kore_server, legacy_explore
 from pyk.cterm import CTerm
 from pyk.kast.inner import KApply, KSequence, KVariable, Subst
 from pyk.kast.manip import flatten_label, set_cell
 from pyk.kcfg import KCFG
+from pyk.kore.rpc import KoreExecLogFormat
 from pyk.prelude.collections import list_empty, map_empty, map_of, set_empty
 from pyk.prelude.k import GENERATED_TOP_CELL
 from pyk.prelude.kbool import FALSE, TRUE, notBool
@@ -30,7 +31,6 @@
 
     from pyk.kast.inner import KInner
     from pyk.kcfg import KCFGExplore
-    from pyk.proof.reachability import APRFailureInfo
 
     from .deployment import SummaryEntry
     from .options import ProveOptions, RPCOptions
@@ -43,7 +43,7 @@
     prove_options: ProveOptions,
     rpc_options: RPCOptions,
     tests: Iterable[tuple[str, int | None]] = (),
-) -> list[APRProof]:
+) -> list[Proof]:
     if prove_options.workers <= 0:
         raise ValueError(f'Must have at least one worker, found: --workers {prove_options.workers}')
     if prove_options.max_iterations is not None and prove_options.max_iterations < 0:
@@ -86,7 +86,7 @@
     for test in constructor_tests:
         test.method.update_digest(foundry.digest_file)
 
-    def _run_prover(_test_suite: list[FoundryTest]) -> list[APRProof]:
+    def _run_prover(_test_suite: list[FoundryTest]) -> list[Proof]:
         return _run_cfg_group(
             tests=_test_suite,
             foundry=foundry,
@@ -184,25 +184,41 @@
     foundry: Foundry,
     prove_options: ProveOptions,
     rpc_options: RPCOptions,
-<<<<<<< HEAD
 ) -> list[Proof]:
     proofs = {}
     provers = {}
 
     semantics = KEVMSemantics(auto_abstract_gas=prove_options.auto_abstract_gas)
 
+    cut_point_rules = KEVMSemantics.cut_point_rules(
+        prove_options.break_on_jumpi,
+        prove_options.break_on_calls,
+        prove_options.break_on_storage,
+        prove_options.break_on_basic_blocks,
+    )
+    if prove_options.break_on_cheatcodes:
+        cut_point_rules.extend(
+            rule.label for rule in foundry.kevm.definition.all_modules_dict['FOUNDRY-CHEAT-CODES'].rules
+        )
+
     for test in tests:
         proof: APRProof
 
-=======
-) -> list[APRProof]:
-    def init_and_run_proof(test: FoundryTest) -> APRFailureInfo | None:
-        if Proof.proof_data_exists(test.id, foundry.proofs_dir):
-            apr_proof = foundry.get_apr_proof(test.id)
-            if apr_proof.passed:
-                return None
-        start_server = rpc_options.port is None
->>>>>>> 4fbb388b
+        server = kore_server(
+            definition_dir=foundry.kevm.definition_dir,
+            llvm_definition_dir=foundry.llvm_library if rpc_options.use_booster else None,
+            module_name=foundry.kevm.main_module,
+            port=rpc_options.port,
+            smt_timeout=rpc_options.smt_timeout,
+            smt_retry_limit=rpc_options.smt_retry_limit,
+            smt_tactic=rpc_options.smt_tactic,
+            haskell_log_format=KoreExecLogFormat.ONELINE,
+            haskell_log_entries=(),
+            fallback_on=None,
+            interim_simplification=None,
+            no_post_exec_simplify=None,
+        )
+
         with legacy_explore(
             foundry.kevm,
             kcfg_semantics=semantics,
@@ -210,8 +226,8 @@
             llvm_definition_dir=foundry.llvm_library if rpc_options.use_booster else None,
             smt_timeout=rpc_options.smt_timeout,
             smt_retry_limit=rpc_options.smt_retry_limit,
-            start_server=(rpc_options.port is None),
-            port=rpc_options.port,
+            start_server=False,
+            port=server.port,
             maude_port=rpc_options.maude_port,
         ) as kcfg_explore:
             proof = method_to_apr_proof(
@@ -224,18 +240,6 @@
                 summary_entries=prove_options.summary_entries,
             )
 
-            cut_point_rules = KEVMSemantics.cut_point_rules(
-                prove_options.break_on_jumpi,
-                prove_options.break_on_calls,
-                prove_options.break_on_storage,
-                prove_options.break_on_basic_blocks,
-            )
-            if prove_options.break_on_cheatcodes:
-                cut_point_rules.extend(
-                    rule.label for rule in foundry.kevm.definition.all_modules_dict['FOUNDRY-CHEAT-CODES'].rules
-                )
-
-<<<<<<< HEAD
         parallel_prover: ParallelAPRProver
 
         if type(proof) is APRProof:
@@ -246,10 +250,9 @@
                 execute_depth=prove_options.max_depth,
                 kprint=foundry.kevm,
                 kcfg_semantics=semantics,
+                port=server.port,
                 id=test.id,
-                cut_point_rules=KEVMSemantics.cut_point_rules(
-                    break_on_calls=prove_options.break_on_calls, break_on_jumpi=prove_options.break_on_jumpi
-                ),
+                cut_point_rules=cut_point_rules,
                 terminal_rules=KEVMSemantics.terminal_rules(break_every_step=prove_options.break_every_step),
                 llvm_definition_dir=foundry.llvm_library if rpc_options.use_booster else None,
                 smt_timeout=rpc_options.smt_timeout,
@@ -265,10 +268,9 @@
                 execute_depth=prove_options.max_depth,
                 kprint=foundry.kevm,
                 kcfg_semantics=semantics,
+                port=server.port,
                 id=test.id,
-                cut_point_rules=KEVMSemantics.cut_point_rules(
-                    break_on_calls=prove_options.break_on_calls, break_on_jumpi=prove_options.break_on_jumpi
-                ),
+                cut_point_rules=cut_point_rules,
                 terminal_rules=KEVMSemantics.terminal_rules(break_every_step=prove_options.break_every_step),
                 llvm_definition_dir=foundry.llvm_library if rpc_options.use_booster else None,
                 smt_timeout=rpc_options.smt_timeout,
@@ -300,46 +302,79 @@
     for prover in provers.values():
         print(f'cterm_implies: {prover.total_cterm_implies_time / 1000000000}')
         print(f'extend_cterm: {prover.total_cterm_extend_time / 1000000000}')
-    #          print(f'a: {prover.a_time / 1000000000}')
-    #          print(f'b: {prover.b_time / 1000000000}')
-    #          print(f'c: {prover.c_time / 1000000000}')
-    #          print(f'd: {prover.d_time / 1000000000}')
-    #          print(f'e: {prover.e_time / 1000000000}')
-
+
+    server.close()
     return results
-=======
-            run_prover(
-                foundry.kevm,
-                proof,
-                kcfg_explore,
-                max_depth=prove_options.max_depth,
-                max_iterations=prove_options.max_iterations,
-                cut_point_rules=cut_point_rules,
-                terminal_rules=KEVMSemantics.terminal_rules(prove_options.break_every_step),
-                counterexample_info=prove_options.counterexample_info,
-            )
-
-            # Only return the failure info to avoid pickling the whole proof
-            return proof.failure_info
-
-    failure_infos: list[APRFailureInfo | None]
-    if prove_options.workers > 1:
-        with ProcessPool(ncpus=prove_options.workers) as process_pool:
-            failure_infos = process_pool.map(init_and_run_proof, tests)
-    else:
-        failure_infos = []
-        for test in tests:
-            failure_infos.append(init_and_run_proof(test))
-
-    proofs = [foundry.get_apr_proof(test.id) for test in tests]
-
-    # Reconstruct the proof from the subprocess
-    for proof, failure_info in zip(proofs, failure_infos, strict=True):
-        assert proof.failure_info is None  # Refactor once this fails
-        proof.failure_info = failure_info
-
-    return proofs
->>>>>>> 4fbb388b
+
+
+#      def init_and_run_proof(test: FoundryTest) -> APRFailureInfo | None:
+#          if Proof.proof_data_exists(test.id, foundry.proofs_dir):
+#              apr_proof = foundry.get_apr_proof(test.id)
+#              if apr_proof.passed:
+#                  return None
+#          with legacy_explore(
+#              foundry.kevm,
+#              kcfg_semantics=KEVMSemantics(auto_abstract_gas=prove_options.auto_abstract_gas),
+#              id=test.id,
+#              llvm_definition_dir=foundry.llvm_library if rpc_options.use_booster else None,
+#              smt_timeout=rpc_options.smt_timeout,
+#              smt_retry_limit=rpc_options.smt_retry_limit,
+#              start_server=(rpc_options.port is None),
+#              port=rpc_options.port,
+#              maude_port=rpc_options.maude_port,
+#          ) as kcfg_explore:
+#              proof = method_to_apr_proof(
+#                  test=test,
+#                  foundry=foundry,
+#                  kcfg_explore=kcfg_explore,
+#                  bmc_depth=prove_options.bmc_depth,
+#                  run_constructor=prove_options.run_constructor,
+#                  use_gas=prove_options.use_gas,
+#                  summary_entries=prove_options.summary_entries,
+#              )
+#
+#              cut_point_rules = KEVMSemantics.cut_point_rules(
+#                  prove_options.break_on_jumpi,
+#                  prove_options.break_on_calls,
+#                  prove_options.break_on_storage,
+#                  prove_options.break_on_basic_blocks,
+#              )
+#              if prove_options.break_on_cheatcodes:
+#                  cut_point_rules.extend(
+#                      rule.label for rule in foundry.kevm.definition.all_modules_dict['FOUNDRY-CHEAT-CODES'].rules
+#                  )
+#
+#              run_prover(
+#                  foundry.kevm,
+#                  proof,
+#                  kcfg_explore,
+#                  max_depth=prove_options.max_depth,
+#                  max_iterations=prove_options.max_iterations,
+#                  cut_point_rules=cut_point_rules,
+#                  terminal_rules=KEVMSemantics.terminal_rules(prove_options.break_every_step),
+#                  counterexample_info=prove_options.counterexample_info,
+#              )
+#
+#              # Only return the failure info to avoid pickling the whole proof
+#              return proof.failure_info
+#
+#      failure_infos: list[APRFailureInfo | None]
+#      if prove_options.workers > 1:
+#          with ProcessPool(ncpus=prove_options.workers) as process_pool:
+#              failure_infos = process_pool.map(init_and_run_proof, tests)
+#      else:
+#          failure_infos = []
+#          for test in tests:
+#              failure_infos.append(init_and_run_proof(test))
+#
+#      proofs = [foundry.get_apr_proof(test.id) for test in tests]
+#
+#      # Reconstruct the proof from the subprocess
+#      for proof, failure_info in zip(proofs, failure_infos, strict=True):
+#          assert proof.failure_info is None  # Refactor once this fails
+#          proof.failure_info = failure_info
+#
+#      return proofs
 
 
 def method_to_apr_proof(
