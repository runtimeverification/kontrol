from __future__ import annotations

import logging
from subprocess import CalledProcessError
from typing import TYPE_CHECKING, NamedTuple

from kevm_pyk.kevm import KEVM, KEVMSemantics
from kevm_pyk.utils import KDefinition__expand_macros, abstract_cell_vars, legacy_explore, run_prover
from pathos.pools import ProcessPool  # type: ignore
from pyk.cterm import CTerm
from pyk.kast.inner import KApply, KSequence, KSort, KVariable, Subst
from pyk.kast.manip import flatten_label, set_cell
from pyk.kcfg import KCFG
from pyk.prelude.bytes import bytesToken
from pyk.prelude.collections import list_empty, map_empty, map_of, set_empty
from pyk.prelude.k import GENERATED_TOP_CELL
from pyk.prelude.kbool import FALSE, TRUE, notBool
from pyk.prelude.kint import intToken
from pyk.prelude.ml import mlEqualsTrue
from pyk.prelude.string import stringToken
from pyk.proof.proof import Proof
from pyk.proof.reachability import APRBMCProof, APRProof
from pyk.utils import run_process, unique

from .foundry import Foundry
from .solc_to_k import Contract, hex_string_to_int

if TYPE_CHECKING:
    from collections.abc import Iterable
    from typing import Final

    from pyk.kast.inner import KInner
    from pyk.kcfg import KCFGExplore
    from pyk.proof.reachability import APRFailureInfo

    from .deployment import SummaryEntry
    from .options import ProveOptions, RPCOptions

_LOGGER: Final = logging.getLogger(__name__)


def foundry_prove(
    foundry: Foundry,
    prove_options: ProveOptions,
    rpc_options: RPCOptions,
    tests: Iterable[tuple[str, int | None]] = (),
) -> list[APRProof]:
    if prove_options.workers <= 0:
        raise ValueError(f'Must have at least one worker, found: --workers {prove_options.workers}')
    if prove_options.max_iterations is not None and prove_options.max_iterations < 0:
        raise ValueError(
            f'Must have a non-negative number of iterations, found: --max-iterations {prove_options.max_iterations}'
        )

    if rpc_options.use_booster:
        try:
            run_process(('which', 'kore-rpc-booster'), pipe_stderr=True).stdout.strip()
        except CalledProcessError:
            raise RuntimeError(
                "Couldn't locate the kore-rpc-booster RPC binary. Please put 'kore-rpc-booster' on PATH manually or using kup install/kup shell."
            ) from None

    foundry.mk_proofs_dir()

    test_suite = collect_tests(foundry, tests, reinit=prove_options.reinit)
    test_names = [test.name for test in test_suite]
    print(f'Running functions: {test_names}')

    contracts = [test.contract for test in test_suite]
    setup_method_tests = collect_setup_methods(foundry, contracts, reinit=prove_options.reinit)
    setup_method_names = [test.name for test in setup_method_tests]

    constructor_tests = collect_constructors(foundry, contracts, reinit=prove_options.reinit)
    constructor_names = [test.name for test in constructor_tests]

    _LOGGER.info(f'Running tests: {test_names}')

    _LOGGER.info(f'Updating digests: {test_names}')
    for test in test_suite:
        test.method.update_digest(foundry.digest_file)

    _LOGGER.info(f'Updating digests: {setup_method_names}')
    for test in setup_method_tests:
        test.method.update_digest(foundry.digest_file)

    _LOGGER.info(f'Updating digests: {constructor_names}')
    for test in constructor_tests:
        test.method.update_digest(foundry.digest_file)

    def _run_prover(_test_suite: list[FoundryTest]) -> list[APRProof]:
        return _run_cfg_group(
            tests=_test_suite,
            foundry=foundry,
            prove_options=prove_options,
            rpc_options=rpc_options,
        )

    if prove_options.run_constructor:
        _LOGGER.info(f'Running initialization code for contracts in parallel: {constructor_names}')
        results = _run_prover(constructor_tests)
        failed = [proof for proof in results if not proof.passed]
        if failed:
            raise ValueError(f'Running initialization code failed for {len(failed)} contracts: {failed}')

    _LOGGER.info(f'Running setup functions in parallel: {setup_method_names}')
    results = _run_prover(setup_method_tests)

    failed = [proof for proof in results if not proof.passed]
    if failed:
        raise ValueError(f'Running setUp method failed for {len(failed)} contracts: {failed}')

    _LOGGER.info(f'Running test functions in parallel: {test_names}')
    results = _run_prover(test_suite)
    return results


class FoundryTest(NamedTuple):
    contract: Contract
    method: Contract.Method | Contract.Constructor
    version: int

    @property
    def name(self) -> str:
        return f'{self.contract.name_with_path}.{self.method.signature}'

    @property
    def id(self) -> str:
        return f'{self.name}:{self.version}'

    @property
    def unparsed(self) -> tuple[str, int]:
        return self.name, self.version


def collect_tests(foundry: Foundry, tests: Iterable[tuple[str, int | None]] = (), *, reinit: bool) -> list[FoundryTest]:
    if not tests:
        tests = [(test, None) for test in foundry.all_tests]
    matching_tests = []
    for test, version in tests:
        matching_tests += [(sig, version) for sig in foundry.matching_sigs(test)]
    tests = list(unique(matching_tests))

    res: list[FoundryTest] = []
    for sig, ver in tests:
        contract, method = foundry.get_contract_and_method(sig)
        version = foundry.resolve_proof_version(sig, reinit, ver)
        res.append(FoundryTest(contract, method, version))
    return res


def collect_setup_methods(foundry: Foundry, contracts: Iterable[Contract] = (), *, reinit: bool) -> list[FoundryTest]:
    res: list[FoundryTest] = []
    contract_names: set[str] = set()  # ensures uniqueness of each result (Contract itself is not hashable)
    for contract in contracts:
        if contract.name_with_path in contract_names:
            continue
        contract_names.add(contract.name_with_path)

        method = contract.method_by_name.get('setUp')
        if not method:
            continue
        version = foundry.resolve_proof_version(f'{contract.name_with_path}.setUp()', reinit, None)
        res.append(FoundryTest(contract, method, version))
    return res


def collect_constructors(foundry: Foundry, contracts: Iterable[Contract] = (), *, reinit: bool) -> list[FoundryTest]:
    res: list[FoundryTest] = []
    contract_names: set[str] = set()  # ensures uniqueness of each result (Contract itself is not hashable)
    for contract in contracts:
        if contract.name_with_path in contract_names:
            continue
        contract_names.add(contract.name_with_path)

        method = contract.constructor
        if not method:
            continue
        version = foundry.resolve_proof_version(f'{contract.name_with_path}.init', reinit, None)
        res.append(FoundryTest(contract, method, version))
    return res


def _run_cfg_group(
    tests: list[FoundryTest],
    foundry: Foundry,
    prove_options: ProveOptions,
    rpc_options: RPCOptions,
) -> list[APRProof]:
    def init_and_run_proof(test: FoundryTest) -> APRFailureInfo | None:
        if Proof.proof_data_exists(test.id, foundry.proofs_dir):
            apr_proof = foundry.get_apr_proof(test.id)
            if apr_proof.passed:
                return None
        start_server = rpc_options.port is None
        with legacy_explore(
            foundry.kevm,
            kcfg_semantics=KEVMSemantics(auto_abstract_gas=prove_options.auto_abstract_gas),
            id=test.id,
            bug_report=prove_options.bug_report,
            kore_rpc_command=rpc_options.kore_rpc_command,
            llvm_definition_dir=foundry.llvm_library if rpc_options.use_booster else None,
            smt_timeout=rpc_options.smt_timeout,
            smt_retry_limit=rpc_options.smt_retry_limit,
            trace_rewrites=rpc_options.trace_rewrites,
            start_server=start_server,
            port=rpc_options.port,
            maude_port=rpc_options.maude_port,
        ) as kcfg_explore:
            proof = method_to_apr_proof(
                test=test,
                foundry=foundry,
                kcfg_explore=kcfg_explore,
                bmc_depth=prove_options.bmc_depth,
                run_constructor=prove_options.run_constructor,
                use_gas=prove_options.use_gas,
                summary_entries=prove_options.summary_entries,
            )

            cut_point_rules = KEVMSemantics.cut_point_rules(
                prove_options.break_on_jumpi,
                prove_options.break_on_calls,
                prove_options.break_on_storage,
                prove_options.break_on_basic_blocks,
            )
            if prove_options.break_on_cheatcodes:
                cut_point_rules.extend(
                    rule.label for rule in foundry.kevm.definition.all_modules_dict['FOUNDRY-CHEAT-CODES'].rules
                )

            run_prover(
                foundry.kevm,
                proof,
                kcfg_explore,
                max_depth=prove_options.max_depth,
                max_iterations=prove_options.max_iterations,
                cut_point_rules=cut_point_rules,
                terminal_rules=KEVMSemantics.terminal_rules(prove_options.break_every_step),
                counterexample_info=prove_options.counterexample_info,
            )

            # Only return the failure info to avoid pickling the whole proof
            return proof.failure_info

    failure_infos: list[APRFailureInfo | None]
    if prove_options.workers > 1:
        with ProcessPool(ncpus=prove_options.workers) as process_pool:
            failure_infos = process_pool.map(init_and_run_proof, tests)
    else:
        failure_infos = []
        for test in tests:
            failure_infos.append(init_and_run_proof(test))

    proofs = [foundry.get_apr_proof(test.id) for test in tests]

    # Reconstruct the proof from the subprocess
    for proof, failure_info in zip(proofs, failure_infos, strict=True):
        assert proof.failure_info is None  # Refactor once this fails
        proof.failure_info = failure_info

    return proofs


def method_to_apr_proof(
    test: FoundryTest,
    foundry: Foundry,
    kcfg_explore: KCFGExplore,
    bmc_depth: int | None = None,
    run_constructor: bool = False,
    use_gas: bool = False,
    summary_entries: Iterable[SummaryEntry] | None = None,
) -> APRProof:
    if Proof.proof_data_exists(test.id, foundry.proofs_dir):
        apr_proof = foundry.get_apr_proof(test.id)
        apr_proof.write_proof_data()
        return apr_proof

    setup_proof = None
    if isinstance(test.method, Contract.Constructor):
        _LOGGER.info(f'Creating proof from constructor for test: {test.id}')
    elif test.method.signature != 'setUp()' and 'setUp' in test.contract.method_by_name:
        _LOGGER.info(f'Using setUp method for test: {test.id}')
        setup_proof = _load_setup_proof(foundry, test.contract)
    elif run_constructor:
        _LOGGER.info(f'Using constructor final state as initial state for test: {test.id}')
        setup_proof = _load_constructor_proof(foundry, test.contract)

    kcfg, init_node_id, target_node_id = _method_to_initialized_cfg(
        foundry=foundry,
        test=test,
        kcfg_explore=kcfg_explore,
        setup_proof=setup_proof,
        use_gas=use_gas,
        summary_entries=summary_entries,
    )

    if bmc_depth is not None:
        apr_proof = APRBMCProof(
            test.id,
            kcfg,
            [],
            init_node_id,
            target_node_id,
            {},
            bmc_depth,
            proof_dir=foundry.proofs_dir,
        )
    else:
        apr_proof = APRProof(test.id, kcfg, [], init_node_id, target_node_id, {}, proof_dir=foundry.proofs_dir)

    apr_proof.write_proof_data()
    return apr_proof


def _load_setup_proof(foundry: Foundry, contract: Contract) -> APRProof:
    latest_version = foundry.latest_proof_version(f'{contract.name_with_path}.setUp()')
    setup_digest = f'{contract.name_with_path}.setUp():{latest_version}'
    apr_proof = APRProof.read_proof_data(foundry.proofs_dir, setup_digest)
    return apr_proof


def _load_constructor_proof(foundry: Foundry, contract: Contract) -> APRProof:
    latest_version = foundry.latest_proof_version(f'{contract.name_with_path}.init')
    setup_digest = f'{contract.name_with_path}.init:{latest_version}'
    apr_proof = APRProof.read_proof_data(foundry.proofs_dir, setup_digest)
    return apr_proof


def _method_to_initialized_cfg(
    foundry: Foundry,
    test: FoundryTest,
    kcfg_explore: KCFGExplore,
    *,
    setup_proof: APRProof | None = None,
    use_gas: bool = False,
    summary_entries: Iterable[SummaryEntry] | None = None,
) -> tuple[KCFG, int, int]:
    _LOGGER.info(f'Initializing KCFG for test: {test.id}')

    empty_config = foundry.kevm.definition.empty_config(GENERATED_TOP_CELL)
    kcfg, new_node_ids, init_node_id, target_node_id = _method_to_cfg(
        empty_config,
        test.contract,
        test.method,
        setup_proof,
        use_gas,
        summary_entries,
    )

    for node_id in new_node_ids:
        _LOGGER.info(f'Expanding macros in node {node_id} for test: {test.name}')
        init_term = kcfg.node(node_id).cterm.kast
        init_term = KDefinition__expand_macros(foundry.kevm.definition, init_term)
        init_cterm = CTerm.from_kast(init_term)
        _LOGGER.info(f'Computing definedness constraint for node {node_id} for test: {test.name}')
        init_cterm = kcfg_explore.cterm_assume_defined(init_cterm)
        kcfg.replace_node(node_id, init_cterm)

    _LOGGER.info(f'Expanding macros in target state for test: {test.name}')
    target_term = kcfg.node(target_node_id).cterm.kast
    target_term = KDefinition__expand_macros(foundry.kevm.definition, target_term)
    target_cterm = CTerm.from_kast(target_term)
    kcfg.replace_node(target_node_id, target_cterm)

    _LOGGER.info(f'Simplifying KCFG for test: {test.name}')
    kcfg_explore.simplify(kcfg, {})

    return kcfg, init_node_id, target_node_id


def _method_to_cfg(
    empty_config: KInner,
    contract: Contract,
    method: Contract.Method | Contract.Constructor,
    setup_proof: APRProof | None,
    use_gas: bool,
    summary_entries: Iterable[SummaryEntry] | None,
) -> tuple[KCFG, list[int], int, int]:
    calldata = None
    callvalue = None

    if isinstance(method, Contract.Constructor):
        program = KEVM.init_bytecode(KApply(f'contract_{contract.name_with_path}'))

    elif isinstance(method, Contract.Method):
        calldata = method.calldata_cell(contract)
        callvalue = method.callvalue_cell
        program = KEVM.bin_runtime(KApply(f'contract_{contract.name_with_path}'))

    init_cterm = _init_cterm(
        empty_config,
        program=program,
        use_gas=use_gas,
        summary_entries=summary_entries,
        is_test=method.is_test,
        is_setup=method.is_setup,
        calldata=calldata,
        callvalue=callvalue,
        is_constructor=isinstance(method, Contract.Constructor),
    )
    new_node_ids = []

    if setup_proof:
        if setup_proof.pending:
            raise RuntimeError(
                f'Initial state proof {setup_proof.id} for {contract.name_with_path}.{method.signature} still has pending branches.'
            )

        init_node_id = setup_proof.init

        cfg = KCFG.from_dict(setup_proof.kcfg.to_dict())  # Copy KCFG
        final_states = [cover.source for cover in cfg.covers(target_id=setup_proof.target)]
        cfg.remove_node(setup_proof.target)
        if not final_states:
            _LOGGER.warning(
                f'Initial state proof {setup_proof.id} for {contract.name_with_path}.{method.signature} has no passing branches to build on. Method will not be executed.'
            )
        for final_node in final_states:
            new_init_cterm = _update_cterm_from_node(init_cterm, final_node, contract.name_with_path)
            new_node = cfg.create_node(new_init_cterm)
            cfg.create_edge(final_node.id, new_node.id, depth=1)
            new_node_ids.append(new_node.id)
    else:
        cfg = KCFG()
        init_node = cfg.create_node(init_cterm)
        new_node_ids = [init_node.id]
        init_node_id = init_node.id

    final_cterm = _final_cterm(
        empty_config, program, failing=method.is_testfail, is_test=method.is_test, is_setup=method.is_setup
    )
    target_node = cfg.create_node(final_cterm)

    return cfg, new_node_ids, init_node_id, target_node.id


def _update_cterm_from_node(cterm: CTerm, node: KCFG.Node, contract_name: str) -> CTerm:
    new_accounts_cell = node.cterm.cell('ACCOUNTS_CELL')
    number_cell = node.cterm.cell('NUMBER_CELL')
    timestamp_cell = node.cterm.cell('TIMESTAMP_CELL')
    basefee_cell = node.cterm.cell('BASEFEE_CELL')
    chainid_cell = node.cterm.cell('CHAINID_CELL')
    coinbase_cell = node.cterm.cell('COINBASE_CELL')
    prevcaller_cell = node.cterm.cell('PREVCALLER_CELL')
    prevorigin_cell = node.cterm.cell('PREVORIGIN_CELL')
    newcaller_cell = node.cterm.cell('NEWCALLER_CELL')
    neworigin_cell = node.cterm.cell('NEWORIGIN_CELL')
    active_cell = node.cterm.cell('ACTIVE_CELL')
    depth_cell = node.cterm.cell('DEPTH_CELL')
    singlecall_cell = node.cterm.cell('SINGLECALL_CELL')
    gas_cell = node.cterm.cell('GAS_CELL')
    callgas_cell = node.cterm.cell('CALLGAS_CELL')
    new_accounts = [CTerm(account, []) for account in flatten_label('_AccountCellMap_', new_accounts_cell)]
    new_accounts_map = {account.cell('ACCTID_CELL'): account for account in new_accounts}
    test_contract_account = new_accounts_map[Foundry.address_TEST_CONTRACT()]

    new_accounts_map[Foundry.address_TEST_CONTRACT()] = CTerm(
        set_cell(
            test_contract_account.config,
            'CODE_CELL',
            KEVM.bin_runtime(KApply(f'contract_{contract_name}')),
        ),
        [],
    )

    new_accounts_cell = KEVM.accounts([account.config for account in new_accounts_map.values()])

    new_init_cterm = CTerm(set_cell(cterm.config, 'ACCOUNTS_CELL', new_accounts_cell), [])
    new_init_cterm = CTerm(set_cell(new_init_cterm.config, 'NUMBER_CELL', number_cell), [])
    new_init_cterm = CTerm(set_cell(new_init_cterm.config, 'TIMESTAMP_CELL', timestamp_cell), [])
    new_init_cterm = CTerm(set_cell(new_init_cterm.config, 'BASEFEE_CELL', basefee_cell), [])
    new_init_cterm = CTerm(set_cell(new_init_cterm.config, 'CHAINID_CELL', chainid_cell), [])
    new_init_cterm = CTerm(set_cell(new_init_cterm.config, 'COINBASE_CELL', coinbase_cell), [])
    new_init_cterm = CTerm(set_cell(new_init_cterm.config, 'PREVCALLER_CELL', prevcaller_cell), [])
    new_init_cterm = CTerm(set_cell(new_init_cterm.config, 'PREVORIGIN_CELL', prevorigin_cell), [])
    new_init_cterm = CTerm(set_cell(new_init_cterm.config, 'NEWCALLER_CELL', newcaller_cell), [])
    new_init_cterm = CTerm(set_cell(new_init_cterm.config, 'NEWORIGIN_CELL', neworigin_cell), [])
    new_init_cterm = CTerm(set_cell(new_init_cterm.config, 'ACTIVE_CELL', active_cell), [])
    new_init_cterm = CTerm(set_cell(new_init_cterm.config, 'DEPTH_CELL', depth_cell), [])
    new_init_cterm = CTerm(set_cell(new_init_cterm.config, 'SINGLECALL_CELL', singlecall_cell), [])
    new_init_cterm = CTerm(set_cell(new_init_cterm.config, 'GAS_CELL', gas_cell), [])
    new_init_cterm = CTerm(set_cell(new_init_cterm.config, 'CALLGAS_CELL', callgas_cell), [])

<<<<<<< HEAD
    # adding constraints from the initial cterm
    for constraint in cterm.constraints:
        new_init_cterm = new_init_cterm.add_constraint(constraint)
=======
    new_init_cterm = KEVM.add_invariant(new_init_cterm)
>>>>>>> dbaaf4ae

    return new_init_cterm


def summary_to_account_cells(summary_entries: Iterable[SummaryEntry]) -> list[KApply]:
    accounts = _process_summary(summary_entries)
    address_list = accounts.keys()
    k_accounts = []
    for addr in address_list:
        k_accounts.append(
            KEVM.account_cell(
                intToken(addr),
                intToken(accounts[addr]['balance']),
                KEVM.parse_bytestack(stringToken(accounts[addr]['code'])),
                map_of(accounts[addr]['storage']),
                map_empty(),
                intToken(accounts[addr]['nonce']),
            )
        )
    return k_accounts


def _process_summary(summary: Iterable[SummaryEntry]) -> dict:
    accounts: dict[int, dict] = {}

    def _init_account(address: int) -> None:
        if address not in accounts.keys():
            accounts[address] = {'balance': 0, 'nonce': 0, 'code': '', 'storage': {}}

    for entry in summary:
        if entry.has_ignored_kind or entry.reverted:
            continue

        _addr = hex_string_to_int(entry.account)

        if entry.is_create:
            _init_account(_addr)
            accounts[_addr]['code'] = entry.deployed_code

        if entry.updates_balance:
            _init_account(_addr)
            accounts[_addr]['balance'] = entry.new_balance

        for update in entry.storage_updates:
            _int_address = hex_string_to_int(update.address)
            _init_account(_int_address)
            accounts[_int_address]['storage'][intToken(hex_string_to_int(update.slot))] = intToken(
                hex_string_to_int(update.value)
            )

    return accounts


def _init_cterm(
    empty_config: KInner,
    program: KInner,
    use_gas: bool,
    is_test: bool,
    is_setup: bool,
    is_constructor: bool,
    *,
    calldata: KInner | None = None,
    callvalue: KInner | None = None,
    summary_entries: Iterable[SummaryEntry] | None = None,
) -> CTerm:
    schedule = KApply('SHANGHAI_EVM')

    init_subst = {
        'MODE_CELL': KApply('NORMAL'),
        'USEGAS_CELL': TRUE if use_gas else FALSE,
        'SCHEDULE_CELL': schedule,
        'STATUSCODE_CELL': KVariable('STATUSCODE'),
        'PROGRAM_CELL': program,
        'JUMPDESTS_CELL': KEVM.compute_valid_jumpdests(program),
        'ORIGIN_CELL': KVariable('ORIGIN_ID', sort=KSort('Int')),
        'CALLER_CELL': KVariable('CALLER_ID', sort=KSort('Int')),
        'LOCALMEM_CELL': bytesToken(b''),
        'ACTIVE_CELL': FALSE,
        'MEMORYUSED_CELL': intToken(0),
        'WORDSTACK_CELL': KApply('.WordStack_EVM-TYPES_WordStack'),
        'PC_CELL': intToken(0),
        'GAS_CELL': KEVM.inf_gas(KVariable('VGAS')),
        'K_CELL': KSequence([KEVM.sharp_execute(), KVariable('CONTINUATION')]),
        'SINGLECALL_CELL': FALSE,
        'ISREVERTEXPECTED_CELL': FALSE,
        'ISOPCODEEXPECTED_CELL': FALSE,
        'RECORDEVENT_CELL': FALSE,
        'ISEVENTEXPECTED_CELL': FALSE,
        'ISCALLWHITELISTACTIVE_CELL': FALSE,
        'ISSTORAGEWHITELISTACTIVE_CELL': FALSE,
        'ADDRESSSET_CELL': set_empty(),
        'STORAGESLOTSET_CELL': set_empty(),
    }

    if is_test or is_setup or is_constructor:
        init_account_list = _create_initial_account_list(program, summary_entries)
        init_subst_test = {
            'OUTPUT_CELL': bytesToken(b''),
            'CALLSTACK_CELL': list_empty(),
            'CALLDEPTH_CELL': intToken(0),
            'ID_CELL': Foundry.address_TEST_CONTRACT(),
            'LOG_CELL': list_empty(),
            'ACCESSEDACCOUNTS_CELL': set_empty(),
            'ACCESSEDSTORAGE_CELL': map_empty(),
            'INTERIMSTATES_CELL': list_empty(),
            'TOUCHEDACCOUNTS_CELL': set_empty(),
            'STATIC_CELL': FALSE,
            'ACCOUNTS_CELL': KEVM.accounts(init_account_list),
        }
        init_subst.update(init_subst_test)

    if calldata is not None:
        init_subst['CALLDATA_CELL'] = calldata

    if callvalue is not None:
        init_subst['CALLVALUE_CELL'] = callvalue

    if not use_gas:
        init_subst['GAS_CELL'] = intToken(0)
        init_subst['CALLGAS_CELL'] = intToken(0)
        init_subst['REFUND_CELL'] = intToken(0)

    init_term = Subst(init_subst)(empty_config)
    init_cterm = CTerm.from_kast(init_term)
    init_cterm = KEVM.add_invariant(init_cterm)

    return init_cterm


def _create_initial_account_list(program: KInner, summary: Iterable[SummaryEntry] | None) -> list[KInner]:
    _contract = KEVM.account_cell(
        Foundry.address_TEST_CONTRACT(),
        intToken(0),
        program,
        map_empty(),
        map_empty(),
        intToken(1),
    )
    init_account_list: list[KInner] = [
        _contract,
        Foundry.account_CHEATCODE_ADDRESS(map_empty()),
    ]
    if summary is not None:
        init_account_list.extend(summary_to_account_cells(summary))

    return init_account_list


def _final_cterm(
    empty_config: KInner,
    program: KInner,
    *,
    failing: bool,
    is_test: bool = True,
    is_setup: bool = False,
) -> CTerm:
    final_term = _final_term(empty_config, program, is_test=is_test, is_setup=is_setup)
    dst_failed_post = KEVM.lookup(KVariable('CHEATCODE_STORAGE_FINAL'), Foundry.loc_FOUNDRY_FAILED())
    foundry_success = Foundry.success(
        KVariable('STATUSCODE_FINAL'),
        dst_failed_post,
        KVariable('ISREVERTEXPECTED_FINAL'),
        KVariable('ISOPCODEEXPECTED_FINAL'),
        KVariable('RECORDEVENT_FINAL'),
        KVariable('ISEVENTEXPECTED_FINAL'),
    )
    final_cterm = CTerm.from_kast(final_term)
    if is_test:
        if not failing:
            return final_cterm.add_constraint(mlEqualsTrue(foundry_success))
        else:
            return final_cterm.add_constraint(mlEqualsTrue(notBool(foundry_success)))
    return final_cterm


def _final_term(empty_config: KInner, program: KInner, is_test: bool, is_setup: bool) -> KInner:
    post_account_cell = KEVM.account_cell(
        Foundry.address_TEST_CONTRACT(),
        KVariable('ACCT_BALANCE_FINAL'),
        program,
        KVariable('ACCT_STORAGE_FINAL'),
        KVariable('ACCT_ORIGSTORAGE_FINAL'),
        KVariable('ACCT_NONCE_FINAL'),
    )
    final_subst = {
        'K_CELL': KSequence([KEVM.halt(), KVariable('CONTINUATION')]),
        'STATUSCODE_CELL': KVariable('STATUSCODE_FINAL'),
        'ISREVERTEXPECTED_CELL': KVariable('ISREVERTEXPECTED_FINAL'),
        'ISOPCODEEXPECTED_CELL': KVariable('ISOPCODEEXPECTED_FINAL'),
        'RECORDEVENT_CELL': KVariable('RECORDEVENT_FINAL'),
        'ISEVENTEXPECTED_CELL': KVariable('ISEVENTEXPECTED_FINAL'),
        'ISCALLWHITELISTACTIVE_CELL': KVariable('ISCALLWHITELISTACTIVE_FINAL'),
        'ISSTORAGEWHITELISTACTIVE_CELL': KVariable('ISSTORAGEWHITELISTACTIVE_FINAL'),
        'ADDRESSSET_CELL': KVariable('ADDRESSSET_FINAL'),
        'STORAGESLOTSET_CELL': KVariable('STORAGESLOTSET_FINAL'),
    }

    if is_test or is_setup:
        final_subst_test = {
            'ID_CELL': Foundry.address_TEST_CONTRACT(),
            'ACCOUNTS_CELL': KEVM.accounts(
                [
                    post_account_cell,  # test contract address
                    Foundry.account_CHEATCODE_ADDRESS(KVariable('CHEATCODE_STORAGE_FINAL')),
                    KVariable('ACCOUNTS_FINAL'),
                ]
            ),
        }
        final_subst.update(final_subst_test)

    return abstract_cell_vars(
        Subst(final_subst)(empty_config),
        [
            KVariable('STATUSCODE_FINAL'),
            KVariable('ACCOUNTS_FINAL'),
            KVariable('ISREVERTEXPECTED_FINAL'),
            KVariable('ISOPCODEEXPECTED_FINAL'),
            KVariable('RECORDEVENT_FINAL'),
            KVariable('ISEVENTEXPECTED_FINAL'),
            KVariable('ISCALLWHITELISTACTIVE_FINAL'),
            KVariable('ISSTORAGEWHITELISTACTIVE_FINAL'),
            KVariable('ADDRESSSET_FINAL'),
            KVariable('STORAGESLOTSET_FINAL'),
        ],
    )<|MERGE_RESOLUTION|>--- conflicted
+++ resolved
@@ -480,13 +480,10 @@
     new_init_cterm = CTerm(set_cell(new_init_cterm.config, 'GAS_CELL', gas_cell), [])
     new_init_cterm = CTerm(set_cell(new_init_cterm.config, 'CALLGAS_CELL', callgas_cell), [])
 
-<<<<<<< HEAD
     # adding constraints from the initial cterm
     for constraint in cterm.constraints:
         new_init_cterm = new_init_cterm.add_constraint(constraint)
-=======
     new_init_cterm = KEVM.add_invariant(new_init_cterm)
->>>>>>> dbaaf4ae
 
     return new_init_cterm
 
