from __future__ import annotations

import logging
import time
from abc import abstractmethod
from collections import Counter
from copy import copy
from subprocess import CalledProcessError
from typing import TYPE_CHECKING, Any, ContextManager, NamedTuple

from kevm_pyk.kevm import KEVM, KEVMSemantics, _process_jumpdests
from kevm_pyk.utils import KDefinition__expand_macros, abstract_cell_vars, run_prover
from pathos.pools import ProcessPool  # type: ignore
from pyk.cterm import CTerm, CTermSymbolic
from pyk.kast.outer import KProduction, KFlatModule, KImport, KTerminal, KNonTerminal
from pyk.kast.inner import KApply, KSequence, KSort, KVariable, Subst
from pyk.konvert import kflatmodule_to_kore
from pyk.kast.manip import flatten_label, set_cell
from pyk.kcfg import KCFG, KCFGExplore
from pyk.kore.rpc import KoreClient, TransportType, kore_server
from pyk.prelude.bytes import bytesToken
from pyk.prelude.collections import list_empty, map_empty, map_item, map_of, set_empty
from pyk.prelude.k import GENERATED_TOP_CELL
from pyk.prelude.kbool import FALSE, TRUE, notBool
from pyk.prelude.kint import eqInt, intToken, leInt, ltInt
from pyk.prelude.ml import mlEqualsFalse, mlEqualsTrue
from pyk.prelude.string import stringToken
from pyk.proof import ProofStatus
from pyk.proof.proof import Proof
from pyk.proof.reachability import APRFailureInfo, APRProof, APRProver
from pyk.utils import run_process_2, unique

from .foundry import Foundry, foundry_to_xml
from .hevm import Hevm
from .options import ConfigType, TraceOptions
from .solc_to_k import Contract, hex_string_to_int
from .state_record import StateDiffEntry, StateDumpEntry
from .utils import console, parse_test_version_tuple

if TYPE_CHECKING:
    from pyk.kast.outer import KSentence
#      from pyk.kast.outer import KRule
    from collections.abc import Iterable
    from typing import Final, TypeGuard

    from pyk.kast.inner import KInner
    from pyk.kore.rpc import KoreServer

    from .options import ProveOptions
    from .solc_to_k import StorageField

_LOGGER: Final = logging.getLogger(__name__)


def foundry_prove(
    options: ProveOptions,
    foundry: Foundry,
    recorded_state_entries: Iterable[StateDiffEntry] | Iterable[StateDumpEntry] | None = None,
) -> list[APRProof]:
    if options.workers <= 0:
        raise ValueError(f'Must have at least one worker, found: --workers {options.workers}')
    if options.max_iterations is not None and options.max_iterations < 0:
        raise ValueError(
            f'Must have a non-negative number of iterations, found: --max-iterations {options.max_iterations}'
        )

    if options.use_booster:
        try:
            run_process_2(['which', 'kore-rpc-booster']).stdout.strip()
        except CalledProcessError:
            raise RuntimeError(
                "Couldn't locate the kore-rpc-booster RPC binary. Please put 'kore-rpc-booster' on PATH manually or using kup install/kup shell."
            ) from None

    foundry.mk_proofs_dir()

    if options.include_summaries and options.cse:
        raise AttributeError('Error! Cannot use both --cse and --include-summary.')

    summary_ids: list[str] = (
        [
            foundry.get_apr_proof(include_summary.id).id
            for include_summary in collect_tests(foundry, options.include_summaries, reinit=False)
        ]
        if options.include_summaries
        else []
    )

    if options.cse:
        exact_match = options.config_type == ConfigType.SUMMARY_CONFIG
        return_empty = options.config_type == ConfigType.SUMMARY_CONFIG
        test_suite = collect_tests(
            foundry, options.tests, reinit=options.reinit, return_empty=return_empty, exact_match=exact_match
        )
        for test in test_suite:
            if not isinstance(test.method, Contract.Method) or test.method.function_calls is None:
                continue
            if not test.contract.has_storage_layout:
                raise RuntimeError(
                    "Couldn't locate 'storageLayout' in the compiled solc output. Please add `extra_output = ['storageLayout']` to your foundry.toml file."
                )

            test_version_tuples = [
                parse_test_version_tuple(t) for t in test.method.function_calls if t not in summary_ids
            ]

            if len(test_version_tuples) > 0:
                _LOGGER.info(f'For test {test.name}, found external calls: {test_version_tuples}')
                new_prove_options = copy(options)
                new_prove_options.tests = test_version_tuples
                new_prove_options.config_type = ConfigType.SUMMARY_CONFIG
                summary_ids.extend(p.id for p in foundry_prove(new_prove_options, foundry, recorded_state_entries))

    exact_match = options.config_type == ConfigType.SUMMARY_CONFIG
    test_suite = collect_tests(foundry, options.tests, reinit=options.reinit, exact_match=exact_match)
    test_names = [test.name for test in test_suite]
    separator = '\n\t\t    '  # ad-hoc separator for the string "Selected functions: " below
    console.print(f'[bold]Selected functions:[/bold] {separator.join(test_names)}')

    contracts = [(test.contract, test.version) for test in test_suite]
    setup_method_tests = collect_setup_methods(
        foundry, contracts, reinit=options.reinit, setup_version=options.setup_version
    )
    setup_method_names = [test.name for test in setup_method_tests]

    _LOGGER.info(f'Running tests: {test_names}')

    _LOGGER.info(f'Updating digests: {test_names}')
    for test in test_suite:
        test.method.update_digest(foundry.digest_file)

    _LOGGER.info(f'Updating digests: {setup_method_names}')
    for test in setup_method_tests:
        test.method.update_digest(foundry.digest_file)

    def _run_prover(_test_suite: list[FoundryTest], include_summaries: bool = False) -> list[APRProof]:
        return _run_cfg_group(
            tests=_test_suite,
            foundry=foundry,
            options=options,
            summary_ids=(summary_ids if include_summaries else []),
            recorded_state_entries=recorded_state_entries,
        )

    if options.run_constructor:
        constructor_tests = collect_constructors(foundry, contracts, reinit=options.reinit)
        constructor_names = [test.name for test in constructor_tests]

        _LOGGER.info(f'Updating digests: {constructor_names}')
        for test in constructor_tests:
            test.method.update_digest(foundry.digest_file)

        if options.verbose:
            _LOGGER.info(f'Running initialization code for contracts in parallel: {constructor_names}')
        else:
            console.print(f'[bold]Running initialization code for contracts in parallel:[/bold] {constructor_names}')

        results = _run_prover(constructor_tests, include_summaries=False)
        failed = [proof for proof in results if not proof.passed]
        if failed:
            raise ValueError(f'Running initialization code failed for {len(failed)} contracts: {failed}')

    if options.verbose:
        _LOGGER.info(f'Running setup functions in parallel: {setup_method_names}')
    else:
        separator = '\n\t\t\t\t     '  # ad-hoc separator for the string "Running setup functions in parallel: " below
        console.print(f'[bold]Running setup functions in parallel:[/bold] {separator.join(setup_method_names)}')
    results = _run_prover(setup_method_tests, include_summaries=False)

    failed = [proof for proof in results if not proof.passed]
    if failed:
        raise ValueError(f'Running setUp method failed for {len(failed)} contracts: {failed}')

    if options.verbose:
        _LOGGER.info(f'Running test functions in parallel: {test_names}')
    else:
        separator = '\n\t\t\t\t    '  # ad-hoc separator for the string "Running test functions in parallel: " below
        console.print(f'[bold]Running test functions in parallel:[/bold] {separator.join(test_names)}')
    results = _run_prover(test_suite, include_summaries=True)

    if options.xml_test_report:
        foundry_to_xml(foundry, results)

    return results


class FoundryTest(NamedTuple):
    contract: Contract
    method: Contract.Method | Contract.Constructor
    version: int

    @property
    def name(self) -> str:
        return f'{self.contract.name_with_path}.{self.method.signature}'

    @property
    def id(self) -> str:
        return f'{self.name}:{self.version}'

    @property
    def unparsed(self) -> tuple[str, int]:
        return self.name, self.version


def collect_tests(
    foundry: Foundry,
    tests: Iterable[tuple[str, int | None]] = (),
    *,
    reinit: bool,
    return_empty: bool = False,
    exact_match: bool = False,
) -> list[FoundryTest]:
    if not tests and not return_empty:
        tests = [(test, None) for test in foundry.all_tests]
    matching_tests = []
    for test, version in tests:
        matching_tests += [(sig, version) for sig in foundry.matching_sigs(test, exact_match=exact_match)]
    tests = list(unique(matching_tests))

    res: list[FoundryTest] = []
    for sig, ver in tests:
        contract, method = foundry.get_contract_and_method(sig)
        version = foundry.resolve_proof_version(sig, reinit, ver)
        res.append(FoundryTest(contract, method, version))
    return res


def collect_setup_methods(
    foundry: Foundry, contracts: Iterable[tuple[Contract, int]] = (), *, reinit: bool, setup_version: int | None = None
) -> list[FoundryTest]:
    res: list[FoundryTest] = []
    contract_names: set[str] = set()  # ensures uniqueness of each result (Contract itself is not hashable)
    for contract, test_version in contracts:
        if contract.name_with_path in contract_names:
            continue
        contract_names.add(contract.name_with_path)

        method = contract.method_by_name.get('setUp')
        if not method:
            continue
        version = foundry.resolve_setup_proof_version(
            f'{contract.name_with_path}.setUp()', reinit, test_version, setup_version
        )
        res.append(FoundryTest(contract, method, version))
    return res


def collect_constructors(
    foundry: Foundry, contracts: Iterable[tuple[Contract, int]] = (), *, reinit: bool
) -> list[FoundryTest]:
    res: list[FoundryTest] = []
    contract_names: set[str] = set()  # ensures uniqueness of each result (Contract itself is not hashable)
    for contract, _ in contracts:
        if contract.name_with_path in contract_names:
            continue
        contract_names.add(contract.name_with_path)

        method = contract.constructor
        if not method:
            continue
        version = foundry.resolve_proof_version(f'{contract.name_with_path}.init', reinit, None)
        res.append(FoundryTest(contract, method, version))
    return res


class OptionalKoreServer(ContextManager['OptionalKoreServer']):
    @abstractmethod
    def port(self) -> int: ...


class FreshKoreServer(OptionalKoreServer):
    _server: KoreServer

    def __init__(self, *args: Any, **kwargs: Any) -> None:
        self._server = kore_server(*args, **kwargs)

    def __enter__(self) -> FreshKoreServer:
        return self

    def __exit__(self, *args: Any) -> None:
        self._server.__exit__(*args)

    def port(self) -> int:
        return self._server.port


class PreexistingKoreServer(OptionalKoreServer):
    _port: int

    def __init__(self, port: int) -> None:
        self._port = port

    def __enter__(self) -> PreexistingKoreServer:
        return self

    def __exit__(self, *args: Any) -> None: ...

    def port(self) -> int:
        return self._port

class KontrolAPRProver(APRProver):
    accounts: list[str]

    def __init__(
        self,
        kcfg_explore: KCFGExplore,
        accounts: list[str],
        execute_depth: int | None = None,
        cut_point_rules: Iterable[str] = (),
        terminal_rules: Iterable[str] = (),
        counterexample_info: bool = False,
        always_check_subsumption: bool = True,
        fast_check_subsumption: bool = False,
        direct_subproof_rules: bool = False,
    ) -> None:

        self.accounts = accounts
        super().__init__(kcfg_explore, execute_depth, cut_point_rules, terminal_rules, counterexample_info, always_check_subsumption, fast_check_subsumption, direct_subproof_rules)

    def init_proof(self, proof: APRProof) -> None:
        def _inject_module(module_name: str, import_name: str, sentences: list[KSentence]) -> None:
            _module = KFlatModule(module_name, sentences, [KImport(import_name)])
            print(_module)
            _kore_module = kflatmodule_to_kore(self.kcfg_explore.cterm_symbolic._definition, _module)
            self.kcfg_explore.cterm_symbolic._kore_client.add_module(_kore_module, name_as_id=True)

        subproofs: list[Proof] = (
            [Proof.read_proof_data(proof.proof_dir, i) for i in proof.subproof_ids]
            if proof.proof_dir is not None
            else []
        )
        dependencies_as_rules: list[KSentence] = [
            rule
            for subproof in subproofs
            if isinstance(subproof, APRProof)
            for rule in subproof.as_rules(priority=20, direct_rule=self.direct_subproof_rules)
        ]
        storage_invariants: list[KSentence] = [
            KProduction(KSort('Bool'), [KTerminal(f'{account}_storage_invariant'), KTerminal('('), KNonTerminal(KSort('Map')), KTerminal(')')]) for account in self.accounts
        ]
        circularity_rule = proof.as_rule(priority=20)

        _inject_module(proof.dependencies_module_name, self.main_module_name, dependencies_as_rules + storage_invariants)
        _inject_module(proof.circularities_module_name, proof.dependencies_module_name, [circularity_rule])

        for node_id in [proof.init, proof.target]:
            if self.kcfg_explore.kcfg_semantics.is_terminal(proof.kcfg.node(node_id).cterm):
                proof.add_terminal(node_id)


def _run_cfg_group(
    tests: list[FoundryTest],
    foundry: Foundry,
    options: ProveOptions,
    summary_ids: Iterable[str],
    recorded_state_entries: Iterable[StateDiffEntry] | Iterable[StateDumpEntry] | None = None,
) -> list[APRProof]:
    def init_and_run_proof(test: FoundryTest) -> APRFailureInfo | Exception | None:
        proof = None
        if Proof.proof_data_exists(test.id, foundry.proofs_dir):
            proof = foundry.get_apr_proof(test.id)
            if proof.passed:
                return None
        start_time = time.time() if proof is None or proof.status == ProofStatus.PENDING else None

        kore_rpc_command = None
        if isinstance(options.kore_rpc_command, str):
            kore_rpc_command = options.kore_rpc_command.split()

        def select_server() -> OptionalKoreServer:
            if options.port is not None:
                return PreexistingKoreServer(options.port)
            else:
                return FreshKoreServer(
                    definition_dir=foundry.kevm.definition_dir,
                    llvm_definition_dir=foundry.llvm_library if options.use_booster else None,
                    module_name=foundry.kevm.main_module,
                    command=kore_rpc_command,
                    bug_report=options.bug_report,
                    smt_timeout=options.smt_timeout,
                    smt_retry_limit=options.smt_retry_limit,
                    smt_tactic=options.smt_tactic,
                    haskell_threads=options.max_frontier_parallel,
                )

        with select_server() as server:

            def create_kcfg_explore() -> KCFGExplore:
                if options.maude_port is None:
                    dispatch = None
                else:
                    dispatch = {
                        'execute': [('localhost', options.maude_port, TransportType.HTTP)],
                        'simplify': [('localhost', options.maude_port, TransportType.HTTP)],
                        'add-module': [
                            ('localhost', options.maude_port, TransportType.HTTP),
                            ('localhost', server.port(), TransportType.SINGLE_SOCKET),
                        ],
                    }
                bug_report_id = None if options.bug_report is None else test.id
                client = KoreClient(
                    'localhost',
                    server.port(),
                    bug_report=options.bug_report,
                    bug_report_id=bug_report_id,
                    dispatch=dispatch,
                )
                cterm_symbolic = CTermSymbolic(
                    client,
                    foundry.kevm.definition,
                    trace_rewrites=options.trace_rewrites,
                )
                return KCFGExplore(
                    cterm_symbolic,
                    kcfg_semantics=KEVMSemantics(auto_abstract_gas=options.auto_abstract_gas),
                    id=test.id,
                )


            if proof is None:
                # With CSE, top-level proof should be a summary if it's not a test or setUp function
                if (
                    (options.cse or options.include_summaries)
                    and options.config_type == ConfigType.TEST_CONFIG
                    and not test.contract.is_test_contract
                ):
                    options.config_type = ConfigType.SUMMARY_CONFIG

                proof = method_to_apr_proof(
                    test=test,
                    foundry=foundry,
                    kcfg_explore=create_kcfg_explore(),
                    bmc_depth=options.bmc_depth,
                    run_constructor=options.run_constructor,
                    use_gas=options.use_gas,
                    recorded_state_entries=recorded_state_entries,
                    summary_ids=summary_ids,
                    active_symbolik=options.with_non_general_state,
                    hevm=options.hevm,
                    config_type=options.config_type,
                    trace_options=TraceOptions(
                        {
                            'active_tracing': options.active_tracing,
                            'trace_memory': options.trace_memory,
                            'trace_storage': options.trace_storage,
                            'trace_wordstack': options.trace_wordstack,
                        }
                    ),
                )
            cut_point_rules = KEVMSemantics.cut_point_rules(
                options.break_on_jumpi,
                options.break_on_calls,
                options.break_on_storage,
                options.break_on_basic_blocks,
                options.break_on_load_program,
            )
            if options.break_on_cheatcodes:
                cut_point_rules.extend(
                    rule.label for rule in foundry.kevm.definition.all_modules_dict['FOUNDRY-CHEAT-CODES'].rules
                )
                cut_point_rules.extend(
                    rule.label for rule in foundry.kevm.definition.all_modules_dict['KONTROL-ASSERTIONS'].rules
                )

            def create_apr_prover() -> APRProver:
                return KontrolAPRProver(
                    create_kcfg_explore(),
                    accounts=['abc', 'def', 'ghi'],
                    execute_depth=options.max_depth,
                    terminal_rules=KEVMSemantics.terminal_rules(options.break_every_step),
                    cut_point_rules=cut_point_rules,
                    counterexample_info=options.counterexample_info,
                )
            run_prover(
                proof,
                create_kcfg_explore=create_kcfg_explore,
                create_apr_prover=create_apr_prover,
                max_depth=options.max_depth,
                max_iterations=options.max_iterations,
                cut_point_rules=cut_point_rules,
                terminal_rules=KEVMSemantics.terminal_rules(options.break_every_step),
                counterexample_info=options.counterexample_info,
                max_frontier_parallel=options.max_frontier_parallel,
                fail_fast=options.fail_fast,
                force_sequential=options.force_sequential,
            )

            if options.minimize_proofs or options.config_type == ConfigType.SUMMARY_CONFIG:
                proof.minimize_kcfg()

            if start_time is not None:
                end_time = time.time()
                proof.add_exec_time(end_time - start_time)
            proof.write_proof_data()

            # Only return the failure info to avoid pickling the whole proof
            if proof.failure_info is not None and not isinstance(proof.failure_info, APRFailureInfo):
                raise RuntimeError('Generated failure info for APRProof is not APRFailureInfo.')
            if proof.error_info is not None:
                return proof.error_info
            else:
                return proof.failure_info

    failure_infos: list[APRFailureInfo | Exception | None]
    if options.workers > 1:
        with ProcessPool(ncpus=options.workers) as process_pool:
            failure_infos = process_pool.map(init_and_run_proof, tests)
    else:
        failure_infos = []
        for test in tests:
            failure_infos.append(init_and_run_proof(test))

    proofs = [foundry.get_apr_proof(test.id) for test in tests]

    # Reconstruct the proof from the subprocess
    for proof, failure_info in zip(proofs, failure_infos, strict=True):
        assert proof.failure_info is None  # Refactor once this fails
        assert proof.error_info is None
        if isinstance(failure_info, Exception):
            proof.error_info = failure_info
        elif isinstance(failure_info, APRFailureInfo):
            proof.failure_info = failure_info

    return proofs


def method_to_apr_proof(
    test: FoundryTest,
    foundry: Foundry,
    kcfg_explore: KCFGExplore,
    config_type: ConfigType,
    bmc_depth: int | None = None,
    run_constructor: bool = False,
    use_gas: bool = False,
    recorded_state_entries: Iterable[StateDiffEntry] | Iterable[StateDumpEntry] | None = None,
    summary_ids: Iterable[str] = (),
    active_symbolik: bool = False,
    hevm: bool = False,
    trace_options: TraceOptions | None = None,
) -> APRProof:
    setup_proof = None
    setup_proof_is_constructor = False
    if isinstance(test.method, Contract.Constructor):
        _LOGGER.info(f'Creating proof from constructor for test: {test.id}')
    elif test.method.signature != 'setUp()' and 'setUp' in test.contract.method_by_name:
        _LOGGER.info(f'Using setUp method for test: {test.id}')
        setup_proof = _load_setup_proof(foundry, test.contract)
    elif run_constructor:
        _LOGGER.info(f'Using constructor final state as initial state for test: {test.id}')
        setup_proof = _load_constructor_proof(foundry, test.contract)
        setup_proof_is_constructor = True

    kcfg, init_node_id, target_node_id = _method_to_initialized_cfg(
        foundry=foundry,
        test=test,
        kcfg_explore=kcfg_explore,
        setup_proof=setup_proof,
        graft_setup_proof=((setup_proof is not None) and not setup_proof_is_constructor),
        use_gas=use_gas,
        recorded_state_entries=recorded_state_entries,
        active_symbolik=active_symbolik,
        hevm=hevm,
        trace_options=trace_options,
        config_type=config_type,
    )

    apr_proof = APRProof(
        test.id,
        kcfg,
        [],
        init_node_id,
        target_node_id,
        {},
        bmc_depth=bmc_depth,
        proof_dir=foundry.proofs_dir,
        subproof_ids=summary_ids,
    )

    return apr_proof


def _load_setup_proof(foundry: Foundry, contract: Contract) -> APRProof:
    latest_version = foundry.latest_proof_version(f'{contract.name_with_path}.setUp()')
    setup_digest = f'{contract.name_with_path}.setUp():{latest_version}'
    apr_proof = APRProof.read_proof_data(foundry.proofs_dir, setup_digest)
    return apr_proof


def _load_constructor_proof(foundry: Foundry, contract: Contract) -> APRProof:
    latest_version = foundry.latest_proof_version(f'{contract.name_with_path}.init')
    setup_digest = f'{contract.name_with_path}.init:{latest_version}'
    apr_proof = APRProof.read_proof_data(foundry.proofs_dir, setup_digest)
    return apr_proof


def _method_to_initialized_cfg(
    foundry: Foundry,
    test: FoundryTest,
    kcfg_explore: KCFGExplore,
    config_type: ConfigType,
    *,
    setup_proof: APRProof | None = None,
    graft_setup_proof: bool = False,
    use_gas: bool = False,
    recorded_state_entries: Iterable[StateDiffEntry] | Iterable[StateDumpEntry] | None = None,
    active_symbolik: bool = False,
    hevm: bool = False,
    trace_options: TraceOptions | None = None,
) -> tuple[KCFG, int, int]:
    _LOGGER.info(f'Initializing KCFG for test: {test.id}')

    empty_config = foundry.kevm.definition.empty_config(GENERATED_TOP_CELL)
    kcfg, new_node_ids, init_node_id, target_node_id = _method_to_cfg(
        foundry,
        empty_config,
        test.contract,
        test.method,
        setup_proof,
        graft_setup_proof,
        use_gas,
        recorded_state_entries,
        active_symbolik,
        config_type=config_type,
        hevm=hevm,
        trace_options=trace_options,
    )

    for node_id in new_node_ids:
        _LOGGER.info(f'Expanding macros in node {node_id} for test: {test.name}')
        init_term = kcfg.node(node_id).cterm.kast
        init_term = KDefinition__expand_macros(foundry.kevm.definition, init_term)
        init_cterm = CTerm.from_kast(init_term)
        _LOGGER.info(f'Computing definedness constraint for node {node_id} for test: {test.name}')
        init_cterm = kcfg_explore.cterm_symbolic.assume_defined(init_cterm)
        kcfg.let_node(node_id, cterm=init_cterm)

    _LOGGER.info(f'Expanding macros in target state for test: {test.name}')
    target_term = kcfg.node(target_node_id).cterm.kast
    target_term = KDefinition__expand_macros(foundry.kevm.definition, target_term)
    target_cterm = CTerm.from_kast(target_term)
    kcfg.let_node(target_node_id, cterm=target_cterm)

    _LOGGER.info(f'Simplifying KCFG for test: {test.name}')
    kcfg_explore.simplify(kcfg, {})

    return kcfg, init_node_id, target_node_id


def _method_to_cfg(
    foundry: Foundry,
    empty_config: KInner,
    contract: Contract,
    method: Contract.Method | Contract.Constructor,
    setup_proof: APRProof | None,
    graft_setup_proof: bool,
    use_gas: bool,
    recorded_state_entries: Iterable[StateDiffEntry] | Iterable[StateDumpEntry] | None,
    active_symbolik: bool,
    config_type: ConfigType,
    hevm: bool = False,
    trace_options: TraceOptions | None = None,
) -> tuple[KCFG, list[int], int, int]:
    calldata = None
    callvalue = None

    contract_code = bytes.fromhex(contract.deployed_bytecode)
    if isinstance(method, Contract.Constructor):
        program = bytes.fromhex(contract.bytecode)
        callvalue = method.callvalue_cell

    elif isinstance(method, Contract.Method):
        calldata = method.calldata_cell(contract)
        callvalue = method.callvalue_cell
        program = contract_code

    init_cterm = _init_cterm(
        foundry,
        empty_config,
        contract_name=contract._name,
        program=program,
        contract_code=bytesToken(contract_code),
        storage_fields=contract.fields,
        method=method,
        use_gas=use_gas,
        recorded_state_entries=recorded_state_entries,
        calldata=calldata,
        callvalue=callvalue,
        active_symbolik=active_symbolik,
        trace_options=trace_options,
        config_type=config_type,
    )
    new_node_ids = []

    if setup_proof:
        if setup_proof.pending:
            raise RuntimeError(
                f'Initial state proof {setup_proof.id} for {contract.name_with_path}.{method.signature} still has pending branches.'
            )

        if setup_proof.failing:
            raise RuntimeError(
                f'Initial state proof {setup_proof.id} for {contract.name_with_path}.{method.signature} still has failing branches.'
            )

        assert setup_proof.status == ProofStatus.PASSED

        init_node_id = setup_proof.init
        # Copy KCFG and minimize it
        if graft_setup_proof:
            cfg = KCFG.from_dict(setup_proof.kcfg.to_dict())
            cfg.minimize()
            cfg.remove_node(setup_proof.target)
        else:
            cfg = KCFG()
        final_states = [cover.source for cover in setup_proof.kcfg.covers(target_id=setup_proof.target)]
        if not final_states:
            _LOGGER.warning(
                f'Initial state proof {setup_proof.id} for {contract.name_with_path}.{method.signature} has no passing branches to build on. Method will not be executed.'
            )

        for final_node in final_states:
            new_init_cterm = _update_cterm_from_node(init_cterm, final_node, config_type)
            new_node = cfg.create_node(new_init_cterm)
            if graft_setup_proof:
                cfg.create_edge(final_node.id, new_node.id, depth=1)
            elif len(final_states) != 1:
                raise RuntimeError(
                    f'KCFG grafting must be enabled for branching proofs. Proof {setup_proof.id} branched.'
                )
            new_node_ids.append(new_node.id)
    else:
        cfg = KCFG()
        init_node = cfg.create_node(init_cterm)
        new_node_ids = [init_node.id]
        init_node_id = init_node.id

    final_cterm = _final_cterm(
        empty_config,
        program=bytesToken(contract_code),
        failing=method.is_testfail,
        config_type=config_type,
        is_test=method.is_test,
        hevm=hevm,
    )
    target_node = cfg.create_node(final_cterm)

    return cfg, new_node_ids, init_node_id, target_node.id


def _update_cterm_from_node(cterm: CTerm, node: KCFG.Node, config_type: ConfigType) -> CTerm:
    if config_type == ConfigType.TEST_CONFIG:
        cell_names = [
            'ACCOUNTS_CELL',
            'NUMBER_CELL',
            'TIMESTAMP_CELL',
            'BASEFEE_CELL',
            'CHAINID_CELL',
            'COINBASE_CELL',
            'PREVCALLER_CELL',
            'PREVORIGIN_CELL',
            'NEWCALLER_CELL',
            'NEWORIGIN_CELL',
            'ACTIVE_CELL',
            'DEPTH_CELL',
            'SINGLECALL_CELL',
            'GAS_CELL',
            'CALLGAS_CELL',
        ]

        cells = {name: node.cterm.cell(name) for name in cell_names}
        all_accounts = flatten_label('_AccountCellMap_', cells['ACCOUNTS_CELL'])

        new_accounts = [CTerm(account, []) for account in all_accounts if (type(account) is KApply and account.is_cell)]
        non_cell_accounts = [account for account in all_accounts if not (type(account) is KApply and account.is_cell)]

        new_accounts_map = {account.cell('ACCTID_CELL'): account for account in new_accounts}

        cells['ACCOUNTS_CELL'] = KEVM.accounts(
            [account.config for account in new_accounts_map.values()] + non_cell_accounts
        )

        new_init_cterm = CTerm(cterm.config, [])

        for cell_name, cell_value in cells.items():
            new_init_cterm = CTerm(set_cell(new_init_cterm.config, cell_name, cell_value), [])

    # config_type == ConfigType.SUMMARY_CONFIG
    # This means that a function is being run in isolation, that is, that the `node` we are
    # taking information from has come from a constructor and not a setUp function.
    # In this case, the <output> cell of the constructor execution becomes the program cell
    # of the function execution and the constraints from the constructor are propagated.
    else:
        new_program_cell = node.cterm.cell('OUTPUT_CELL')
        accounts_cell = cterm.cell('ACCOUNTS_CELL')
        contract_id = cterm.cell('ID_CELL')

        all_accounts = flatten_label('_AccountCellMap_', accounts_cell)
        # TODO: Understand why there are two possible KInner representations or accounts,
        # one directly with `<acccount>` and the other with `AccountCellMapItem`.
        cell_accounts = [
            CTerm(account, []) for account in all_accounts if (type(account) is KApply and account.is_cell)
        ] + [
            CTerm(account.args[1], [])
            for account in all_accounts
            if (type(account) is KApply and account.label.name == 'AccountCellMapItem')
        ]
        other_accounts = [
            account
            for account in all_accounts
            if not (type(account) is KApply and (account.is_cell or account.label.name == 'AccountCellMapItem'))
        ]
        cell_accounts_map = {account.cell('ACCTID_CELL'): account for account in cell_accounts}
        # Set the code of the active contract to the one produced by the constructor
        contract_account = cell_accounts_map[contract_id]
        contract_account = CTerm(set_cell(contract_account.config, 'CODE_CELL', new_program_cell), [])
        cell_accounts_map[contract_id] = contract_account
        new_accounts_cell = KEVM.accounts([account.config for account in cell_accounts_map.values()] + other_accounts)

        new_init_cterm = CTerm(set_cell(cterm.config, 'PROGRAM_CELL', new_program_cell), [])
        new_init_cterm = CTerm(set_cell(new_init_cterm.config, 'ACCOUNTS_CELL', new_accounts_cell), [])

    # Adding constraints from the initial cterm and initial node
    for constraint in cterm.constraints + node.cterm.constraints:
        new_init_cterm = new_init_cterm.add_constraint(constraint)
    new_init_cterm = KEVM.add_invariant(new_init_cterm)

    new_init_cterm = new_init_cterm.remove_useless_constraints()

    return new_init_cterm


def recorded_state_to_account_cells(
    recorded_state_entries: Iterable[StateDiffEntry] | Iterable[StateDumpEntry],
) -> list[KApply]:
    def _is_iterable_statediffentry(
        val: Iterable[StateDiffEntry] | Iterable[StateDumpEntry],
    ) -> TypeGuard[Iterable[StateDiffEntry]]:
        return all(isinstance(entry, StateDiffEntry) for entry in val)

    def _is_iterable_statedumpentry(
        val: Iterable[StateDiffEntry] | Iterable[StateDumpEntry],
    ) -> TypeGuard[Iterable[StateDumpEntry]]:
        return all(isinstance(entry, StateDumpEntry) for entry in val)

    if _is_iterable_statediffentry(recorded_state_entries):
        accounts = _process_state_diff(recorded_state_entries)
    if _is_iterable_statedumpentry(recorded_state_entries):
        accounts = _process_state_dump(recorded_state_entries)
    address_list = list(accounts)
    k_accounts = []
    for addr in address_list:
        k_accounts.append(
            KEVM.account_cell(
                intToken(addr),
                intToken(accounts[addr]['balance']),
                KEVM.parse_bytestack(stringToken(accounts[addr]['code'])),
                map_of(accounts[addr]['storage']),
                map_empty(),
                map_empty(),
                intToken(accounts[addr]['nonce']),
            )
        )
    return k_accounts


def _process_state_diff(recorded_state: Iterable[StateDiffEntry]) -> dict:
    accounts: dict[int, dict] = {}

    def _init_account(address: int) -> None:
        if address not in accounts.keys():
            accounts[address] = {'balance': 0, 'nonce': 0, 'code': '', 'storage': {}}

    for entry in recorded_state:
        if entry.has_ignored_kind or entry.reverted:
            continue

        _addr = hex_string_to_int(entry.account)

        if entry.is_create:
            _init_account(_addr)
            accounts[_addr]['code'] = entry.deployed_code

        if entry.updates_balance:
            _init_account(_addr)
            accounts[_addr]['balance'] = entry.new_balance

        for update in entry.storage_updates:
            _int_address = hex_string_to_int(update.address)
            _init_account(_int_address)
            accounts[_int_address]['storage'][intToken(hex_string_to_int(update.slot))] = intToken(
                hex_string_to_int(update.value)
            )
    return accounts


def _process_state_dump(recorded_state: Iterable[StateDumpEntry]) -> dict:
    accounts: dict[int, dict] = {}

    def _init_account(address: int) -> None:
        if address not in accounts.keys():
            accounts[address] = {'balance': 0, 'nonce': 0, 'code': '', 'storage': {}}

    for entry in recorded_state:
        _addr = hex_string_to_int(entry.account)
        _init_account(_addr)

        if entry.code:
            accounts[_addr]['code'] = entry.code

        if entry.balance:
            accounts[_addr]['balance'] = entry.balance

        for update in entry.storage:
            accounts[_addr]['storage'][intToken(hex_string_to_int(update.slot))] = intToken(
                hex_string_to_int(update.value)
            )
    return accounts


def _init_cterm(
    foundry: Foundry,
    empty_config: KInner,
    contract_name: str,
    program: bytes,
    contract_code: KInner,
    storage_fields: tuple[StorageField, ...],
    method: Contract.Method | Contract.Constructor,
    use_gas: bool,
    config_type: ConfigType,
    active_symbolik: bool,
    *,
    calldata: KInner | None = None,
    callvalue: KInner | None = None,
    recorded_state_entries: Iterable[StateDiffEntry] | Iterable[StateDumpEntry] | None = None,
    trace_options: TraceOptions | None = None,
) -> CTerm:
    schedule = KApply('SHANGHAI_EVM')
    contract_name = contract_name.upper()

    if not trace_options:
        trace_options = TraceOptions({})

    jumpdests = bytesToken(_process_jumpdests(bytecode=program))
    init_subst = {
        'MODE_CELL': KApply('NORMAL'),
        'USEGAS_CELL': TRUE if use_gas else FALSE,
        'SCHEDULE_CELL': schedule,
        'STATUSCODE_CELL': KVariable('STATUSCODE'),
        'PROGRAM_CELL': bytesToken(program),
        'JUMPDESTS_CELL': jumpdests,
        'ID_CELL': KVariable(Foundry.symbolic_contract_id(contract_name), sort=KSort('Int')),
        'ORIGIN_CELL': KVariable('ORIGIN_ID', sort=KSort('Int')),
        'CALLER_CELL': KVariable('CALLER_ID', sort=KSort('Int')),
        'LOCALMEM_CELL': bytesToken(b''),
        'ACTIVE_CELL': FALSE,
        'MEMORYUSED_CELL': intToken(0),
        'WORDSTACK_CELL': KApply('.WordStack_EVM-TYPES_WordStack'),
        'PC_CELL': intToken(0),
        'GAS_CELL': KEVM.inf_gas(KVariable('VGAS')),
        'K_CELL': KSequence([KEVM.sharp_execute(), KVariable('CONTINUATION')]),
        'SINGLECALL_CELL': FALSE,
        'ISREVERTEXPECTED_CELL': FALSE,
        'ISOPCODEEXPECTED_CELL': FALSE,
        'RECORDEVENT_CELL': FALSE,
        'ISEVENTEXPECTED_CELL': FALSE,
        'ISCALLWHITELISTACTIVE_CELL': FALSE,
        'ISSTORAGEWHITELISTACTIVE_CELL': FALSE,
        'ADDRESSLIST_CELL': list_empty(),
        'STORAGESLOTLIST_CELL': list_empty(),
        'MOCKCALLS_CELL': KApply('.MockCallCellMap'),
        'MOCKFUNCTIONS_CELL': KApply('.MockFunctionCellMap'),
        'ACTIVETRACING_CELL': TRUE if trace_options.active_tracing else FALSE,
        'TRACESTORAGE_CELL': TRUE if trace_options.trace_storage else FALSE,
        'TRACEWORDSTACK_CELL': TRUE if trace_options.trace_wordstack else FALSE,
        'TRACEMEMORY_CELL': TRUE if trace_options.trace_memory else FALSE,
        'RECORDEDTRACE_CELL': FALSE,
        'TRACEDATA_CELL': KApply('.List'),
    }

    storage_constraints: list[KApply] = []

    if config_type == ConfigType.TEST_CONFIG or active_symbolik:
        init_account_list = _create_initial_account_list(contract_code, recorded_state_entries)
        init_subst_test = {
            'OUTPUT_CELL': bytesToken(b''),
            'CALLSTACK_CELL': list_empty(),
            'CALLDEPTH_CELL': intToken(0),
            'ID_CELL': Foundry.address_TEST_CONTRACT(),
            'LOG_CELL': list_empty(),
            'ACCESSEDACCOUNTS_CELL': set_empty(),
            'ACCESSEDSTORAGE_CELL': map_empty(),
            'INTERIMSTATES_CELL': list_empty(),
            'TOUCHEDACCOUNTS_CELL': set_empty(),
            'STATIC_CELL': FALSE,
            'ACCOUNTS_CELL': KEVM.accounts(init_account_list),
        }
        init_subst.update(init_subst_test)
    else:
        # CSE needs to be agnostic of the following Kontrol cells
        del init_subst['ACTIVE_CELL']
        del init_subst['ISEVENTEXPECTED_CELL']
        del init_subst['ISREVERTEXPECTED_CELL']
        del init_subst['RECORDEVENT_CELL']
        del init_subst['SINGLECALL_CELL']

        accounts: list[KInner] = []
        contract_account_name = Foundry.symbolic_contract_name(contract_name)

        if isinstance(method, Contract.Constructor):
            # Symbolic account for the contract being executed
            accounts.append(Foundry.symbolic_account(contract_account_name, contract_code))
        else:
            # Symbolic accounts of all relevant contracts
            accounts, storage_constraints = _create_cse_accounts(
                foundry, storage_fields, contract_account_name, contract_code
            )

        accounts.append(KVariable('ACCOUNTS_REST', sort=KSort('AccountCellMap')))

        init_subst_accounts = {'ACCOUNTS_CELL': KEVM.accounts(accounts)}
        init_subst.update(init_subst_accounts)

        # For purposes of summarization, assume we will call in a static context when the method isn't
        # explicitly marked as method or view. If it is called in a static context, the summary simply won't
        # apply.
        if not isinstance(method, Contract.Constructor) and not (method.view or method.pure):
            init_subst['STATIC_CELL'] = FALSE

    if calldata is not None:
        init_subst['CALLDATA_CELL'] = calldata

    if callvalue is not None:
        init_subst['CALLVALUE_CELL'] = callvalue

    if not use_gas:
        init_subst['GAS_CELL'] = intToken(0)
        init_subst['CALLGAS_CELL'] = intToken(0)
        init_subst['REFUND_CELL'] = intToken(0)

    if isinstance(method, Contract.Constructor):
        # constructor can not be called in a static context.
        init_subst['STATIC_CELL'] = FALSE

        encoded_args, arg_constraints = method.encoded_args(foundry.enums)
        init_subst['PROGRAM_CELL'] = KEVM.bytes_append(bytesToken(program), encoded_args)

    init_term = Subst(init_subst)(empty_config)
    init_cterm = CTerm.from_kast(init_term)
    for contract_id in [Foundry.symbolic_contract_id(contract_name), 'CALLER_ID', 'ORIGIN_ID']:
        # The address of the executing contract, the calling contract, and the origin contract
        # is always guaranteed to not be the address of the cheatcode contract
        init_cterm = init_cterm.add_constraint(
            mlEqualsFalse(KApply('_==Int_', [KVariable(contract_id, sort=KSort('Int')), Foundry.address_CHEATCODE()]))
        )

    for constraint in storage_constraints:
        init_cterm = init_cterm.add_constraint(constraint)

    # The calling contract is assumed to be in the present accounts for non-tests
    if not (config_type == ConfigType.TEST_CONFIG or active_symbolik):
        init_cterm.add_constraint(
            mlEqualsTrue(
                KApply(
                    '_in_keys(_)_MAP_Bool_KItem_Map',
                    [KVariable('CALLER_ID', sort=KSort('Int')), init_cterm.cell('ACCOUNTS_CELL')],
                )
            )
        )

    if isinstance(method, Contract.Constructor) and len(arg_constraints) > 0:
        for arg_constraint in arg_constraints:
            init_cterm = init_cterm.add_constraint(mlEqualsTrue(arg_constraint))

    init_cterm = KEVM.add_invariant(init_cterm)

    return init_cterm


def _create_initial_account_list(
    program: KInner, recorded_state: Iterable[StateDiffEntry] | Iterable[StateDumpEntry] | None
) -> list[KInner]:
    _contract = KEVM.account_cell(
        Foundry.address_TEST_CONTRACT(),
        intToken(0),
        program,
        map_empty(),
        map_empty(),
        map_empty(),
        intToken(1),
    )
    init_account_list: list[KInner] = [
        _contract,
        Foundry.account_CHEATCODE_ADDRESS(map_empty()),
    ]
    if recorded_state is not None:
        init_account_list.extend(recorded_state_to_account_cells(recorded_state))

    return init_account_list


def _create_cse_accounts(
    foundry: Foundry,
    storage_fields: tuple[StorageField, ...],
    contract_name: str,
    contract_code: KInner,
) -> tuple[list[KInner], list[KApply]]:
    """
    Recursively generates a list of new accounts corresponding to `contract` fields, each having <code> and <storage> cell (partially) set up.
    Args:
        foundry (Foundry): The Foundry object containing the information about contracts in the project.
        storage_fields (tuple[StorageField, ...]): A tuple of StorageField objects representing the contract's storage fields.
        contract_name (str): The name of the contract being executed to be used in the account-related symbolic variables.
        contract_code (KInner): The KInner object representing the contract's runtime bytecode.
    Returns:
        tuple[list[KInner], list[KApply]]:
            - A list of accounts to be included in the initial configuration.
            - A list of constraints on symbolic account IDs.
    """

    def extend_storage(map: KInner, slot: int, value: KInner) -> KInner:
        return KApply('_Map_', [map_item(intToken(slot), value), map])

    new_accounts: list[KInner] = []
    new_account_constraints: list[KApply] = []

    storage_map: KInner = KVariable(contract_name + '_STORAGE', sort=KSort('Map'))

    singly_occupied_slots = [
        slot for (slot, count) in Counter(field.slot for field in storage_fields).items() if count == 1
    ]

    for field in storage_fields:

        for constraint in field.data_type.compute_constraints(storage_map):
            new_account_constraints.append(constraint)
            print(constraint)
#              print(field.data_type.slot_vars())

#          if isinstance(field.data_type, StorageFieldMappingType):
#              ...

        field_name = contract_name + '_' + field.label.upper()
<<<<<<< HEAD
        if field.data_type.name.startswith('enum'):
            enum_name = field.data_type.name.split(' ')[1]
            enum_max = foundry.enums[enum_name]
            new_account_constraints.append(
                mlEqualsTrue(
                    ltInt(
                        KEVM.lookup(storage_map, intToken(field.slot)),
                        intToken(enum_max),
=======
        if field.data_type.startswith('enum'):
            enum_name = field.data_type.split(' ')[1]
            if enum_name not in foundry.enums:
                _LOGGER.warning(
                    f'Skipping adding constraint for {enum_name} because it is not tracked by kontrol. It can be automatically constrained to its possible values by adding --enum-constraints.'
                )
            else:
                enum_max = foundry.enums[enum_name]
                new_account_constraints.append(
                    mlEqualsTrue(
                        ltInt(
                            KEVM.lookup(storage_map, intToken(field.slot)),
                            intToken(enum_max),
                        )
>>>>>>> 5c6ebeb8
                    )
                )
        # Processing of strings
        if field.data_type.name == 'string':
            string_contents = KVariable(field_name + '_S_CONTENTS', sort=KSort('Bytes'))
            string_length = KVariable(field_name + '_S_LENGTH', sort=KSort('Int'))
            string_structure = KEVM.as_word(
                KApply(
                    '_+Bytes__BYTES-HOOKED_Bytes_Bytes_Bytes',
                    [
                        string_contents,
                        KEVM.buf(
                            intToken(1),
                            KApply('_*Int_', [intToken(2), string_length]),
                        ),
                    ],
                )
            )
            string_contents_length = eqInt(KEVM.size_bytes(string_contents), intToken(31))
            string_length_lb = leInt(intToken(0), string_length)
            string_length_ub = ltInt(string_length, intToken(32))

            storage_map = extend_storage(storage_map, field.slot, string_structure)
            new_account_constraints.append(mlEqualsTrue(string_contents_length))
            new_account_constraints.append(mlEqualsTrue(string_length_lb))
            new_account_constraints.append(mlEqualsTrue(string_length_ub))
        # Processing of addresses
        if field.data_type.name == 'address':
            if field.slot in singly_occupied_slots:
                # The offset must equal zero
                assert field.offset == 0
                # Create appropriate symbolic variable
                field_variable = KVariable(field_name + '_ID', sort=KSort('Int'))
                # Update storage map accordingly: ( field.slot |-> contract_account_variable ) STORAGE_MAP
                storage_map = extend_storage(storage_map, field.slot, field_variable)
                address_range_lb = leInt(intToken(0), field_variable)
                address_range_ub = ltInt(field_variable, intToken(1461501637330902918203684832716283019655932542976))
                new_account_constraints.append(mlEqualsTrue(address_range_lb))
                new_account_constraints.append(mlEqualsTrue(address_range_ub))
        # Processing of contracts
        if field.data_type.name.startswith('contract '):
            if field.linked_interface:
                contract_type = field.linked_interface
            else:
                contract_type = field.data_type.name.split(' ')[1]
            for full_contract_name, contract_obj in foundry.contracts.items():
                # TODO: this is not enough, it is possible that the same contract comes with
                # src% and test%, in which case we don't know automatically which one to choose
                if full_contract_name.split('%')[-1] == contract_type:
                    contract_account_code = bytesToken(bytes.fromhex(contract_obj.deployed_bytecode))
                    contract_account_variable = KVariable(field_name + '_ID', sort=KSort('Int'))

                    # New contract account is not the cheatcode contract
                    new_account_constraints.append(
                        mlEqualsFalse(
                            KApply(
                                '_==Int_',
                                [
                                    contract_account_variable,
                                    Foundry.address_CHEATCODE(),
                                ],
                            )
                        )
                    )
                    # The contract address must occupy the entire slot
                    if field.slot in singly_occupied_slots:
                        # The offset must equal zero
                        assert field.offset == 0
                        # Update storage map accordingly: ( field.slot |-> contract_account_variable ) STORAGE_MAP
                        storage_map = KApply(
                            '_Map_', [map_item(intToken(field.slot), contract_account_variable), storage_map]
                        )
                    else:
                        # TODO: Support shared slots for contract variables
                        raise (
                            ValueError(
                                'Unsupported: CSE for contracts with contract or interface fields in shared slots.'
                            )
                        )

                    contract_accounts, contract_constraints = _create_cse_accounts(
                        foundry, contract_obj.fields, field_name, contract_account_code
                    )
                    new_accounts.extend(contract_accounts)
                    new_account_constraints.extend(contract_constraints)

    # In this way, we propagate the storage updates from the iterations
    new_accounts.append(Foundry.symbolic_account(contract_name, contract_code, storage_map))

    return new_accounts, new_account_constraints


def _final_cterm(
    empty_config: KInner,
    program: KInner,
    config_type: ConfigType,
    *,
    failing: bool,
    is_test: bool = True,
    hevm: bool = False,
) -> CTerm:
    final_term = _final_term(empty_config, program, config_type=config_type)
    dst_failed_post = KEVM.lookup(KVariable('CHEATCODE_STORAGE_FINAL'), Foundry.loc_FOUNDRY_FAILED())
    final_cterm = CTerm.from_kast(final_term)
    if is_test:
        if not hevm:
            foundry_success = Foundry.success(
                KVariable('STATUSCODE_FINAL'),
                dst_failed_post,
                KVariable('ISREVERTEXPECTED_FINAL'),
                KVariable('ISOPCODEEXPECTED_FINAL'),
                KVariable('RECORDEVENT_FINAL'),
                KVariable('ISEVENTEXPECTED_FINAL'),
            )
            if not failing:
                return final_cterm.add_constraint(mlEqualsTrue(foundry_success))
            else:
                return final_cterm.add_constraint(mlEqualsTrue(notBool(foundry_success)))
        else:
            if not failing:
                return final_cterm.add_constraint(
                    mlEqualsTrue(
                        Hevm.hevm_success(KVariable('STATUSCODE_FINAL'), dst_failed_post, KVariable('OUTPUT_FINAL'))
                    )
                )
            else:
                # To do: Print warning to the user
                return final_cterm.add_constraint(
                    mlEqualsTrue(Hevm.hevm_fail(KVariable('STATUSCODE_FINAL'), dst_failed_post))
                )

    return final_cterm


def _final_term(empty_config: KInner, program: KInner, config_type: ConfigType) -> KInner:
    post_account_cell = KEVM.account_cell(
        Foundry.address_TEST_CONTRACT(),
        KVariable('ACCT_BALANCE_FINAL'),
        program,
        KVariable('ACCT_STORAGE_FINAL'),
        KVariable('ACCT_ORIGSTORAGE_FINAL'),
        KVariable('ACCT_TRANSIENTSTORAGE_FINAL'),
        KVariable('ACCT_NONCE_FINAL'),
    )
    final_subst = {
        'K_CELL': KSequence([KEVM.halt(), KVariable('CONTINUATION')]),
        'STATUSCODE_CELL': KVariable('STATUSCODE_FINAL'),
        'OUTPUT_CELL': KVariable('OUTPUT_FINAL'),
        'ISREVERTEXPECTED_CELL': KVariable('ISREVERTEXPECTED_FINAL'),
        'ISOPCODEEXPECTED_CELL': KVariable('ISOPCODEEXPECTED_FINAL'),
        'RECORDEVENT_CELL': KVariable('RECORDEVENT_FINAL'),
        'ISEVENTEXPECTED_CELL': KVariable('ISEVENTEXPECTED_FINAL'),
        'ISCALLWHITELISTACTIVE_CELL': KVariable('ISCALLWHITELISTACTIVE_FINAL'),
        'ISSTORAGEWHITELISTACTIVE_CELL': KVariable('ISSTORAGEWHITELISTACTIVE_FINAL'),
        'ADDRESSLIST_CELL': KVariable('ADDRESSLIST_FINAL'),
        'STORAGESLOTLIST_CELL': KVariable('STORAGESLOTLIST_FINAL'),
    }

    if config_type == ConfigType.TEST_CONFIG:
        final_subst_test = {
            'ID_CELL': Foundry.address_TEST_CONTRACT(),
            'ACCOUNTS_CELL': KEVM.accounts(
                [
                    post_account_cell,  # test contract address
                    Foundry.account_CHEATCODE_ADDRESS(KVariable('CHEATCODE_STORAGE_FINAL')),
                    KVariable('ACCOUNTS_FINAL'),
                ]
            ),
        }
        final_subst.update(final_subst_test)

    return abstract_cell_vars(
        Subst(final_subst)(empty_config),
        [
            KVariable('STATUSCODE_FINAL'),
            KVariable('ACCOUNTS_FINAL'),
            KVariable('OUTPUT_FINAL'),
            KVariable('ISREVERTEXPECTED_FINAL'),
            KVariable('ISOPCODEEXPECTED_FINAL'),
            KVariable('RECORDEVENT_FINAL'),
            KVariable('ISEVENTEXPECTED_FINAL'),
            KVariable('ISCALLWHITELISTACTIVE_FINAL'),
            KVariable('ISSTORAGEWHITELISTACTIVE_FINAL'),
            KVariable('ADDRESSLIST_FINAL'),
            KVariable('STORAGESLOTLIST_FINAL'),
        ],
    )<|MERGE_RESOLUTION|>--- conflicted
+++ resolved
@@ -462,19 +462,19 @@
                     rule.label for rule in foundry.kevm.definition.all_modules_dict['KONTROL-ASSERTIONS'].rules
                 )
 
-            def create_apr_prover() -> APRProver:
-                return KontrolAPRProver(
-                    create_kcfg_explore(),
-                    accounts=['abc', 'def', 'ghi'],
-                    execute_depth=options.max_depth,
-                    terminal_rules=KEVMSemantics.terminal_rules(options.break_every_step),
-                    cut_point_rules=cut_point_rules,
-                    counterexample_info=options.counterexample_info,
-                )
+#              def create_apr_prover() -> APRProver:
+#                  return KontrolAPRProver(
+#                      create_kcfg_explore(),
+#                      accounts=['abc', 'def', 'ghi'],
+#                      execute_depth=options.max_depth,
+#                      terminal_rules=KEVMSemantics.terminal_rules(options.break_every_step),
+#                      cut_point_rules=cut_point_rules,
+#                      counterexample_info=options.counterexample_info,
+#                  )
             run_prover(
                 proof,
                 create_kcfg_explore=create_kcfg_explore,
-                create_apr_prover=create_apr_prover,
+#                  create_apr_prover=create_apr_prover,
                 max_depth=options.max_depth,
                 max_iterations=options.max_iterations,
                 cut_point_rules=cut_point_rules,
@@ -1131,27 +1131,17 @@
 
     for field in storage_fields:
 
-        for constraint in field.data_type.compute_constraints(storage_map):
-            new_account_constraints.append(constraint)
-            print(constraint)
+#          for constraint in field.data_type.compute_constraints(storage_map):
+#              new_account_constraints.append(constraint)
+#              print(constraint)
 #              print(field.data_type.slot_vars())
 
 #          if isinstance(field.data_type, StorageFieldMappingType):
 #              ...
 
         field_name = contract_name + '_' + field.label.upper()
-<<<<<<< HEAD
         if field.data_type.name.startswith('enum'):
             enum_name = field.data_type.name.split(' ')[1]
-            enum_max = foundry.enums[enum_name]
-            new_account_constraints.append(
-                mlEqualsTrue(
-                    ltInt(
-                        KEVM.lookup(storage_map, intToken(field.slot)),
-                        intToken(enum_max),
-=======
-        if field.data_type.startswith('enum'):
-            enum_name = field.data_type.split(' ')[1]
             if enum_name not in foundry.enums:
                 _LOGGER.warning(
                     f'Skipping adding constraint for {enum_name} because it is not tracked by kontrol. It can be automatically constrained to its possible values by adding --enum-constraints.'
@@ -1164,7 +1154,6 @@
                             KEVM.lookup(storage_map, intToken(field.slot)),
                             intToken(enum_max),
                         )
->>>>>>> 5c6ebeb8
                     )
                 )
         # Processing of strings
