--- conflicted
+++ resolved
@@ -255,14 +255,10 @@
                 counterexample_info=prove_options.counterexample_info,
                 fail_fast=prove_options.fail_fast,
             )
-
+            
             end_time = time.time()
             proof.add_exec_time(end_time - start_time)
             proof.write_proof_data()
-<<<<<<< HEAD
-
-=======
->>>>>>> 9b71760d
             # Only return the failure info to avoid pickling the whole proof
             if proof.failure_info is not None and not isinstance(proof.failure_info, APRFailureInfo):
                 raise RuntimeError('Generated failure info for APRProof is not APRFailureInfo.')
