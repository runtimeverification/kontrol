from __future__ import annotations

import logging
import time
from abc import abstractmethod
from copy import copy
from subprocess import CalledProcessError
from typing import TYPE_CHECKING, Any, ContextManager, NamedTuple

from kevm_pyk.kevm import KEVM, KEVMSemantics, _process_jumpdests
from kevm_pyk.utils import KDefinition__expand_macros, abstract_cell_vars, run_prover
from pathos.pools import ProcessPool  # type: ignore
from pyk.cterm import CTerm, CTermSymbolic
from pyk.kast.inner import KApply, KSequence, KSort, KToken, KVariable, Subst
from pyk.kast.manip import flatten_label, set_cell
from pyk.kcfg import KCFG, KCFGExplore
from pyk.kore.rpc import KoreClient, TransportType, kore_server
from pyk.prelude.bytes import bytesToken
from pyk.prelude.collections import list_empty, map_empty, map_of, set_empty, set_of
from pyk.prelude.k import GENERATED_TOP_CELL
from pyk.prelude.kbool import FALSE, TRUE, notBool
from pyk.prelude.kint import intToken
from pyk.prelude.ml import mlEqualsFalse, mlEqualsTrue
from pyk.prelude.string import stringToken
from pyk.proof import ProofStatus
from pyk.proof.proof import Proof
from pyk.proof.reachability import APRFailureInfo, APRProof
from pyk.utils import run_process, unique

from .foundry import Foundry, foundry_to_xml
from .hevm import Hevm
from .options import ConfigType, TraceOptions
from .solc_to_k import Contract, hex_string_to_int
from .utils import parse_test_version_tuple

if TYPE_CHECKING:
    from collections.abc import Iterable
    from typing import Final

    from pyk.kast.inner import KInner
    from pyk.kore.rpc import KoreServer

    from .deployment import DeploymentStateEntry
    from .options import ProveOptions
    from .solc_to_k import StorageField

_LOGGER: Final = logging.getLogger(__name__)


def foundry_prove(
    options: ProveOptions,
    foundry: Foundry,
    deployment_state_entries: Iterable[DeploymentStateEntry] | None = None,
) -> list[APRProof]:
    if options.workers <= 0:
        raise ValueError(f'Must have at least one worker, found: --workers {options.workers}')
    if options.max_iterations is not None and options.max_iterations < 0:
        raise ValueError(
            f'Must have a non-negative number of iterations, found: --max-iterations {options.max_iterations}'
        )

    if options.use_booster:
        try:
            run_process(('which', 'kore-rpc-booster'), pipe_stderr=True).stdout.strip()
        except CalledProcessError:
            raise RuntimeError(
                "Couldn't locate the kore-rpc-booster RPC binary. Please put 'kore-rpc-booster' on PATH manually or using kup install/kup shell."
            ) from None

    foundry.mk_proofs_dir()

    if options.include_summaries and options.cse:
        raise AttributeError('Error! Cannot use both --cse and --include-summary.')

    summary_ids: list[str] = (
        [
            foundry.get_apr_proof(include_summary.id).id
            for include_summary in collect_tests(foundry, options.include_summaries, reinit=False)
        ]
        if options.include_summaries
        else []
    )

    if options.cse:
        exact_match = options.config_type == ConfigType.SUMMARY_CONFIG
        test_suite = collect_tests(
            foundry, options.tests, reinit=options.reinit, return_empty=True, exact_match=exact_match
        )
        for test in test_suite:
            if not isinstance(test.method, Contract.Method) or test.method.function_calls is None:
                continue

            test_version_tuples = [
                parse_test_version_tuple(t) for t in test.method.function_calls if t not in summary_ids
            ]

            if len(test_version_tuples) > 0:
                _LOGGER.info(f'For test {test.name}, found external calls: {test_version_tuples}')
                new_prove_options = copy(options)
                new_prove_options.tests = test_version_tuples
                new_prove_options.config_type = ConfigType.SUMMARY_CONFIG
                summary_ids.extend(p.id for p in foundry_prove(new_prove_options, foundry, deployment_state_entries))

    exact_match = options.config_type == ConfigType.SUMMARY_CONFIG
    test_suite = collect_tests(foundry, options.tests, reinit=options.reinit, exact_match=exact_match)
    test_names = [test.name for test in test_suite]
    print(f'Running functions: {test_names}')

    contracts = [(test.contract, test.version) for test in test_suite]
    setup_method_tests = collect_setup_methods(
        foundry, contracts, reinit=options.reinit, setup_version=options.setup_version
    )
    setup_method_names = [test.name for test in setup_method_tests]

    _LOGGER.info(f'Running tests: {test_names}')

    _LOGGER.info(f'Updating digests: {test_names}')
    for test in test_suite:
        test.method.update_digest(foundry.digest_file)

    _LOGGER.info(f'Updating digests: {setup_method_names}')
    for test in setup_method_tests:
        test.method.update_digest(foundry.digest_file)

    def _run_prover(_test_suite: list[FoundryTest], include_summaries: bool = False) -> list[APRProof]:
        return _run_cfg_group(
            tests=_test_suite,
            foundry=foundry,
            options=options,
            summary_ids=(summary_ids if include_summaries else []),
            deployment_state_entries=deployment_state_entries,
        )

    if options.run_constructor:
        constructor_tests = collect_constructors(foundry, contracts, reinit=options.reinit)
        constructor_names = [test.name for test in constructor_tests]

        _LOGGER.info(f'Updating digests: {constructor_names}')
        for test in constructor_tests:
            test.method.update_digest(foundry.digest_file)

        _LOGGER.info(f'Running initialization code for contracts in parallel: {constructor_names}')
        results = _run_prover(constructor_tests, include_summaries=False)
        failed = [proof for proof in results if not proof.passed]
        if failed:
            raise ValueError(f'Running initialization code failed for {len(failed)} contracts: {failed}')

    _LOGGER.info(f'Running setup functions in parallel: {setup_method_names}')
    results = _run_prover(setup_method_tests, include_summaries=False)

    failed = [proof for proof in results if not proof.passed]
    if failed:
        raise ValueError(f'Running setUp method failed for {len(failed)} contracts: {failed}')

    _LOGGER.info(f'Running test functions in parallel: {test_names}')
    results = _run_prover(test_suite, include_summaries=True)

    if options.xml_test_report:
        foundry_to_xml(foundry, results)

    return results


class FoundryTest(NamedTuple):
    contract: Contract
    method: Contract.Method | Contract.Constructor
    version: int

    @property
    def name(self) -> str:
        return f'{self.contract.name_with_path}.{self.method.signature}'

    @property
    def id(self) -> str:
        return f'{self.name}:{self.version}'

    @property
    def unparsed(self) -> tuple[str, int]:
        return self.name, self.version


def collect_tests(
    foundry: Foundry,
    tests: Iterable[tuple[str, int | None]] = (),
    *,
    reinit: bool,
    return_empty: bool = False,
    exact_match: bool = False,
) -> list[FoundryTest]:
    if not tests and not return_empty:
        tests = [(test, None) for test in foundry.all_tests]
    matching_tests = []
    for test, version in tests:
        matching_tests += [(sig, version) for sig in foundry.matching_sigs(test, exact_match=exact_match)]
    tests = list(unique(matching_tests))

    res: list[FoundryTest] = []
    for sig, ver in tests:
        contract, method = foundry.get_contract_and_method(sig)
        version = foundry.resolve_proof_version(sig, reinit, ver)
        res.append(FoundryTest(contract, method, version))
    return res


def collect_setup_methods(
    foundry: Foundry, contracts: Iterable[tuple[Contract, int]] = (), *, reinit: bool, setup_version: int | None = None
) -> list[FoundryTest]:
    res: list[FoundryTest] = []
    contract_names: set[str] = set()  # ensures uniqueness of each result (Contract itself is not hashable)
    for contract, test_version in contracts:
        if contract.name_with_path in contract_names:
            continue
        contract_names.add(contract.name_with_path)

        method = contract.method_by_name.get('setUp')
        if not method:
            continue
        version = foundry.resolve_setup_proof_version(
            f'{contract.name_with_path}.setUp()', reinit, test_version, setup_version
        )
        res.append(FoundryTest(contract, method, version))
    return res


def collect_constructors(
    foundry: Foundry, contracts: Iterable[tuple[Contract, int]] = (), *, reinit: bool
) -> list[FoundryTest]:
    res: list[FoundryTest] = []
    contract_names: set[str] = set()  # ensures uniqueness of each result (Contract itself is not hashable)
    for contract, _ in contracts:
        if contract.name_with_path in contract_names:
            continue
        contract_names.add(contract.name_with_path)

        method = contract.constructor
        if not method:
            continue
        version = foundry.resolve_proof_version(f'{contract.name_with_path}.init', reinit, None)
        res.append(FoundryTest(contract, method, version))
    return res


class OptionalKoreServer(ContextManager['OptionalKoreServer']):
    @abstractmethod
    def port(self) -> int: ...


class FreshKoreServer(OptionalKoreServer):
    _server: KoreServer

    def __init__(self, *args: Any, **kwargs: Any) -> None:
        self._server = kore_server(*args, **kwargs)

    def __enter__(self) -> FreshKoreServer:
        return self

    def __exit__(self, *args: Any) -> None:
        self._server.__exit__(*args)

    def port(self) -> int:
        return self._server.port


class PreexistingKoreServer(OptionalKoreServer):
    _port: int

    def __init__(self, port: int) -> None:
        self._port = port

    def __enter__(self) -> PreexistingKoreServer:
        return self

    def __exit__(self, *args: Any) -> None: ...

    def port(self) -> int:
        return self._port


def _run_cfg_group(
    tests: list[FoundryTest],
    foundry: Foundry,
    options: ProveOptions,
    summary_ids: Iterable[str],
    deployment_state_entries: Iterable[DeploymentStateEntry] | None = None,
) -> list[APRProof]:
    def init_and_run_proof(test: FoundryTest) -> APRFailureInfo | Exception | None:
        proof = None
        if Proof.proof_data_exists(test.id, foundry.proofs_dir):
            proof = foundry.get_apr_proof(test.id)
            if proof.passed:
                return None
        start_time = time.time() if proof is None or proof.status == ProofStatus.PENDING else None

        kore_rpc_command = None
        if isinstance(options.kore_rpc_command, str):
            kore_rpc_command = options.kore_rpc_command.split()

        def select_server() -> OptionalKoreServer:
            if options.port is not None:
                return PreexistingKoreServer(options.port)
            else:
                return FreshKoreServer(
                    definition_dir=foundry.kevm.definition_dir,
                    llvm_definition_dir=foundry.llvm_library if options.use_booster else None,
                    module_name=foundry.kevm.main_module,
                    command=kore_rpc_command,
                    bug_report=options.bug_report,
                    smt_timeout=options.smt_timeout,
                    smt_retry_limit=options.smt_retry_limit,
                    smt_tactic=options.smt_tactic,
                    haskell_threads=options.max_frontier_parallel,
                )

        with select_server() as server:

            def create_kcfg_explore() -> KCFGExplore:
                if options.maude_port is None:
                    dispatch = None
                else:
                    dispatch = {
                        'execute': [('localhost', options.maude_port, TransportType.HTTP)],
                        'simplify': [('localhost', options.maude_port, TransportType.HTTP)],
                        'add-module': [
                            ('localhost', options.maude_port, TransportType.HTTP),
                            ('localhost', server.port(), TransportType.SINGLE_SOCKET),
                        ],
                    }
                client = KoreClient(
                    'localhost',
                    server.port(),
                    bug_report=options.bug_report,
                    bug_report_id=test.id,
                    dispatch=dispatch,
                )
                cterm_symbolic = CTermSymbolic(
                    client,
                    foundry.kevm.definition,
                    trace_rewrites=options.trace_rewrites,
                )
                return KCFGExplore(
                    cterm_symbolic,
                    kcfg_semantics=KEVMSemantics(auto_abstract_gas=options.auto_abstract_gas),
                    id=test.id,
                )

            if proof is None:
                # With CSE, top-level proof should be a summary if it's not a test or setUp function
                if options.cse and options.config_type == ConfigType.TEST_CONFIG and not test.contract.is_test_contract:
                    options.config_type = ConfigType.SUMMARY_CONFIG

                proof = method_to_apr_proof(
                    test=test,
                    foundry=foundry,
                    kcfg_explore=create_kcfg_explore(),
                    bmc_depth=options.bmc_depth,
                    run_constructor=options.run_constructor,
                    use_gas=options.use_gas,
                    deployment_state_entries=deployment_state_entries,
                    summary_ids=summary_ids,
                    active_symbolik=options.with_non_general_state,
                    hevm=options.hevm,
                    config_type=options.config_type,
                    trace_options=TraceOptions(
                        {
                            'active_tracing': options.active_tracing,
                            'trace_memory': options.trace_memory,
                            'trace_storage': options.trace_storage,
                            'trace_wordstack': options.trace_wordstack,
                        }
                    ),
                )
            cut_point_rules = KEVMSemantics.cut_point_rules(
                options.break_on_jumpi,
                options.break_on_calls,
                options.break_on_storage,
                options.break_on_basic_blocks,
            )
            if options.break_on_cheatcodes:
                cut_point_rules.extend(
                    rule.label for rule in foundry.kevm.definition.all_modules_dict['FOUNDRY-CHEAT-CODES'].rules
                )
            run_prover(
                proof,
                create_kcfg_explore=create_kcfg_explore,
                max_depth=options.max_depth,
                max_iterations=options.max_iterations,
                cut_point_rules=cut_point_rules,
                terminal_rules=KEVMSemantics.terminal_rules(options.break_every_step),
                counterexample_info=options.counterexample_info,
                max_frontier_parallel=options.max_frontier_parallel,
                fail_fast=options.fail_fast,
            )

            if options.minimize_proofs or options.config_type == ConfigType.SUMMARY_CONFIG:
                proof.minimize_kcfg()

            if start_time is not None:
                end_time = time.time()
                proof.add_exec_time(end_time - start_time)
            proof.write_proof_data()

            # Only return the failure info to avoid pickling the whole proof
            if proof.failure_info is not None and not isinstance(proof.failure_info, APRFailureInfo):
                raise RuntimeError('Generated failure info for APRProof is not APRFailureInfo.')
            if proof.error_info is not None:
                return proof.error_info
            else:
                return proof.failure_info

    failure_infos: list[APRFailureInfo | Exception | None]
    if options.workers > 1:
        with ProcessPool(ncpus=options.workers) as process_pool:
            failure_infos = process_pool.map(init_and_run_proof, tests)
    else:
        failure_infos = []
        for test in tests:
            failure_infos.append(init_and_run_proof(test))

    proofs = [foundry.get_apr_proof(test.id) for test in tests]

    # Reconstruct the proof from the subprocess
    for proof, failure_info in zip(proofs, failure_infos, strict=True):
        assert proof.failure_info is None  # Refactor once this fails
        assert proof.error_info is None
        if isinstance(failure_info, Exception):
            proof.error_info = failure_info
        elif isinstance(failure_info, APRFailureInfo):
            proof.failure_info = failure_info

    return proofs


def method_to_apr_proof(
    test: FoundryTest,
    foundry: Foundry,
    kcfg_explore: KCFGExplore,
    config_type: ConfigType,
    bmc_depth: int | None = None,
    run_constructor: bool = False,
    use_gas: bool = False,
    deployment_state_entries: Iterable[DeploymentStateEntry] | None = None,
    summary_ids: Iterable[str] = (),
    active_symbolik: bool = False,
    hevm: bool = False,
    trace_options: TraceOptions | None = None,
) -> APRProof:
    setup_proof = None
    setup_proof_is_constructor = False
    if isinstance(test.method, Contract.Constructor):
        _LOGGER.info(f'Creating proof from constructor for test: {test.id}')
    elif test.method.signature != 'setUp()' and 'setUp' in test.contract.method_by_name:
        _LOGGER.info(f'Using setUp method for test: {test.id}')
        setup_proof = _load_setup_proof(foundry, test.contract)
    elif run_constructor:
        _LOGGER.info(f'Using constructor final state as initial state for test: {test.id}')
        setup_proof = _load_constructor_proof(foundry, test.contract)
        setup_proof_is_constructor = True

    kcfg, init_node_id, target_node_id = _method_to_initialized_cfg(
        foundry=foundry,
        test=test,
        kcfg_explore=kcfg_explore,
        setup_proof=setup_proof,
        graft_setup_proof=((setup_proof is not None) and not setup_proof_is_constructor),
        use_gas=use_gas,
        deployment_state_entries=deployment_state_entries,
        active_symbolik=active_symbolik,
        hevm=hevm,
        trace_options=trace_options,
        config_type=config_type,
    )

    apr_proof = APRProof(
        test.id,
        kcfg,
        [],
        init_node_id,
        target_node_id,
        {},
        bmc_depth=bmc_depth,
        proof_dir=foundry.proofs_dir,
        subproof_ids=summary_ids,
    )

    return apr_proof


def _load_setup_proof(foundry: Foundry, contract: Contract) -> APRProof:
    latest_version = foundry.latest_proof_version(f'{contract.name_with_path}.setUp()')
    setup_digest = f'{contract.name_with_path}.setUp():{latest_version}'
    apr_proof = APRProof.read_proof_data(foundry.proofs_dir, setup_digest)
    return apr_proof


def _load_constructor_proof(foundry: Foundry, contract: Contract) -> APRProof:
    latest_version = foundry.latest_proof_version(f'{contract.name_with_path}.init')
    setup_digest = f'{contract.name_with_path}.init:{latest_version}'
    apr_proof = APRProof.read_proof_data(foundry.proofs_dir, setup_digest)
    return apr_proof


def _method_to_initialized_cfg(
    foundry: Foundry,
    test: FoundryTest,
    kcfg_explore: KCFGExplore,
    config_type: ConfigType,
    *,
    setup_proof: APRProof | None = None,
    graft_setup_proof: bool = False,
    use_gas: bool = False,
    deployment_state_entries: Iterable[DeploymentStateEntry] | None = None,
    active_symbolik: bool = False,
    hevm: bool = False,
    trace_options: TraceOptions | None = None,
) -> tuple[KCFG, int, int]:
    _LOGGER.info(f'Initializing KCFG for test: {test.id}')

    empty_config = foundry.kevm.definition.empty_config(GENERATED_TOP_CELL)
    kcfg, new_node_ids, init_node_id, target_node_id = _method_to_cfg(
        foundry,
        empty_config,
        test.contract,
        test.method,
        setup_proof,
        graft_setup_proof,
        use_gas,
        deployment_state_entries,
        active_symbolik,
        config_type=config_type,
        hevm=hevm,
        trace_options=trace_options,
    )

    for node_id in new_node_ids:
        _LOGGER.info(f'Expanding macros in node {node_id} for test: {test.name}')
        init_term = kcfg.node(node_id).cterm.kast
        init_term = KDefinition__expand_macros(foundry.kevm.definition, init_term)
        init_cterm = CTerm.from_kast(init_term)
        _LOGGER.info(f'Computing definedness constraint for node {node_id} for test: {test.name}')
        init_cterm = kcfg_explore.cterm_symbolic.assume_defined(init_cterm)
        kcfg.let_node(node_id, cterm=init_cterm)

    _LOGGER.info(f'Expanding macros in target state for test: {test.name}')
    target_term = kcfg.node(target_node_id).cterm.kast
    target_term = KDefinition__expand_macros(foundry.kevm.definition, target_term)
    target_cterm = CTerm.from_kast(target_term)
    kcfg.let_node(target_node_id, cterm=target_cterm)

    _LOGGER.info(f'Simplifying KCFG for test: {test.name}')
    kcfg_explore.simplify(kcfg, {})

    return kcfg, init_node_id, target_node_id


def _method_to_cfg(
    foundry: Foundry,
    empty_config: KInner,
    contract: Contract,
    method: Contract.Method | Contract.Constructor,
    setup_proof: APRProof | None,
    graft_setup_proof: bool,
    use_gas: bool,
    deployment_state_entries: Iterable[DeploymentStateEntry] | None,
    active_symbolik: bool,
    config_type: ConfigType,
    hevm: bool = False,
    trace_options: TraceOptions | None = None,
) -> tuple[KCFG, list[int], int, int]:
    calldata = None
    callvalue = None

    contract_code = bytes.fromhex(contract.deployed_bytecode)
    if isinstance(method, Contract.Constructor):
        program = bytes.fromhex(contract.bytecode)
        callvalue = method.callvalue_cell

    elif isinstance(method, Contract.Method):
        calldata = method.calldata_cell(contract)
        callvalue = method.callvalue_cell
        program = contract_code

    init_cterm = _init_cterm(
        foundry,
        empty_config,
        program=program,
        contract_code=bytesToken(contract_code),
<<<<<<< HEAD
        storage_fields=contract.fields,
=======
        method=method,
>>>>>>> e2aaf895
        use_gas=use_gas,
        deployment_state_entries=deployment_state_entries,
        calldata=calldata,
        callvalue=callvalue,
        active_symbolik=active_symbolik,
        trace_options=trace_options,
        config_type=config_type,
    )
    new_node_ids = []

    if setup_proof:
        if setup_proof.pending:
            raise RuntimeError(
                f'Initial state proof {setup_proof.id} for {contract.name_with_path}.{method.signature} still has pending branches.'
            )

        if setup_proof.failing:
            raise RuntimeError(
                f'Initial state proof {setup_proof.id} for {contract.name_with_path}.{method.signature} still has failing branches.'
            )

        assert setup_proof.status == ProofStatus.PASSED

        init_node_id = setup_proof.init
        # Copy KCFG and minimize it
        if graft_setup_proof:
            cfg = KCFG.from_dict(setup_proof.kcfg.to_dict())
            cfg.minimize()
            cfg.remove_node(setup_proof.target)
        else:
            cfg = KCFG()
        final_states = [cover.source for cover in setup_proof.kcfg.covers(target_id=setup_proof.target)]
        if not final_states:
            _LOGGER.warning(
                f'Initial state proof {setup_proof.id} for {contract.name_with_path}.{method.signature} has no passing branches to build on. Method will not be executed.'
            )

        for final_node in final_states:
            new_init_cterm = _update_cterm_from_node(init_cterm, final_node, config_type)
            new_node = cfg.create_node(new_init_cterm)
            if graft_setup_proof:
                cfg.create_edge(final_node.id, new_node.id, depth=1)
            elif len(final_states) != 1:
                raise RuntimeError(
                    f'KCFG grafting must be enabled for branching proofs. Proof {setup_proof.id} branched.'
                )
            new_node_ids.append(new_node.id)
    else:
        cfg = KCFG()
        init_node = cfg.create_node(init_cterm)
        new_node_ids = [init_node.id]
        init_node_id = init_node.id

    final_cterm = _final_cterm(
        empty_config,
        program=bytesToken(contract_code),
        failing=method.is_testfail,
        config_type=config_type,
        is_test=method.is_test,
        hevm=hevm,
    )
    target_node = cfg.create_node(final_cterm)

    return cfg, new_node_ids, init_node_id, target_node.id


def _update_cterm_from_node(cterm: CTerm, node: KCFG.Node, config_type: ConfigType) -> CTerm:
    new_accounts_cell = node.cterm.cell('ACCOUNTS_CELL')
    number_cell = node.cterm.cell('NUMBER_CELL')
    timestamp_cell = node.cterm.cell('TIMESTAMP_CELL')
    basefee_cell = node.cterm.cell('BASEFEE_CELL')
    chainid_cell = node.cterm.cell('CHAINID_CELL')
    coinbase_cell = node.cterm.cell('COINBASE_CELL')
    prevcaller_cell = node.cterm.cell('PREVCALLER_CELL')
    prevorigin_cell = node.cterm.cell('PREVORIGIN_CELL')
    newcaller_cell = node.cterm.cell('NEWCALLER_CELL')
    neworigin_cell = node.cterm.cell('NEWORIGIN_CELL')
    active_cell = node.cterm.cell('ACTIVE_CELL')
    depth_cell = node.cterm.cell('DEPTH_CELL')
    singlecall_cell = node.cterm.cell('SINGLECALL_CELL')
    gas_cell = node.cterm.cell('GAS_CELL')
    callgas_cell = node.cterm.cell('CALLGAS_CELL')

    all_accounts = flatten_label('_AccountCellMap_', new_accounts_cell)

    new_accounts = [CTerm(account, []) for account in all_accounts if (type(account) is KApply and account.is_cell)]
    non_cell_accounts = [account for account in all_accounts if not (type(account) is KApply and account.is_cell)]

    new_accounts_map = {account.cell('ACCTID_CELL'): account for account in new_accounts}

    if config_type == ConfigType.SUMMARY_CONFIG:
        for account_id, account in new_accounts_map.items():
            acct_id_cell = account.cell('ACCTID_CELL')
            if type(acct_id_cell) is KVariable:
                acct_id = acct_id_cell.name
            elif type(acct_id_cell) is KToken:
                acct_id = acct_id_cell.token
            else:
                raise RuntimeError(
                    f'Failed to abstract storage. acctId cell is neither variable nor token: {acct_id_cell}'
                )
            new_accounts_map[account_id] = CTerm(
                set_cell(
                    account.config,
                    'STORAGE_CELL',
                    KVariable(f'STORAGE_{acct_id}', sort=KSort('Map')),
                ),
                [],
            )

    new_accounts_cell = KEVM.accounts([account.config for account in new_accounts_map.values()] + non_cell_accounts)

    new_init_cterm = CTerm(set_cell(cterm.config, 'ACCOUNTS_CELL', new_accounts_cell), [])
    new_init_cterm = CTerm(set_cell(new_init_cterm.config, 'NUMBER_CELL', number_cell), [])
    new_init_cterm = CTerm(set_cell(new_init_cterm.config, 'TIMESTAMP_CELL', timestamp_cell), [])
    new_init_cterm = CTerm(set_cell(new_init_cterm.config, 'BASEFEE_CELL', basefee_cell), [])
    new_init_cterm = CTerm(set_cell(new_init_cterm.config, 'CHAINID_CELL', chainid_cell), [])
    new_init_cterm = CTerm(set_cell(new_init_cterm.config, 'COINBASE_CELL', coinbase_cell), [])
    new_init_cterm = CTerm(set_cell(new_init_cterm.config, 'PREVCALLER_CELL', prevcaller_cell), [])
    new_init_cterm = CTerm(set_cell(new_init_cterm.config, 'PREVORIGIN_CELL', prevorigin_cell), [])
    new_init_cterm = CTerm(set_cell(new_init_cterm.config, 'NEWCALLER_CELL', newcaller_cell), [])
    new_init_cterm = CTerm(set_cell(new_init_cterm.config, 'NEWORIGIN_CELL', neworigin_cell), [])
    new_init_cterm = CTerm(set_cell(new_init_cterm.config, 'ACTIVE_CELL', active_cell), [])
    new_init_cterm = CTerm(set_cell(new_init_cterm.config, 'DEPTH_CELL', depth_cell), [])
    new_init_cterm = CTerm(set_cell(new_init_cterm.config, 'SINGLECALL_CELL', singlecall_cell), [])
    new_init_cterm = CTerm(set_cell(new_init_cterm.config, 'GAS_CELL', gas_cell), [])
    new_init_cterm = CTerm(set_cell(new_init_cterm.config, 'CALLGAS_CELL', callgas_cell), [])

    # Adding constraints from the initial cterm and initial node
    for constraint in cterm.constraints + node.cterm.constraints:
        new_init_cterm = new_init_cterm.add_constraint(constraint)
    new_init_cterm = KEVM.add_invariant(new_init_cterm)

    new_init_cterm = new_init_cterm.remove_useless_constraints()

    return new_init_cterm


def deployment_state_to_account_cells(deployment_state_entries: Iterable[DeploymentStateEntry]) -> list[KApply]:
    accounts = _process_deployment_state(deployment_state_entries)
    address_list = accounts.keys()
    k_accounts = []
    for addr in address_list:
        k_accounts.append(
            KEVM.account_cell(
                intToken(addr),
                intToken(accounts[addr]['balance']),
                KEVM.parse_bytestack(stringToken(accounts[addr]['code'])),
                map_of(accounts[addr]['storage']),
                map_empty(),
                intToken(accounts[addr]['nonce']),
            )
        )
    return k_accounts


def _process_deployment_state(deployment_state: Iterable[DeploymentStateEntry]) -> dict:
    accounts: dict[int, dict] = {}

    def _init_account(address: int) -> None:
        if address not in accounts.keys():
            accounts[address] = {'balance': 0, 'nonce': 0, 'code': '', 'storage': {}}

    for entry in deployment_state:
        if entry.has_ignored_kind or entry.reverted:
            continue

        _addr = hex_string_to_int(entry.account)

        if entry.is_create:
            _init_account(_addr)
            accounts[_addr]['code'] = entry.deployed_code

        if entry.updates_balance:
            _init_account(_addr)
            accounts[_addr]['balance'] = entry.new_balance

        for update in entry.storage_updates:
            _int_address = hex_string_to_int(update.address)
            _init_account(_int_address)
            accounts[_int_address]['storage'][intToken(hex_string_to_int(update.slot))] = intToken(
                hex_string_to_int(update.value)
            )

    return accounts


def _init_cterm(
    foundry: Foundry,
    empty_config: KInner,
    program: bytes,
    contract_code: KInner,
<<<<<<< HEAD
    storage_fields: tuple[StorageField, ...],
=======
    method: Contract.Method | Contract.Constructor,
>>>>>>> e2aaf895
    use_gas: bool,
    config_type: ConfigType,
    active_symbolik: bool,
    *,
    calldata: KInner | None = None,
    callvalue: KInner | None = None,
    deployment_state_entries: Iterable[DeploymentStateEntry] | None = None,
    trace_options: TraceOptions | None = None,
) -> CTerm:
    schedule = KApply('SHANGHAI_EVM')

    if not trace_options:
        trace_options = TraceOptions({})

    jumpdests = set_of(_process_jumpdests(bytecode=program, offset=0))
    init_subst = {
        'MODE_CELL': KApply('NORMAL'),
        'USEGAS_CELL': TRUE if use_gas else FALSE,
        'SCHEDULE_CELL': schedule,
        'STATUSCODE_CELL': KVariable('STATUSCODE'),
        'PROGRAM_CELL': bytesToken(program),
        'JUMPDESTS_CELL': jumpdests,
        'ID_CELL': KVariable(Foundry.symbolic_contract_id(), sort=KSort('Int')),
        'ORIGIN_CELL': KVariable('ORIGIN_ID', sort=KSort('Int')),
        'CALLER_CELL': KVariable('CALLER_ID', sort=KSort('Int')),
        'LOCALMEM_CELL': bytesToken(b''),
        'ACTIVE_CELL': FALSE,
        'MEMORYUSED_CELL': intToken(0),
        'WORDSTACK_CELL': KApply('.WordStack_EVM-TYPES_WordStack'),
        'PC_CELL': intToken(0),
        'GAS_CELL': KEVM.inf_gas(KVariable('VGAS')),
        'K_CELL': KSequence([KEVM.sharp_execute(), KVariable('CONTINUATION')]),
        'SINGLECALL_CELL': FALSE,
        'ISREVERTEXPECTED_CELL': FALSE,
        'ISOPCODEEXPECTED_CELL': FALSE,
        'RECORDEVENT_CELL': FALSE,
        'ISEVENTEXPECTED_CELL': FALSE,
        'ISCALLWHITELISTACTIVE_CELL': FALSE,
        'ISSTORAGEWHITELISTACTIVE_CELL': FALSE,
        'ADDRESSSET_CELL': set_empty(),
        'STORAGESLOTSET_CELL': set_empty(),
        'MOCKCALLS_CELL': KApply('.MockCallCellMap'),
        'ACTIVETRACING_CELL': TRUE if trace_options.active_tracing else FALSE,
        'TRACESTORAGE_CELL': TRUE if trace_options.trace_storage else FALSE,
        'TRACEWORDSTACK_CELL': TRUE if trace_options.trace_wordstack else FALSE,
        'TRACEMEMORY_CELL': TRUE if trace_options.trace_memory else FALSE,
        'RECORDEDTRACE_CELL': FALSE,
        'TRACEDATA_CELL': KApply('.List'),
    }

    storage_constraints: list[KApply] = []

    if config_type == ConfigType.TEST_CONFIG or active_symbolik:
        init_account_list = _create_initial_account_list(contract_code, deployment_state_entries)
        init_subst_test = {
            'OUTPUT_CELL': bytesToken(b''),
            'CALLSTACK_CELL': list_empty(),
            'CALLDEPTH_CELL': intToken(0),
            'ID_CELL': Foundry.address_TEST_CONTRACT(),
            'LOG_CELL': list_empty(),
            'ACCESSEDACCOUNTS_CELL': set_empty(),
            'ACCESSEDSTORAGE_CELL': map_empty(),
            'INTERIMSTATES_CELL': list_empty(),
            'TOUCHEDACCOUNTS_CELL': set_empty(),
            'STATIC_CELL': FALSE,
            'ACCOUNTS_CELL': KEVM.accounts(init_account_list),
        }
        init_subst.update(init_subst_test)
    else:
        # Symbolic accounts of all relevant contracts
        # Status: Currently, only the executing contract
        # TODO: Add all other accounts belonging to relevant contracts``
        accounts: list[KInner] = []

        # TODO(palina): executed contract's storage
        storage_map = KVariable(Foundry.symbolic_contract_prefix() + '_STORAGE', sort=KSort('Map'))
        # TODO(palina): executed contract's name
        contract_name = Foundry.symbolic_contract_prefix() + '_ID'
        new_accounts, storage_constraints, storage_map = _create_cse_accounts(
            foundry, storage_fields, contract_name, storage_map
        )

        accounts.extend(new_accounts)

        accounts.append(Foundry.symbolic_account(Foundry.symbolic_contract_prefix(), contract_code, storage_map))
        accounts.append(KVariable('ACCOUNTS_REST', sort=KSort('AccountCellMap')))

        init_subst_accounts = {'ACCOUNTS_CELL': KEVM.accounts(accounts)}
        init_subst.update(init_subst_accounts)

    if calldata is not None:
        init_subst['CALLDATA_CELL'] = calldata

    if callvalue is not None:
        init_subst['CALLVALUE_CELL'] = callvalue

    if not use_gas:
        init_subst['GAS_CELL'] = intToken(0)
        init_subst['CALLGAS_CELL'] = intToken(0)
        init_subst['REFUND_CELL'] = intToken(0)

    # constructor can not be called in a static context.
    if isinstance(method, Contract.Constructor):
        init_subst['STATIC_CELL'] = FALSE
        encoded_args, arg_constraints = method.encoded_args
        init_subst['PROGRAM_CELL'] = KEVM.bytes_append(bytesToken(program), encoded_args)

    init_term = Subst(init_subst)(empty_config)
    init_cterm = CTerm.from_kast(init_term)
    for contract_id in [Foundry.symbolic_contract_id(), 'CALLER_ID', 'ORIGIN_ID']:
        # The address of the executing contract, the calling contract, and the origin contract
        # is always guaranteed to not be the address of the cheatcode contract
        init_cterm = init_cterm.add_constraint(
            mlEqualsFalse(KApply('_==Int_', [KVariable(contract_id, sort=KSort('Int')), Foundry.address_CHEATCODE()]))
        )

    for constraint in storage_constraints:
        init_cterm = init_cterm.add_constraint(constraint)

    # The calling contract is assumed to be in the present accounts for non-tests
    if not (config_type == ConfigType.TEST_CONFIG or active_symbolik):
        init_cterm.add_constraint(
            mlEqualsTrue(
                KApply(
                    '_in_keys(_)_MAP_Bool_KItem_Map',
                    [KVariable('CALLER_ID', sort=KSort('Int')), init_cterm.cell('ACCOUNTS_CELL')],
                )
            )
        )

    if isinstance(method, Contract.Constructor) and len(arg_constraints) > 0:
        for constraint in arg_constraints:
            init_cterm = init_cterm.add_constraint(mlEqualsTrue(constraint))

    init_cterm = KEVM.add_invariant(init_cterm)

    return init_cterm


def _create_initial_account_list(
    program: KInner, deployment_state: Iterable[DeploymentStateEntry] | None
) -> list[KInner]:
    _contract = KEVM.account_cell(
        Foundry.address_TEST_CONTRACT(),
        intToken(0),
        program,
        map_empty(),
        map_empty(),
        intToken(1),
    )
    init_account_list: list[KInner] = [
        _contract,
        Foundry.account_CHEATCODE_ADDRESS(map_empty()),
    ]
    if deployment_state is not None:
        init_account_list.extend(deployment_state_to_account_cells(deployment_state))

    return init_account_list


def _create_cse_accounts(
    foundry: Foundry, storage_fields: tuple[StorageField, ...], contract_name: str, contract_storage: KVariable
) -> tuple[list[KApply], list[KApply], KVariable]:
    # TODO: call this function recursively
    new_accounts = []
    new_account_constraints = []

    for field in storage_fields:
        if field.data_type.startswith('contract '):
            contract_type = field.data_type.split(' ')[1]
            for contract_name, contract_obj in foundry.contracts.items():
                suffix = contract_name.split('%')[-1]
                # TODO: this is not enough, it is possible that the same contract comes with
                # src% and test%, in which case we don't know automatically which one to choose
                if contract_name.split('%')[-1] == contract_type:
                    contract_code = bytesToken(bytes.fromhex(contract_obj.deployed_bytecode))
                    contract_account_name = 'CONTRACT-' + field.label.upper()
                    new_account = Foundry.symbolic_account(contract_account_name, contract_code)
                    new_accounts.append(new_account)

                    # TODO: handle the case where the field has a non-zero offset
                    # maxUInt160 &Int #lookup ( CONTRACT_STORAGE:Map , 0 )
                    contract_storage_lookup = KApply(
                        '_&Int_',
                        [
                            intToken(1461501637330902918203684832716283019655932542975),
                            KEVM.lookup(contract_storage, intToken(field.slot)),
                        ],
                    )
                    new_account_constraints.append(
                        mlEqualsTrue(
                            KApply('_==Int_', [contract_storage_lookup, KVariable(contract_account_name + '_ID')])
                        )
                    )

                    # New contract account is not the cheatcode contract
                    new_account_constraints.append(
                        mlEqualsFalse(
                            KApply(
                                '_==Int_',
                                [
                                    KVariable(contract_account_name + '_ID', sort=KSort('Int')),
                                    Foundry.address_CHEATCODE(),
                                ],
                            )
                        )
                    )

    return new_accounts, new_account_constraints, contract_storage


def _final_cterm(
    empty_config: KInner,
    program: KInner,
    config_type: ConfigType,
    *,
    failing: bool,
    is_test: bool = True,
    hevm: bool = False,
) -> CTerm:
    final_term = _final_term(empty_config, program, config_type=config_type)
    dst_failed_post = KEVM.lookup(KVariable('CHEATCODE_STORAGE_FINAL'), Foundry.loc_FOUNDRY_FAILED())
    final_cterm = CTerm.from_kast(final_term)
    if is_test:
        if not hevm:
            foundry_success = Foundry.success(
                KVariable('STATUSCODE_FINAL'),
                dst_failed_post,
                KVariable('ISREVERTEXPECTED_FINAL'),
                KVariable('ISOPCODEEXPECTED_FINAL'),
                KVariable('RECORDEVENT_FINAL'),
                KVariable('ISEVENTEXPECTED_FINAL'),
            )
            if not failing:
                return final_cterm.add_constraint(mlEqualsTrue(foundry_success))
            else:
                return final_cterm.add_constraint(mlEqualsTrue(notBool(foundry_success)))
        else:
            if not failing:
                return final_cterm.add_constraint(
                    mlEqualsTrue(
                        Hevm.hevm_success(KVariable('STATUSCODE_FINAL'), dst_failed_post, KVariable('OUTPUT_FINAL'))
                    )
                )
            else:
                # To do: Print warning to the user
                return final_cterm.add_constraint(
                    mlEqualsTrue(Hevm.hevm_fail(KVariable('STATUSCODE_FINAL'), dst_failed_post))
                )

    return final_cterm


def _final_term(empty_config: KInner, program: KInner, config_type: ConfigType) -> KInner:
    post_account_cell = KEVM.account_cell(
        Foundry.address_TEST_CONTRACT(),
        KVariable('ACCT_BALANCE_FINAL'),
        program,
        KVariable('ACCT_STORAGE_FINAL'),
        KVariable('ACCT_ORIGSTORAGE_FINAL'),
        KVariable('ACCT_NONCE_FINAL'),
    )
    final_subst = {
        'K_CELL': KSequence([KEVM.halt(), KVariable('CONTINUATION')]),
        'STATUSCODE_CELL': KVariable('STATUSCODE_FINAL'),
        'OUTPUT_CELL': KVariable('OUTPUT_FINAL'),
        'ISREVERTEXPECTED_CELL': KVariable('ISREVERTEXPECTED_FINAL'),
        'ISOPCODEEXPECTED_CELL': KVariable('ISOPCODEEXPECTED_FINAL'),
        'RECORDEVENT_CELL': KVariable('RECORDEVENT_FINAL'),
        'ISEVENTEXPECTED_CELL': KVariable('ISEVENTEXPECTED_FINAL'),
        'ISCALLWHITELISTACTIVE_CELL': KVariable('ISCALLWHITELISTACTIVE_FINAL'),
        'ISSTORAGEWHITELISTACTIVE_CELL': KVariable('ISSTORAGEWHITELISTACTIVE_FINAL'),
        'ADDRESSSET_CELL': KVariable('ADDRESSSET_FINAL'),
        'STORAGESLOTSET_CELL': KVariable('STORAGESLOTSET_FINAL'),
    }

    if config_type == ConfigType.TEST_CONFIG:
        final_subst_test = {
            'ID_CELL': Foundry.address_TEST_CONTRACT(),
            'ACCOUNTS_CELL': KEVM.accounts(
                [
                    post_account_cell,  # test contract address
                    Foundry.account_CHEATCODE_ADDRESS(KVariable('CHEATCODE_STORAGE_FINAL')),
                    KVariable('ACCOUNTS_FINAL'),
                ]
            ),
        }
        final_subst.update(final_subst_test)

    return abstract_cell_vars(
        Subst(final_subst)(empty_config),
        [
            KVariable('STATUSCODE_FINAL'),
            KVariable('ACCOUNTS_FINAL'),
            KVariable('OUTPUT_FINAL'),
            KVariable('ISREVERTEXPECTED_FINAL'),
            KVariable('ISOPCODEEXPECTED_FINAL'),
            KVariable('RECORDEVENT_FINAL'),
            KVariable('ISEVENTEXPECTED_FINAL'),
            KVariable('ISCALLWHITELISTACTIVE_FINAL'),
            KVariable('ISSTORAGEWHITELISTACTIVE_FINAL'),
            KVariable('ADDRESSSET_FINAL'),
            KVariable('STORAGESLOTSET_FINAL'),
        ],
    )<|MERGE_RESOLUTION|>--- conflicted
+++ resolved
@@ -584,11 +584,8 @@
         empty_config,
         program=program,
         contract_code=bytesToken(contract_code),
-<<<<<<< HEAD
         storage_fields=contract.fields,
-=======
         method=method,
->>>>>>> e2aaf895
         use_gas=use_gas,
         deployment_state_entries=deployment_state_entries,
         calldata=calldata,
@@ -781,11 +778,8 @@
     empty_config: KInner,
     program: bytes,
     contract_code: KInner,
-<<<<<<< HEAD
     storage_fields: tuple[StorageField, ...],
-=======
     method: Contract.Method | Contract.Constructor,
->>>>>>> e2aaf895
     use_gas: bool,
     config_type: ConfigType,
     active_symbolik: bool,
