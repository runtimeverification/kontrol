--- conflicted
+++ resolved
@@ -949,15 +949,9 @@
     schedule = KApply(evm_chain_options.schedule + '_EVM')
     contract_name = contract_name.upper()
 
-<<<<<<< HEAD
-    if not trace_options:
-        trace_options = TraceOptions({})
-
     if type(method) is Contract.Method:
         natspec_preconditions = _create_precondition_constraints(method)
 
-=======
->>>>>>> 58b2ccc3
     jumpdests = bytesToken(_process_jumpdests(bytecode=program))
     id_cell = KVariable(Foundry.symbolic_contract_id(contract_name), sort=KSort('Int'))
     init_subst = {
