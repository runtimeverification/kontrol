--- conflicted
+++ resolved
@@ -40,31 +40,6 @@
     foundry_root: Path,
     options: ProveOptions,
     tests: Iterable[tuple[str, int | None]] = (),
-<<<<<<< HEAD
-    workers: int = 1,
-    simplify_init: bool = True,
-    break_every_step: bool = False,
-    break_on_jumpi: bool = False,
-    break_on_calls: bool = True,
-    bmc_depth: int | None = None,
-    bug_report: BugReport | None = None,
-    kore_rpc_command: str | Iterable[str] | None = None,
-    use_booster: bool = True,
-    smt_timeout: int | None = None,
-    smt_retry_limit: int | None = None,
-    failure_info: bool = True,
-    counterexample_info: bool = False,
-    trace_rewrites: bool = False,
-    auto_abstract_gas: bool = False,
-    port: int | None = None,
-) -> dict[tuple[str, int], tuple[bool, list[str] | None]]:
-    if workers <= 0:
-        raise ValueError(f'Must have at least one worker, found: --workers {workers}')
-    if max_iterations is not None and max_iterations < 0:
-        raise ValueError(f'Must have a non-negative number of iterations, found: --max-iterations {max_iterations}')
-
-    if use_booster:
-=======
 ) -> list[Proof]:
     if options.workers <= 0:
         raise ValueError(f'Must have at least one worker, found: --workers {options.workers}')
@@ -74,7 +49,6 @@
         )
 
     if options.use_booster:
->>>>>>> 0e5efbd2
         try:
             run_process(('which', 'kore-rpc-booster'), pipe_stderr=True).stdout.strip()
         except CalledProcessError:
