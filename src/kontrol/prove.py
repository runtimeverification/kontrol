from __future__ import annotations

import logging
from subprocess import CalledProcessError
from typing import TYPE_CHECKING, NamedTuple

import pyk.proof.parallel as parallel
from kevm_pyk.kevm import KEVM, KEVMSemantics
from kevm_pyk.utils import KDefinition__expand_macros, abstract_cell_vars, legacy_explore
from pyk.cterm import CTerm
from pyk.kast.inner import KApply, KSequence, KVariable, Subst
from pyk.kast.manip import flatten_label, set_cell
from pyk.kcfg import KCFG
from pyk.prelude.k import GENERATED_TOP_CELL
from pyk.prelude.kbool import FALSE, notBool
from pyk.prelude.kint import intToken
from pyk.prelude.ml import mlEqualsTrue
from pyk.proof.proof import Proof
from pyk.proof.reachability import APRBMCProof, APRProof, ParallelAPRBMCProver, ParallelAPRProver
from pyk.utils import run_process, unique

from .foundry import Foundry
from .solc_to_k import Contract

if TYPE_CHECKING:
    from collections.abc import Iterable
    from pathlib import Path
    from typing import Final

    from pyk.kast.inner import KInner
    from pyk.kcfg import KCFGExplore

    from .options import ProveOptions, RPCOptions


_LOGGER: Final = logging.getLogger(__name__)


def foundry_prove(
    foundry_root: Path,
    prove_options: ProveOptions,
    rpc_options: RPCOptions,
    tests: Iterable[tuple[str, int | None]] = (),
) -> list[Proof]:
    if prove_options.workers <= 0:
        raise ValueError(f'Must have at least one worker, found: --workers {prove_options.workers}')
    if prove_options.max_iterations is not None and prove_options.max_iterations < 0:
        raise ValueError(
            f'Must have a non-negative number of iterations, found: --max-iterations {prove_options.max_iterations}'
        )

    if rpc_options.use_booster:
        try:
            run_process(('which', 'kore-rpc-booster'), pipe_stderr=True).stdout.strip()
        except CalledProcessError:
            raise RuntimeError(
                "Couldn't locate the kore-rpc-booster RPC binary. Please put 'kore-rpc-booster' on PATH manually or using kup install/kup shell."
            ) from None

    foundry = Foundry(foundry_root, bug_report=prove_options.bug_report)
    foundry.mk_proofs_dir()

    test_suite = collect_tests(foundry, tests, reinit=prove_options.reinit)
    test_names = [test.name for test in test_suite]
    print(f'Running functions: {test_names}')

    contracts = [test.contract for test in test_suite]
    setup_method_tests = collect_setup_methods(foundry, contracts, reinit=prove_options.reinit)
    setup_method_names = [test.name for test in setup_method_tests]

    constructor_tests = collect_constructors(foundry, contracts, reinit=prove_options.reinit)
    constructor_names = [test.name for test in constructor_tests]

    _LOGGER.info(f'Running tests: {test_names}')

    _LOGGER.info(f'Updating digests: {test_names}')
    for test in test_suite:
        test.method.update_digest(foundry.digest_file)

    _LOGGER.info(f'Updating digests: {setup_method_names}')
    for test in setup_method_tests:
        test.method.update_digest(foundry.digest_file)

    _LOGGER.info(f'Updating digests: {constructor_names}')
    for test in constructor_tests:
        test.method.update_digest(foundry.digest_file)

    def run_prover(test_suite: list[FoundryTest]) -> list[Proof]:
        return _run_cfg_group(
            tests=test_suite,
            foundry=foundry,
            prove_options=prove_options,
            rpc_options=rpc_options,
        )

    if prove_options.run_constructor:
        _LOGGER.info(f'Running initialization code for contracts in parallel: {constructor_names}')
        results = run_prover(constructor_tests)
        failed = [proof for proof in results if not proof.passed]
        if failed:
            raise ValueError(f'Running initialization code failed for {len(failed)} contracts: {failed}')

    _LOGGER.info(f'Running setup functions in parallel: {setup_method_names}')
    results = run_prover(setup_method_tests)

    failed = [proof for proof in results if not proof.passed]
    if failed:
        raise ValueError(f'Running setUp method failed for {len(failed)} contracts: {failed}')

    _LOGGER.info(f'Running test functions in parallel: {test_names}')
    results = run_prover(test_suite)
    return results


class FoundryTest(NamedTuple):
    contract: Contract
    method: Contract.Method | Contract.Constructor
    version: int

    @property
    def name(self) -> str:
        return f'{self.contract.name}.{self.method.signature}'

    @property
    def id(self) -> str:
        return f'{self.name}:{self.version}'

    @property
    def unparsed(self) -> tuple[str, int]:
        return self.name, self.version


def collect_tests(foundry: Foundry, tests: Iterable[tuple[str, int | None]] = (), *, reinit: bool) -> list[FoundryTest]:
    if not tests:
        tests = [(test, None) for test in foundry.all_tests]
    matching_tests = []
    for test, version in tests:
        matching_tests += [(sig, version) for sig in foundry.matching_sigs(test)]
    tests = list(unique(matching_tests))

    res: list[FoundryTest] = []
    for sig, ver in tests:
        contract, method = foundry.get_contract_and_method(sig)
        version = foundry.resolve_proof_version(sig, reinit, ver)
        res.append(FoundryTest(contract, method, version))
    return res


def collect_setup_methods(foundry: Foundry, contracts: Iterable[Contract] = (), *, reinit: bool) -> list[FoundryTest]:
    res: list[FoundryTest] = []
    contract_names: set[str] = set()  # ensures uniqueness of each result (Contract itself is not hashable)
    for contract in contracts:
        if contract.name in contract_names:
            continue
        contract_names.add(contract.name)

        method = contract.method_by_name.get('setUp')
        if not method:
            continue
        version = foundry.resolve_proof_version(f'{contract.name}.setUp()', reinit, None)
        res.append(FoundryTest(contract, method, version))
    return res


def collect_constructors(foundry: Foundry, contracts: Iterable[Contract] = (), *, reinit: bool) -> list[FoundryTest]:
    res: list[FoundryTest] = []
    contract_names: set[str] = set()  # ensures uniqueness of each result (Contract itself is not hashable)
    for contract in contracts:
        if contract.name in contract_names:
            continue
        contract_names.add(contract.name)

        method = contract.constructor
        if not method:
            continue
        version = foundry.resolve_proof_version(f'{contract.name}.init', reinit, None)
        res.append(FoundryTest(contract, method, version))
    return res


def _run_cfg_group(
    tests: list[FoundryTest],
    foundry: Foundry,
    prove_options: ProveOptions,
    rpc_options: RPCOptions,
) -> list[Proof]:
<<<<<<< HEAD
    proofs = {}
    provers = {}

    for test in tests:
        proof: APRProof

        with legacy_explore(
            foundry.kevm,
            kcfg_semantics=KEVMSemantics(),
            id=test.id,
            llvm_definition_dir=foundry.llvm_library if options.use_booster else None,
            smt_timeout=options.smt_timeout,
            smt_retry_limit=options.smt_retry_limit,
            start_server=False,
            port=options.port,
=======
    def init_and_run_proof(test: FoundryTest) -> Proof:
        start_server = rpc_options.port is None
        with legacy_explore(
            foundry.kevm,
            kcfg_semantics=KEVMSemantics(auto_abstract_gas=prove_options.auto_abstract_gas),
            id=test.id,
            bug_report=prove_options.bug_report,
            kore_rpc_command=rpc_options.kore_rpc_command,
            llvm_definition_dir=foundry.llvm_library if rpc_options.use_booster else None,
            smt_timeout=rpc_options.smt_timeout,
            smt_retry_limit=rpc_options.smt_retry_limit,
            trace_rewrites=rpc_options.trace_rewrites,
            start_server=start_server,
            port=rpc_options.port,
            maude_port=rpc_options.maude_port,
>>>>>>> 13476b2b
        ) as kcfg_explore:
            proof = method_to_apr_proof(
                test=test,
                foundry=foundry,
                kcfg_explore=kcfg_explore,
<<<<<<< HEAD
            )

        parallel_prover: ParallelAPRProver

        if type(proof) is APRProof:
            parallel_prover = ParallelAPRProver(
                proof=proof,
                module_name=foundry.kevm.main_module,
                definition_dir=foundry.kevm.definition_dir,
                execute_depth=options.max_depth,
                kprint=foundry.kevm,
                kcfg_semantics=KEVMSemantics(auto_abstract_gas=options.auto_abstract_gas),
                id=test.id,
                cut_point_rules=KEVMSemantics.cut_point_rules(
                    break_on_calls=options.break_on_calls, break_on_jumpi=options.break_on_jumpi
                ),
                terminal_rules=KEVMSemantics.terminal_rules(break_every_step=options.break_every_step),
                llvm_definition_dir=foundry.llvm_library if options.use_booster else None,
                smt_timeout=options.smt_timeout,
                smt_retry_limit=options.smt_retry_limit,
                trace_rewrites=options.trace_rewrites,
                bug_report_id=test.id,
            )
        elif type(proof) is APRBMCProof:
            parallel_prover = ParallelAPRBMCProver(
                proof=proof,
                module_name=foundry.kevm.main_module,
                definition_dir=foundry.kevm.definition_dir,
                execute_depth=options.max_depth,
                kprint=foundry.kevm,
                kcfg_semantics=KEVMSemantics(auto_abstract_gas=options.auto_abstract_gas),
                id=test.id,
                cut_point_rules=KEVMSemantics.cut_point_rules(
                    break_on_calls=options.break_on_calls, break_on_jumpi=options.break_on_jumpi
                ),
                terminal_rules=KEVMSemantics.terminal_rules(break_every_step=options.break_every_step),
                llvm_definition_dir=foundry.llvm_library if options.use_booster else None,
                smt_timeout=options.smt_timeout,
                smt_retry_limit=options.smt_retry_limit,
                trace_rewrites=options.trace_rewrites,
                bug_report_id=test.id,
=======
                bmc_depth=prove_options.bmc_depth,
                run_constructor=prove_options.run_constructor,
            )

            run_prover(
                foundry.kevm,
                proof,
                kcfg_explore,
                max_depth=prove_options.max_depth,
                max_iterations=prove_options.max_iterations,
                cut_point_rules=KEVMSemantics.cut_point_rules(
                    prove_options.break_on_jumpi, prove_options.break_on_calls
                ),
                terminal_rules=KEVMSemantics.terminal_rules(prove_options.break_every_step),
>>>>>>> 13476b2b
            )

<<<<<<< HEAD
        proofs[proof.id] = proof
        provers[proof.id] = parallel_prover
=======
    apr_proofs: list[Proof]
    if prove_options.workers > 1:
        with ProcessPool(ncpus=prove_options.workers) as process_pool:
            apr_proofs = process_pool.map(init_and_run_proof, tests)
    else:
        apr_proofs = []
        for test in tests:
            apr_proofs.append(init_and_run_proof(test))
>>>>>>> 13476b2b

    parallel_results = parallel.prove_parallel(
        proofs=proofs,
        provers=provers,
        max_workers=options.workers,
    )
    results: list[Proof] = []
    for result in parallel_results:
        assert isinstance(result, Proof)
        results.append(result)
    return results


def method_to_apr_proof(
    test: FoundryTest,
    foundry: Foundry,
    kcfg_explore: KCFGExplore,
    bmc_depth: int | None = None,
    run_constructor: bool = False,
) -> APRProof | APRBMCProof:
    if Proof.proof_data_exists(test.id, foundry.proofs_dir):
        apr_proof = foundry.get_apr_proof(test.id)
        apr_proof.write_proof_data()
        return apr_proof

    setup_proof = None
    if isinstance(test.method, Contract.Constructor):
        _LOGGER.info(f'Creating proof from constructor for test: {test.id}')
    elif test.method.signature != 'setUp()' and 'setUp' in test.contract.method_by_name:
        _LOGGER.info(f'Using setUp method for test: {test.id}')
        setup_proof = _load_setup_proof(foundry, test.contract)
    elif run_constructor:
        _LOGGER.info(f'Using constructor final state as initial state for test: {test.id}')
        setup_proof = _load_constructor_proof(foundry, test.contract)

    kcfg, init_node_id, target_node_id = _method_to_initialized_cfg(
        foundry=foundry,
        test=test,
        kcfg_explore=kcfg_explore,
        setup_proof=setup_proof,
    )

    if bmc_depth is not None:
        apr_proof = APRBMCProof(
            test.id,
            kcfg,
            [],
            init_node_id,
            target_node_id,
            {},
            bmc_depth,
            proof_dir=foundry.proofs_dir,
        )
    else:
        apr_proof = APRProof(test.id, kcfg, [], init_node_id, target_node_id, {}, proof_dir=foundry.proofs_dir)

    apr_proof.write_proof_data()
    return apr_proof


def _load_setup_proof(foundry: Foundry, contract: Contract) -> APRProof:
    latest_version = foundry.latest_proof_version(f'{contract.name}.setUp()')
    setup_digest = f'{contract.name}.setUp():{latest_version}'
    apr_proof = APRProof.read_proof_data(foundry.proofs_dir, setup_digest)
    return apr_proof


def _load_constructor_proof(foundry: Foundry, contract: Contract) -> APRProof:
    latest_version = foundry.latest_proof_version(f'{contract.name}.init')
    setup_digest = f'{contract.name}.init:{latest_version}'
    apr_proof = APRProof.read_proof_data(foundry.proofs_dir, setup_digest)
    return apr_proof


def _method_to_initialized_cfg(
    foundry: Foundry,
    test: FoundryTest,
    kcfg_explore: KCFGExplore,
    *,
    setup_proof: APRProof | None = None,
) -> tuple[KCFG, int, int]:
    _LOGGER.info(f'Initializing KCFG for test: {test.id}')

    empty_config = foundry.kevm.definition.empty_config(GENERATED_TOP_CELL)
    kcfg, new_node_ids, init_node_id, target_node_id = _method_to_cfg(
        empty_config,
        test.contract,
        test.method,
        setup_proof,
    )

    for node_id in new_node_ids:
        _LOGGER.info(f'Expanding macros in node {node_id} for test: {test.name}')
        init_term = kcfg.node(node_id).cterm.kast
        init_term = KDefinition__expand_macros(foundry.kevm.definition, init_term)
        init_cterm = CTerm.from_kast(init_term)
        _LOGGER.info(f'Computing definedness constraint for node {node_id} for test: {test.name}')
        init_cterm = kcfg_explore.cterm_assume_defined(init_cterm)
        kcfg.replace_node(node_id, init_cterm)

    _LOGGER.info(f'Expanding macros in target state for test: {test.name}')
    target_term = kcfg.node(target_node_id).cterm.kast
    target_term = KDefinition__expand_macros(foundry.kevm.definition, target_term)
    target_cterm = CTerm.from_kast(target_term)
    kcfg.replace_node(target_node_id, target_cterm)

    _LOGGER.info(f'Simplifying KCFG for test: {test.name}')
    kcfg_explore.simplify(kcfg, {})

    return kcfg, init_node_id, target_node_id


def _method_to_cfg(
    empty_config: KInner,
    contract: Contract,
    method: Contract.Method | Contract.Constructor,
    setup_proof: APRProof | None,
) -> tuple[KCFG, list[int], int, int]:
    calldata = None
    callvalue = None

    if isinstance(method, Contract.Constructor):
        program = KEVM.init_bytecode(KApply(f'contract_{contract.name}'))
        use_init_code = True

    elif isinstance(method, Contract.Method):
        calldata = method.calldata_cell(contract)
        callvalue = method.callvalue_cell
        program = KEVM.bin_runtime(KApply(f'contract_{contract.name}'))
        use_init_code = False

    init_cterm = _init_cterm(
        empty_config,
        contract.name,
        program=program,
        calldata=calldata,
        callvalue=callvalue,
    )
    new_node_ids = []

    if setup_proof:
        if setup_proof.pending:
            raise RuntimeError(
                f'Initial state proof {setup_proof.id} for {contract.name}.{method.signature} still has pending branches.'
            )

        init_node_id = setup_proof.init

        cfg = KCFG.from_dict(setup_proof.kcfg.to_dict())  # Copy KCFG
        final_states = [cover.source for cover in cfg.covers(target_id=setup_proof.target)]
        cfg.remove_node(setup_proof.target)
        if not final_states:
            _LOGGER.warning(
                f'Initial state proof {setup_proof.id} for {contract.name}.{method.signature} has no passing branches to build on. Method will not be executed.'
            )
        for final_node in final_states:
            new_accounts_cell = final_node.cterm.cell('ACCOUNTS_CELL')
            number_cell = final_node.cterm.cell('NUMBER_CELL')
            new_accounts = [CTerm(account, []) for account in flatten_label('_AccountCellMap_', new_accounts_cell)]
            new_accounts_map = {account.cell('ACCTID_CELL'): account for account in new_accounts}
            test_contract_account = new_accounts_map[Foundry.address_TEST_CONTRACT()]

            new_accounts_map[Foundry.address_TEST_CONTRACT()] = CTerm(
                set_cell(
                    test_contract_account.config, 'CODE_CELL', KEVM.bin_runtime(KApply(f'contract_{contract.name}'))
                ),
                [],
            )

            new_accounts_cell = KEVM.accounts([account.config for account in new_accounts_map.values()])

            new_init_cterm = CTerm(set_cell(init_cterm.config, 'ACCOUNTS_CELL', new_accounts_cell), [])
            new_init_cterm = CTerm(set_cell(new_init_cterm.config, 'NUMBER_CELL', number_cell), [])
            new_node = cfg.create_node(new_init_cterm)
            cfg.create_edge(final_node.id, new_node.id, depth=1)
            new_node_ids.append(new_node.id)
    else:
        cfg = KCFG()
        init_node = cfg.create_node(init_cterm)
        new_node_ids = [init_node.id]
        init_node_id = init_node.id

    is_test = method.signature.startswith('test')
    failing = method.signature.startswith('testFail')
    final_cterm = _final_cterm(
        empty_config, contract.name, failing=failing, is_test=is_test, use_init_code=use_init_code
    )
    target_node = cfg.create_node(final_cterm)

    return cfg, new_node_ids, init_node_id, target_node.id


def _init_cterm(
    empty_config: KInner,
    contract_name: str,
    program: KInner,
    *,
    setup_cterm: CTerm | None = None,
    calldata: KInner | None = None,
    callvalue: KInner | None = None,
) -> CTerm:
    account_cell = KEVM.account_cell(
        Foundry.address_TEST_CONTRACT(),
        intToken(0),
        program,
        KApply('.Map'),
        KApply('.Map'),
        intToken(1),
    )
    init_subst = {
        'MODE_CELL': KApply('NORMAL'),
        'SCHEDULE_CELL': KApply('SHANGHAI_EVM'),
        'STATUSCODE_CELL': KVariable('STATUSCODE'),
        'CALLSTACK_CELL': KApply('.List'),
        'CALLDEPTH_CELL': intToken(0),
        'PROGRAM_CELL': program,
        'JUMPDESTS_CELL': KEVM.compute_valid_jumpdests(program),
        'ORIGIN_CELL': KVariable('ORIGIN_ID'),
        'LOG_CELL': KApply('.List'),
        'ID_CELL': Foundry.address_TEST_CONTRACT(),
        'CALLER_CELL': KVariable('CALLER_ID'),
        'ACCESSEDACCOUNTS_CELL': KApply('.Set'),
        'ACCESSEDSTORAGE_CELL': KApply('.Map'),
        'INTERIMSTATES_CELL': KApply('.List'),
        'LOCALMEM_CELL': KApply('.Bytes_BYTES-HOOKED_Bytes'),
        'PREVCALLER_CELL': KApply('.Account_EVM-TYPES_Account'),
        'PREVORIGIN_CELL': KApply('.Account_EVM-TYPES_Account'),
        'NEWCALLER_CELL': KApply('.Account_EVM-TYPES_Account'),
        'NEWORIGIN_CELL': KApply('.Account_EVM-TYPES_Account'),
        'ACTIVE_CELL': FALSE,
        'STATIC_CELL': FALSE,
        'MEMORYUSED_CELL': intToken(0),
        'WORDSTACK_CELL': KApply('.WordStack_EVM-TYPES_WordStack'),
        'PC_CELL': intToken(0),
        'GAS_CELL': KEVM.inf_gas(KVariable('VGAS')),
        'K_CELL': KSequence([KEVM.sharp_execute(), KVariable('CONTINUATION')]),
        'ACCOUNTS_CELL': KEVM.accounts(
            [
                account_cell,  # test contract address
                Foundry.account_CHEATCODE_ADDRESS(KApply('.Map')),
            ]
        ),
        'SINGLECALL_CELL': FALSE,
        'ISREVERTEXPECTED_CELL': FALSE,
        'ISOPCODEEXPECTED_CELL': FALSE,
        'EXPECTEDADDRESS_CELL': KApply('.Account_EVM-TYPES_Account'),
        'EXPECTEDVALUE_CELL': intToken(0),
        'EXPECTEDDATA_CELL': KApply('.Bytes_BYTES-HOOKED_Bytes'),
        'OPCODETYPE_CELL': KApply('.OpcodeType_FOUNDRY-CHEAT-CODES_OpcodeType'),
        'RECORDEVENT_CELL': FALSE,
        'ISEVENTEXPECTED_CELL': FALSE,
        'ISCALLWHITELISTACTIVE_CELL': FALSE,
        'ISSTORAGEWHITELISTACTIVE_CELL': FALSE,
        'ADDRESSSET_CELL': KApply('.Set'),
        'STORAGESLOTSET_CELL': KApply('.Set'),
    }

    constraints = None

    if calldata is not None:
        init_subst['CALLDATA_CELL'] = calldata

    if callvalue is not None:
        init_subst['CALLVALUE_CELL'] = callvalue

    init_term = Subst(init_subst)(empty_config)
    init_cterm = CTerm.from_kast(init_term)
    init_cterm = KEVM.add_invariant(init_cterm)
    if constraints is None:
        return init_cterm
    else:
        for constraint in constraints:
            init_cterm = init_cterm.add_constraint(constraint)
        return init_cterm


def _final_cterm(
    empty_config: KInner, contract_name: str, *, failing: bool, is_test: bool = True, use_init_code: bool = False
) -> CTerm:
    final_term = _final_term(empty_config, contract_name, use_init_code=use_init_code)
    dst_failed_post = KEVM.lookup(KVariable('CHEATCODE_STORAGE_FINAL'), Foundry.loc_FOUNDRY_FAILED())
    foundry_success = Foundry.success(
        KVariable('STATUSCODE_FINAL'),
        dst_failed_post,
        KVariable('ISREVERTEXPECTED_FINAL'),
        KVariable('ISOPCODEEXPECTED_FINAL'),
        KVariable('RECORDEVENT_FINAL'),
        KVariable('ISEVENTEXPECTED_FINAL'),
    )
    final_cterm = CTerm.from_kast(final_term)
    if is_test:
        if not failing:
            return final_cterm.add_constraint(mlEqualsTrue(foundry_success))
        else:
            return final_cterm.add_constraint(mlEqualsTrue(notBool(foundry_success)))
    return final_cterm


def _final_term(empty_config: KInner, contract_name: str, use_init_code: bool = False) -> KInner:
    program = (
        KEVM.init_bytecode(KApply(f'contract_{contract_name}'))
        if use_init_code
        else KEVM.bin_runtime(KApply(f'contract_{contract_name}'))
    )
    post_account_cell = KEVM.account_cell(
        Foundry.address_TEST_CONTRACT(),
        KVariable('ACCT_BALANCE_FINAL'),
        program,
        KVariable('ACCT_STORAGE_FINAL'),
        KVariable('ACCT_ORIGSTORAGE_FINAL'),
        KVariable('ACCT_NONCE_FINAL'),
    )
    final_subst = {
        'K_CELL': KSequence([KEVM.halt(), KVariable('CONTINUATION')]),
        'STATUSCODE_CELL': KVariable('STATUSCODE_FINAL'),
        'ID_CELL': Foundry.address_TEST_CONTRACT(),
        'ACCOUNTS_CELL': KEVM.accounts(
            [
                post_account_cell,  # test contract address
                Foundry.account_CHEATCODE_ADDRESS(KVariable('CHEATCODE_STORAGE_FINAL')),
                KVariable('ACCOUNTS_FINAL'),
            ]
        ),
        'ISREVERTEXPECTED_CELL': KVariable('ISREVERTEXPECTED_FINAL'),
        'ISOPCODEEXPECTED_CELL': KVariable('ISOPCODEEXPECTED_FINAL'),
        'RECORDEVENT_CELL': KVariable('RECORDEVENT_FINAL'),
        'ISEVENTEXPECTED_CELL': KVariable('ISEVENTEXPECTED_FINAL'),
        'ISCALLWHITELISTACTIVE_CELL': KVariable('ISCALLWHITELISTACTIVE_FINAL'),
        'ISSTORAGEWHITELISTACTIVE_CELL': KVariable('ISSTORAGEWHITELISTACTIVE_FINAL'),
        'ADDRESSSET_CELL': KVariable('ADDRESSSET_FINAL'),
        'STORAGESLOTSET_CELL': KVariable('STORAGESLOTSET_FINAL'),
    }
    return abstract_cell_vars(
        Subst(final_subst)(empty_config),
        [
            KVariable('STATUSCODE_FINAL'),
            KVariable('ACCOUNTS_FINAL'),
            KVariable('ISREVERTEXPECTED_FINAL'),
            KVariable('ISOPCODEEXPECTED_FINAL'),
            KVariable('RECORDEVENT_FINAL'),
            KVariable('ISEVENTEXPECTED_FINAL'),
            KVariable('ISCALLWHITELISTACTIVE_FINAL'),
            KVariable('ISSTORAGEWHITELISTACTIVE_FINAL'),
            KVariable('ADDRESSSET_FINAL'),
            KVariable('STORAGESLOTSET_FINAL'),
        ],
    )<|MERGE_RESOLUTION|>--- conflicted
+++ resolved
@@ -184,7 +184,6 @@
     prove_options: ProveOptions,
     rpc_options: RPCOptions,
 ) -> list[Proof]:
-<<<<<<< HEAD
     proofs = {}
     provers = {}
 
@@ -195,34 +194,19 @@
             foundry.kevm,
             kcfg_semantics=KEVMSemantics(),
             id=test.id,
-            llvm_definition_dir=foundry.llvm_library if options.use_booster else None,
-            smt_timeout=options.smt_timeout,
-            smt_retry_limit=options.smt_retry_limit,
-            start_server=False,
-            port=options.port,
-=======
-    def init_and_run_proof(test: FoundryTest) -> Proof:
-        start_server = rpc_options.port is None
-        with legacy_explore(
-            foundry.kevm,
-            kcfg_semantics=KEVMSemantics(auto_abstract_gas=prove_options.auto_abstract_gas),
-            id=test.id,
-            bug_report=prove_options.bug_report,
-            kore_rpc_command=rpc_options.kore_rpc_command,
             llvm_definition_dir=foundry.llvm_library if rpc_options.use_booster else None,
             smt_timeout=rpc_options.smt_timeout,
             smt_retry_limit=rpc_options.smt_retry_limit,
-            trace_rewrites=rpc_options.trace_rewrites,
-            start_server=start_server,
+            start_server=False,
             port=rpc_options.port,
             maude_port=rpc_options.maude_port,
->>>>>>> 13476b2b
         ) as kcfg_explore:
             proof = method_to_apr_proof(
                 test=test,
                 foundry=foundry,
                 kcfg_explore=kcfg_explore,
-<<<<<<< HEAD
+                bmc_depth=prove_options.bmc_depth,
+                run_constructor=prove_options.run_constructor,
             )
 
         parallel_prover: ParallelAPRProver
@@ -232,18 +216,18 @@
                 proof=proof,
                 module_name=foundry.kevm.main_module,
                 definition_dir=foundry.kevm.definition_dir,
-                execute_depth=options.max_depth,
+                execute_depth=prove_options.max_depth,
                 kprint=foundry.kevm,
-                kcfg_semantics=KEVMSemantics(auto_abstract_gas=options.auto_abstract_gas),
+                kcfg_semantics=KEVMSemantics(auto_abstract_gas=prove_options.auto_abstract_gas),
                 id=test.id,
                 cut_point_rules=KEVMSemantics.cut_point_rules(
-                    break_on_calls=options.break_on_calls, break_on_jumpi=options.break_on_jumpi
+                    break_on_calls=prove_options.break_on_calls, break_on_jumpi=prove_options.break_on_jumpi
                 ),
-                terminal_rules=KEVMSemantics.terminal_rules(break_every_step=options.break_every_step),
-                llvm_definition_dir=foundry.llvm_library if options.use_booster else None,
-                smt_timeout=options.smt_timeout,
-                smt_retry_limit=options.smt_retry_limit,
-                trace_rewrites=options.trace_rewrites,
+                terminal_rules=KEVMSemantics.terminal_rules(break_every_step=prove_options.break_every_step),
+                llvm_definition_dir=foundry.llvm_library if rpc_options.use_booster else None,
+                smt_timeout=rpc_options.smt_timeout,
+                smt_retry_limit=rpc_options.smt_retry_limit,
+                trace_rewrites=rpc_options.trace_rewrites,
                 bug_report_id=test.id,
             )
         elif type(proof) is APRBMCProof:
@@ -251,55 +235,28 @@
                 proof=proof,
                 module_name=foundry.kevm.main_module,
                 definition_dir=foundry.kevm.definition_dir,
-                execute_depth=options.max_depth,
+                execute_depth=prove_options.max_depth,
                 kprint=foundry.kevm,
-                kcfg_semantics=KEVMSemantics(auto_abstract_gas=options.auto_abstract_gas),
+                kcfg_semantics=KEVMSemantics(auto_abstract_gas=prove_options.auto_abstract_gas),
                 id=test.id,
                 cut_point_rules=KEVMSemantics.cut_point_rules(
-                    break_on_calls=options.break_on_calls, break_on_jumpi=options.break_on_jumpi
+                    break_on_calls=prove_options.break_on_calls, break_on_jumpi=prove_options.break_on_jumpi
                 ),
-                terminal_rules=KEVMSemantics.terminal_rules(break_every_step=options.break_every_step),
-                llvm_definition_dir=foundry.llvm_library if options.use_booster else None,
-                smt_timeout=options.smt_timeout,
-                smt_retry_limit=options.smt_retry_limit,
-                trace_rewrites=options.trace_rewrites,
+                terminal_rules=KEVMSemantics.terminal_rules(break_every_step=prove_options.break_every_step),
+                llvm_definition_dir=foundry.llvm_library if rpc_options.use_booster else None,
+                smt_timeout=rpc_options.smt_timeout,
+                smt_retry_limit=rpc_options.smt_retry_limit,
+                trace_rewrites=rpc_options.trace_rewrites,
                 bug_report_id=test.id,
-=======
-                bmc_depth=prove_options.bmc_depth,
-                run_constructor=prove_options.run_constructor,
             )
 
-            run_prover(
-                foundry.kevm,
-                proof,
-                kcfg_explore,
-                max_depth=prove_options.max_depth,
-                max_iterations=prove_options.max_iterations,
-                cut_point_rules=KEVMSemantics.cut_point_rules(
-                    prove_options.break_on_jumpi, prove_options.break_on_calls
-                ),
-                terminal_rules=KEVMSemantics.terminal_rules(prove_options.break_every_step),
->>>>>>> 13476b2b
-            )
-
-<<<<<<< HEAD
         proofs[proof.id] = proof
         provers[proof.id] = parallel_prover
-=======
-    apr_proofs: list[Proof]
-    if prove_options.workers > 1:
-        with ProcessPool(ncpus=prove_options.workers) as process_pool:
-            apr_proofs = process_pool.map(init_and_run_proof, tests)
-    else:
-        apr_proofs = []
-        for test in tests:
-            apr_proofs.append(init_and_run_proof(test))
->>>>>>> 13476b2b
 
     parallel_results = parallel.prove_parallel(
         proofs=proofs,
         provers=provers,
-        max_workers=options.workers,
+        max_workers=prove_options.workers,
     )
     results: list[Proof] = []
     for result in parallel_results:
