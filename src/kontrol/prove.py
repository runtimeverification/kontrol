--- conflicted
+++ resolved
@@ -11,11 +11,8 @@
 from pyk.kast.inner import KApply, KSequence, KSort, KVariable, Subst
 from pyk.kast.manip import flatten_label, set_cell
 from pyk.kcfg import KCFG
-<<<<<<< HEAD
 from pyk.kore.rpc import KoreExecLogFormat
-=======
 from pyk.prelude.bytes import bytesToken
->>>>>>> 74e0fa71
 from pyk.prelude.collections import list_empty, map_empty, map_of, set_empty
 from pyk.prelude.k import GENERATED_TOP_CELL
 from pyk.prelude.kbool import FALSE, TRUE, notBool
@@ -47,12 +44,8 @@
     prove_options: ProveOptions,
     rpc_options: RPCOptions,
     tests: Iterable[tuple[str, int | None]] = (),
-<<<<<<< HEAD
-) -> list[Proof]:
-=======
     include_summaries: Iterable[tuple[str, int | None]] = (),
 ) -> list[APRProof]:
->>>>>>> 74e0fa71
     if prove_options.workers <= 0:
         raise ValueError(f'Must have at least one worker, found: --workers {prove_options.workers}')
     if prove_options.max_iterations is not None and prove_options.max_iterations < 0:
@@ -104,11 +97,7 @@
     for test in constructor_tests:
         test.method.update_digest(foundry.digest_file)
 
-<<<<<<< HEAD
-    def _run_prover(_test_suite: list[FoundryTest]) -> list[Proof]:
-=======
     def _run_prover(_test_suite: list[FoundryTest], include_summaries: bool = False) -> list[APRProof]:
->>>>>>> 74e0fa71
         return _run_cfg_group(
             tests=_test_suite,
             foundry=foundry,
@@ -207,8 +196,8 @@
     foundry: Foundry,
     prove_options: ProveOptions,
     rpc_options: RPCOptions,
-<<<<<<< HEAD
-) -> list[Proof]:
+    summary_ids: Iterable[str],
+) -> list[APRProof]:
 
     if len(tests) == 0:
         return []
@@ -247,17 +236,6 @@
 
     for test in tests:
         proof: APRProof
-
-=======
-    summary_ids: Iterable[str],
-) -> list[APRProof]:
-    def init_and_run_proof(test: FoundryTest) -> APRFailureInfo | None:
-        if Proof.proof_data_exists(test.id, foundry.proofs_dir):
-            apr_proof = foundry.get_apr_proof(test.id)
-            if apr_proof.passed:
-                return None
-        start_server = rpc_options.port is None
->>>>>>> 74e0fa71
         with legacy_explore(
             foundry.kevm,
             kcfg_semantics=semantics,
@@ -338,9 +316,9 @@
             llvm_definition_dir=foundry.llvm_library if rpc_options.use_booster else None,
         ),
     )
-    results: list[Proof] = []
+    results: list[APRProof] = []
     for result in parallel_results:
-        assert isinstance(result, Proof)
+        assert isinstance(result, APRProof)
         results.append(result)
 
     for prover in provers.values():
