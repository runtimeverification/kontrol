from __future__ import annotations

import logging
from subprocess import CalledProcessError
from typing import TYPE_CHECKING, NamedTuple

from kevm_pyk.kevm import KEVM, KEVMSemantics
from kevm_pyk.utils import KDefinition__expand_macros, abstract_cell_vars, legacy_explore, run_prover
from pathos.pools import ProcessPool  # type: ignore
from pyk.cterm import CTerm
from pyk.kast.inner import KApply, KSequence, KSort, KVariable, Subst
from pyk.kast.manip import flatten_label, set_cell
from pyk.kcfg import KCFG
from pyk.prelude.bytes import bytesToken
from pyk.prelude.collections import list_empty, map_empty, map_of, set_empty
from pyk.prelude.k import GENERATED_TOP_CELL
from pyk.prelude.kbool import FALSE, TRUE, notBool
from pyk.prelude.kint import intToken
from pyk.prelude.ml import mlEqualsTrue
from pyk.prelude.string import stringToken
from pyk.proof.proof import Proof
from pyk.proof.reachability import APRProof
from pyk.utils import run_process, unique

from .foundry import Foundry
from .solc_to_k import Contract, hex_string_to_int

if TYPE_CHECKING:
    from collections.abc import Iterable
    from typing import Final

    from pyk.kast.inner import KInner
    from pyk.kcfg import KCFGExplore
    from pyk.proof.reachability import APRFailureInfo

    from .deployment import DeploymentStateEntry
    from .options import ProveOptions, RPCOptions

_LOGGER: Final = logging.getLogger(__name__)


def foundry_prove(
    foundry: Foundry,
    prove_options: ProveOptions,
    rpc_options: RPCOptions,
    tests: Iterable[tuple[str, int | None]] = (),
    include_summaries: Iterable[tuple[str, int | None]] = (),
) -> list[APRProof]:
    if prove_options.workers <= 0:
        raise ValueError(f'Must have at least one worker, found: --workers {prove_options.workers}')
    if prove_options.max_iterations is not None and prove_options.max_iterations < 0:
        raise ValueError(
            f'Must have a non-negative number of iterations, found: --max-iterations {prove_options.max_iterations}'
        )

    if rpc_options.use_booster:
        try:
            run_process(('which', 'kore-rpc-booster'), pipe_stderr=True).stdout.strip()
        except CalledProcessError:
            raise RuntimeError(
                "Couldn't locate the kore-rpc-booster RPC binary. Please put 'kore-rpc-booster' on PATH manually or using kup install/kup shell."
            ) from None

    foundry.mk_proofs_dir()

    summary_ids = (
        [
            foundry.get_apr_proof(include_summary.id).id
            for include_summary in collect_tests(foundry, include_summaries, reinit=False)
        ]
        if include_summaries
        else []
    )

    test_suite = collect_tests(foundry, tests, reinit=prove_options.reinit)
    test_names = [test.name for test in test_suite]
    print(f'Running functions: {test_names}')

    contracts = [test.contract for test in test_suite]
    setup_method_tests = collect_setup_methods(foundry, contracts, reinit=prove_options.reinit)
    setup_method_names = [test.name for test in setup_method_tests]

    constructor_tests = collect_constructors(foundry, contracts, reinit=prove_options.reinit)
    constructor_names = [test.name for test in constructor_tests]

    _LOGGER.info(f'Running tests: {test_names}')

    _LOGGER.info(f'Updating digests: {test_names}')
    for test in test_suite:
        test.method.update_digest(foundry.digest_file)

    _LOGGER.info(f'Updating digests: {setup_method_names}')
    for test in setup_method_tests:
        test.method.update_digest(foundry.digest_file)

    _LOGGER.info(f'Updating digests: {constructor_names}')
    for test in constructor_tests:
        test.method.update_digest(foundry.digest_file)

    def _run_prover(_test_suite: list[FoundryTest], include_summaries: bool = False) -> list[APRProof]:
        return _run_cfg_group(
            tests=_test_suite,
            foundry=foundry,
            prove_options=prove_options,
            rpc_options=rpc_options,
            summary_ids=(summary_ids if include_summaries else []),
        )

    if prove_options.run_constructor:
        _LOGGER.info(f'Running initialization code for contracts in parallel: {constructor_names}')
        results = _run_prover(constructor_tests, include_summaries=False)
        failed = [proof for proof in results if not proof.passed]
        if failed:
            raise ValueError(f'Running initialization code failed for {len(failed)} contracts: {failed}')

    _LOGGER.info(f'Running setup functions in parallel: {setup_method_names}')
    results = _run_prover(setup_method_tests, include_summaries=False)

    failed = [proof for proof in results if not proof.passed]
    if failed:
        raise ValueError(f'Running setUp method failed for {len(failed)} contracts: {failed}')

    _LOGGER.info(f'Running test functions in parallel: {test_names}')
    results = _run_prover(test_suite, include_summaries=True)
    return results


class FoundryTest(NamedTuple):
    contract: Contract
    method: Contract.Method | Contract.Constructor
    version: int

    @property
    def name(self) -> str:
        return f'{self.contract.name_with_path}.{self.method.signature}'

    @property
    def id(self) -> str:
        return f'{self.name}:{self.version}'

    @property
    def unparsed(self) -> tuple[str, int]:
        return self.name, self.version


def collect_tests(foundry: Foundry, tests: Iterable[tuple[str, int | None]] = (), *, reinit: bool) -> list[FoundryTest]:
    if not tests:
        tests = [(test, None) for test in foundry.all_tests]
    matching_tests = []
    for test, version in tests:
        matching_tests += [(sig, version) for sig in foundry.matching_sigs(test)]
    tests = list(unique(matching_tests))

    res: list[FoundryTest] = []
    for sig, ver in tests:
        contract, method = foundry.get_contract_and_method(sig)
        version = foundry.resolve_proof_version(sig, reinit, ver)
        res.append(FoundryTest(contract, method, version))
    return res


def collect_setup_methods(foundry: Foundry, contracts: Iterable[Contract] = (), *, reinit: bool) -> list[FoundryTest]:
    res: list[FoundryTest] = []
    contract_names: set[str] = set()  # ensures uniqueness of each result (Contract itself is not hashable)
    for contract in contracts:
        if contract.name_with_path in contract_names:
            continue
        contract_names.add(contract.name_with_path)

        method = contract.method_by_name.get('setUp')
        if not method:
            continue
        version = foundry.resolve_proof_version(f'{contract.name_with_path}.setUp()', reinit, None)
        res.append(FoundryTest(contract, method, version))
    return res


def collect_constructors(foundry: Foundry, contracts: Iterable[Contract] = (), *, reinit: bool) -> list[FoundryTest]:
    res: list[FoundryTest] = []
    contract_names: set[str] = set()  # ensures uniqueness of each result (Contract itself is not hashable)
    for contract in contracts:
        if contract.name_with_path in contract_names:
            continue
        contract_names.add(contract.name_with_path)

        method = contract.constructor
        if not method:
            continue
        version = foundry.resolve_proof_version(f'{contract.name_with_path}.init', reinit, None)
        res.append(FoundryTest(contract, method, version))
    return res


def _run_cfg_group(
    tests: list[FoundryTest],
    foundry: Foundry,
    prove_options: ProveOptions,
    rpc_options: RPCOptions,
    summary_ids: Iterable[str],
) -> list[APRProof]:
    def init_and_run_proof(test: FoundryTest) -> APRFailureInfo | None:
        if Proof.proof_data_exists(test.id, foundry.proofs_dir):
            apr_proof = foundry.get_apr_proof(test.id)
            if apr_proof.passed:
                return None
        start_server = rpc_options.port is None
        with legacy_explore(
            foundry.kevm,
            kcfg_semantics=KEVMSemantics(auto_abstract_gas=prove_options.auto_abstract_gas),
            id=test.id,
            bug_report=prove_options.bug_report,
            kore_rpc_command=rpc_options.kore_rpc_command,
            llvm_definition_dir=foundry.llvm_library if rpc_options.use_booster else None,
            smt_timeout=rpc_options.smt_timeout,
            smt_retry_limit=rpc_options.smt_retry_limit,
            trace_rewrites=rpc_options.trace_rewrites,
            start_server=start_server,
            port=rpc_options.port,
            maude_port=rpc_options.maude_port,
        ) as kcfg_explore:
            proof = method_to_apr_proof(
                test=test,
                foundry=foundry,
                kcfg_explore=kcfg_explore,
                bmc_depth=prove_options.bmc_depth,
                run_constructor=prove_options.run_constructor,
                use_gas=prove_options.use_gas,
                deployment_state_entries=prove_options.deployment_state_entries,
                summary_ids=summary_ids,
<<<<<<< HEAD
                hevm=prove_options.hevm,
=======
                active_symbolik=prove_options.active_symbolik,
>>>>>>> b1bebc0e
            )

            cut_point_rules = KEVMSemantics.cut_point_rules(
                prove_options.break_on_jumpi,
                prove_options.break_on_calls,
                prove_options.break_on_storage,
                prove_options.break_on_basic_blocks,
            )
            if prove_options.break_on_cheatcodes:
                cut_point_rules.extend(
                    rule.label for rule in foundry.kevm.definition.all_modules_dict['FOUNDRY-CHEAT-CODES'].rules
                )

            run_prover(
                proof,
                kcfg_explore,
                max_depth=prove_options.max_depth,
                max_iterations=prove_options.max_iterations,
                cut_point_rules=cut_point_rules,
                terminal_rules=KEVMSemantics.terminal_rules(prove_options.break_every_step),
                counterexample_info=prove_options.counterexample_info,
                fail_fast=prove_options.fail_fast,
            )

            # Only return the failure info to avoid pickling the whole proof
            return proof.failure_info

    failure_infos: list[APRFailureInfo | None]
    if prove_options.workers > 1:
        with ProcessPool(ncpus=prove_options.workers) as process_pool:
            failure_infos = process_pool.map(init_and_run_proof, tests)
    else:
        failure_infos = []
        for test in tests:
            failure_infos.append(init_and_run_proof(test))

    proofs = [foundry.get_apr_proof(test.id) for test in tests]

    # Reconstruct the proof from the subprocess
    for proof, failure_info in zip(proofs, failure_infos, strict=True):
        assert proof.failure_info is None  # Refactor once this fails
        proof.failure_info = failure_info

    return proofs


def method_to_apr_proof(
    test: FoundryTest,
    foundry: Foundry,
    kcfg_explore: KCFGExplore,
    bmc_depth: int | None = None,
    run_constructor: bool = False,
    use_gas: bool = False,
    deployment_state_entries: Iterable[DeploymentStateEntry] | None = None,
    summary_ids: Iterable[str] = (),
<<<<<<< HEAD
    hevm: bool = False,
=======
    active_symbolik: bool = False,
>>>>>>> b1bebc0e
) -> APRProof:
    if Proof.proof_data_exists(test.id, foundry.proofs_dir):
        apr_proof = foundry.get_apr_proof(test.id)
        apr_proof.write_proof_data()
        return apr_proof

    setup_proof = None
    if isinstance(test.method, Contract.Constructor):
        _LOGGER.info(f'Creating proof from constructor for test: {test.id}')
    elif test.method.signature != 'setUp()' and 'setUp' in test.contract.method_by_name:
        _LOGGER.info(f'Using setUp method for test: {test.id}')
        setup_proof = _load_setup_proof(foundry, test.contract)
    elif run_constructor:
        _LOGGER.info(f'Using constructor final state as initial state for test: {test.id}')
        setup_proof = _load_constructor_proof(foundry, test.contract)

    kcfg, init_node_id, target_node_id = _method_to_initialized_cfg(
        foundry=foundry,
        test=test,
        kcfg_explore=kcfg_explore,
        setup_proof=setup_proof,
        use_gas=use_gas,
        deployment_state_entries=deployment_state_entries,
<<<<<<< HEAD
        hevm=hevm,
=======
        active_symbolik=active_symbolik,
>>>>>>> b1bebc0e
    )

    apr_proof = APRProof(
        test.id,
        kcfg,
        [],
        init_node_id,
        target_node_id,
        {},
        bmc_depth=bmc_depth,
        proof_dir=foundry.proofs_dir,
        subproof_ids=summary_ids,
    )

    apr_proof.write_proof_data()
    return apr_proof


def _load_setup_proof(foundry: Foundry, contract: Contract) -> APRProof:
    latest_version = foundry.latest_proof_version(f'{contract.name_with_path}.setUp()')
    setup_digest = f'{contract.name_with_path}.setUp():{latest_version}'
    apr_proof = APRProof.read_proof_data(foundry.proofs_dir, setup_digest)
    return apr_proof


def _load_constructor_proof(foundry: Foundry, contract: Contract) -> APRProof:
    latest_version = foundry.latest_proof_version(f'{contract.name_with_path}.init')
    setup_digest = f'{contract.name_with_path}.init:{latest_version}'
    apr_proof = APRProof.read_proof_data(foundry.proofs_dir, setup_digest)
    return apr_proof


def _method_to_initialized_cfg(
    foundry: Foundry,
    test: FoundryTest,
    kcfg_explore: KCFGExplore,
    *,
    setup_proof: APRProof | None = None,
    use_gas: bool = False,
    deployment_state_entries: Iterable[DeploymentStateEntry] | None = None,
<<<<<<< HEAD
    hevm: bool = False,
=======
    active_symbolik: bool = False,
>>>>>>> b1bebc0e
) -> tuple[KCFG, int, int]:
    _LOGGER.info(f'Initializing KCFG for test: {test.id}')

    empty_config = foundry.kevm.definition.empty_config(GENERATED_TOP_CELL)
    kcfg, new_node_ids, init_node_id, target_node_id = _method_to_cfg(
<<<<<<< HEAD
        empty_config, test.contract, test.method, setup_proof, use_gas, deployment_state_entries, hevm
=======
        empty_config, test.contract, test.method, setup_proof, use_gas, deployment_state_entries, active_symbolik
>>>>>>> b1bebc0e
    )

    for node_id in new_node_ids:
        _LOGGER.info(f'Expanding macros in node {node_id} for test: {test.name}')
        init_term = kcfg.node(node_id).cterm.kast
        init_term = KDefinition__expand_macros(foundry.kevm.definition, init_term)
        init_cterm = CTerm.from_kast(init_term)
        _LOGGER.info(f'Computing definedness constraint for node {node_id} for test: {test.name}')
        init_cterm = kcfg_explore.cterm_assume_defined(init_cterm)
        kcfg.replace_node(node_id, init_cterm)

    _LOGGER.info(f'Expanding macros in target state for test: {test.name}')
    target_term = kcfg.node(target_node_id).cterm.kast
    target_term = KDefinition__expand_macros(foundry.kevm.definition, target_term)
    target_cterm = CTerm.from_kast(target_term)
    kcfg.replace_node(target_node_id, target_cterm)

    _LOGGER.info(f'Simplifying KCFG for test: {test.name}')
    kcfg_explore.simplify(kcfg, {})

    return kcfg, init_node_id, target_node_id


def _method_to_cfg(
    empty_config: KInner,
    contract: Contract,
    method: Contract.Method | Contract.Constructor,
    setup_proof: APRProof | None,
    use_gas: bool,
    deployment_state_entries: Iterable[DeploymentStateEntry] | None,
<<<<<<< HEAD
    hevm: bool = False,
=======
    active_symbolik: bool,
>>>>>>> b1bebc0e
) -> tuple[KCFG, list[int], int, int]:
    calldata = None
    callvalue = None

    if isinstance(method, Contract.Constructor):
        program = KEVM.init_bytecode(KApply(f'contract_{contract.name_with_path}'))

    elif isinstance(method, Contract.Method):
        calldata = method.calldata_cell(contract)
        callvalue = method.callvalue_cell
        program = KEVM.bin_runtime(KApply(f'contract_{contract.name_with_path}'))

    init_cterm = _init_cterm(
        empty_config,
        program=program,
        use_gas=use_gas,
        deployment_state_entries=deployment_state_entries,
        is_test=method.is_test,
        is_setup=method.is_setup,
        calldata=calldata,
        callvalue=callvalue,
        is_constructor=isinstance(method, Contract.Constructor),
        active_symbolik=active_symbolik,
    )
    new_node_ids = []

    if setup_proof:
        if setup_proof.pending:
            raise RuntimeError(
                f'Initial state proof {setup_proof.id} for {contract.name_with_path}.{method.signature} still has pending branches.'
            )

        init_node_id = setup_proof.init

        cfg = KCFG.from_dict(setup_proof.kcfg.to_dict())  # Copy KCFG
        final_states = [cover.source for cover in cfg.covers(target_id=setup_proof.target)]
        cfg.remove_node(setup_proof.target)
        if not final_states:
            _LOGGER.warning(
                f'Initial state proof {setup_proof.id} for {contract.name_with_path}.{method.signature} has no passing branches to build on. Method will not be executed.'
            )
        for final_node in final_states:
            new_init_cterm = _update_cterm_from_node(init_cterm, final_node, contract.name_with_path)
            new_node = cfg.create_node(new_init_cterm)
            cfg.create_edge(final_node.id, new_node.id, depth=1)
            new_node_ids.append(new_node.id)
    else:
        cfg = KCFG()
        init_node = cfg.create_node(init_cterm)
        new_node_ids = [init_node.id]
        init_node_id = init_node.id

    final_cterm = _final_cterm(
        empty_config, program, failing=method.is_testfail, is_test=method.is_test, is_setup=method.is_setup, hevm=hevm
    )
    target_node = cfg.create_node(final_cterm)

    return cfg, new_node_ids, init_node_id, target_node.id


def _update_cterm_from_node(cterm: CTerm, node: KCFG.Node, contract_name: str) -> CTerm:
    new_accounts_cell = node.cterm.cell('ACCOUNTS_CELL')
    number_cell = node.cterm.cell('NUMBER_CELL')
    timestamp_cell = node.cterm.cell('TIMESTAMP_CELL')
    basefee_cell = node.cterm.cell('BASEFEE_CELL')
    chainid_cell = node.cterm.cell('CHAINID_CELL')
    coinbase_cell = node.cterm.cell('COINBASE_CELL')
    prevcaller_cell = node.cterm.cell('PREVCALLER_CELL')
    prevorigin_cell = node.cterm.cell('PREVORIGIN_CELL')
    newcaller_cell = node.cterm.cell('NEWCALLER_CELL')
    neworigin_cell = node.cterm.cell('NEWORIGIN_CELL')
    active_cell = node.cterm.cell('ACTIVE_CELL')
    depth_cell = node.cterm.cell('DEPTH_CELL')
    singlecall_cell = node.cterm.cell('SINGLECALL_CELL')
    gas_cell = node.cterm.cell('GAS_CELL')
    callgas_cell = node.cterm.cell('CALLGAS_CELL')
    new_accounts = [CTerm(account, []) for account in flatten_label('_AccountCellMap_', new_accounts_cell)]
    new_accounts_map = {account.cell('ACCTID_CELL'): account for account in new_accounts}
    test_contract_account = new_accounts_map[Foundry.address_TEST_CONTRACT()]

    new_accounts_map[Foundry.address_TEST_CONTRACT()] = CTerm(
        set_cell(
            test_contract_account.config,
            'CODE_CELL',
            KEVM.bin_runtime(KApply(f'contract_{contract_name}')),
        ),
        [],
    )

    new_accounts_cell = KEVM.accounts([account.config for account in new_accounts_map.values()])

    new_init_cterm = CTerm(set_cell(cterm.config, 'ACCOUNTS_CELL', new_accounts_cell), [])
    new_init_cterm = CTerm(set_cell(new_init_cterm.config, 'NUMBER_CELL', number_cell), [])
    new_init_cterm = CTerm(set_cell(new_init_cterm.config, 'TIMESTAMP_CELL', timestamp_cell), [])
    new_init_cterm = CTerm(set_cell(new_init_cterm.config, 'BASEFEE_CELL', basefee_cell), [])
    new_init_cterm = CTerm(set_cell(new_init_cterm.config, 'CHAINID_CELL', chainid_cell), [])
    new_init_cterm = CTerm(set_cell(new_init_cterm.config, 'COINBASE_CELL', coinbase_cell), [])
    new_init_cterm = CTerm(set_cell(new_init_cterm.config, 'PREVCALLER_CELL', prevcaller_cell), [])
    new_init_cterm = CTerm(set_cell(new_init_cterm.config, 'PREVORIGIN_CELL', prevorigin_cell), [])
    new_init_cterm = CTerm(set_cell(new_init_cterm.config, 'NEWCALLER_CELL', newcaller_cell), [])
    new_init_cterm = CTerm(set_cell(new_init_cterm.config, 'NEWORIGIN_CELL', neworigin_cell), [])
    new_init_cterm = CTerm(set_cell(new_init_cterm.config, 'ACTIVE_CELL', active_cell), [])
    new_init_cterm = CTerm(set_cell(new_init_cterm.config, 'DEPTH_CELL', depth_cell), [])
    new_init_cterm = CTerm(set_cell(new_init_cterm.config, 'SINGLECALL_CELL', singlecall_cell), [])
    new_init_cterm = CTerm(set_cell(new_init_cterm.config, 'GAS_CELL', gas_cell), [])
    new_init_cterm = CTerm(set_cell(new_init_cterm.config, 'CALLGAS_CELL', callgas_cell), [])

    # adding constraints from the initial cterm
    for constraint in cterm.constraints:
        new_init_cterm = new_init_cterm.add_constraint(constraint)
    new_init_cterm = KEVM.add_invariant(new_init_cterm)

    return new_init_cterm


def deployment_state_to_account_cells(deployment_state_entries: Iterable[DeploymentStateEntry]) -> list[KApply]:
    accounts = _process_deployment_state(deployment_state_entries)
    address_list = accounts.keys()
    k_accounts = []
    for addr in address_list:
        k_accounts.append(
            KEVM.account_cell(
                intToken(addr),
                intToken(accounts[addr]['balance']),
                KEVM.parse_bytestack(stringToken(accounts[addr]['code'])),
                map_of(accounts[addr]['storage']),
                map_empty(),
                intToken(accounts[addr]['nonce']),
            )
        )
    return k_accounts


def _process_deployment_state(deployment_state: Iterable[DeploymentStateEntry]) -> dict:
    accounts: dict[int, dict] = {}

    def _init_account(address: int) -> None:
        if address not in accounts.keys():
            accounts[address] = {'balance': 0, 'nonce': 0, 'code': '', 'storage': {}}

    for entry in deployment_state:
        if entry.has_ignored_kind or entry.reverted:
            continue

        _addr = hex_string_to_int(entry.account)

        if entry.is_create:
            _init_account(_addr)
            accounts[_addr]['code'] = entry.deployed_code

        if entry.updates_balance:
            _init_account(_addr)
            accounts[_addr]['balance'] = entry.new_balance

        for update in entry.storage_updates:
            _int_address = hex_string_to_int(update.address)
            _init_account(_int_address)
            accounts[_int_address]['storage'][intToken(hex_string_to_int(update.slot))] = intToken(
                hex_string_to_int(update.value)
            )

    return accounts


def _init_cterm(
    empty_config: KInner,
    program: KInner,
    use_gas: bool,
    is_test: bool,
    is_setup: bool,
    active_symbolik: bool,
    is_constructor: bool,
    *,
    calldata: KInner | None = None,
    callvalue: KInner | None = None,
    deployment_state_entries: Iterable[DeploymentStateEntry] | None = None,
) -> CTerm:
    schedule = KApply('SHANGHAI_EVM')

    init_subst = {
        'MODE_CELL': KApply('NORMAL'),
        'USEGAS_CELL': TRUE if use_gas else FALSE,
        'SCHEDULE_CELL': schedule,
        'STATUSCODE_CELL': KVariable('STATUSCODE'),
        'PROGRAM_CELL': program,
        'JUMPDESTS_CELL': KEVM.compute_valid_jumpdests(program),
        'ORIGIN_CELL': KVariable('ORIGIN_ID', sort=KSort('Int')),
        'CALLER_CELL': KVariable('CALLER_ID', sort=KSort('Int')),
        'LOCALMEM_CELL': bytesToken(b''),
        'ACTIVE_CELL': FALSE,
        'MEMORYUSED_CELL': intToken(0),
        'WORDSTACK_CELL': KApply('.WordStack_EVM-TYPES_WordStack'),
        'PC_CELL': intToken(0),
        'GAS_CELL': KEVM.inf_gas(KVariable('VGAS')),
        'K_CELL': KSequence([KEVM.sharp_execute(), KVariable('CONTINUATION')]),
        'SINGLECALL_CELL': FALSE,
        'ISREVERTEXPECTED_CELL': FALSE,
        'ISOPCODEEXPECTED_CELL': FALSE,
        'RECORDEVENT_CELL': FALSE,
        'ISEVENTEXPECTED_CELL': FALSE,
        'ISCALLWHITELISTACTIVE_CELL': FALSE,
        'ISSTORAGEWHITELISTACTIVE_CELL': FALSE,
        'ADDRESSSET_CELL': set_empty(),
        'STORAGESLOTSET_CELL': set_empty(),
        'MOCKCALLS_CELL': KApply('.MockCallCellMap'),
    }

    if is_test or is_setup or is_constructor or active_symbolik:
        init_account_list = _create_initial_account_list(program, deployment_state_entries)
        init_subst_test = {
            'OUTPUT_CELL': bytesToken(b''),
            'CALLSTACK_CELL': list_empty(),
            'CALLDEPTH_CELL': intToken(0),
            'ID_CELL': Foundry.address_TEST_CONTRACT(),
            'LOG_CELL': list_empty(),
            'ACCESSEDACCOUNTS_CELL': set_empty(),
            'ACCESSEDSTORAGE_CELL': map_empty(),
            'INTERIMSTATES_CELL': list_empty(),
            'TOUCHEDACCOUNTS_CELL': set_empty(),
            'STATIC_CELL': FALSE,
            'ACCOUNTS_CELL': KEVM.accounts(init_account_list),
        }
        init_subst.update(init_subst_test)

    if calldata is not None:
        init_subst['CALLDATA_CELL'] = calldata

    if callvalue is not None:
        init_subst['CALLVALUE_CELL'] = callvalue

    if not use_gas:
        init_subst['GAS_CELL'] = intToken(0)
        init_subst['CALLGAS_CELL'] = intToken(0)
        init_subst['REFUND_CELL'] = intToken(0)

    init_term = Subst(init_subst)(empty_config)
    init_cterm = CTerm.from_kast(init_term)
    init_cterm = KEVM.add_invariant(init_cterm)

    return init_cterm


def _create_initial_account_list(
    program: KInner, deployment_state: Iterable[DeploymentStateEntry] | None
) -> list[KInner]:
    _contract = KEVM.account_cell(
        Foundry.address_TEST_CONTRACT(),
        intToken(0),
        program,
        map_empty(),
        map_empty(),
        intToken(1),
    )
    init_account_list: list[KInner] = [
        _contract,
        Foundry.account_CHEATCODE_ADDRESS(map_empty()),
    ]
    if deployment_state is not None:
        init_account_list.extend(deployment_state_to_account_cells(deployment_state))

    return init_account_list


def _final_cterm(
    empty_config: KInner,
    program: KInner,
    *,
    failing: bool,
    is_test: bool = True,
    is_setup: bool = False,
    hevm: bool = False,
) -> CTerm:
    final_term = _final_term(empty_config, program, is_test=is_test, is_setup=is_setup)
    dst_failed_post = KEVM.lookup(KVariable('CHEATCODE_STORAGE_FINAL'), Foundry.loc_FOUNDRY_FAILED())
    final_cterm = CTerm.from_kast(final_term)
    if not hevm:
        foundry_success = Foundry.success(
            KVariable('STATUSCODE_FINAL'),
            dst_failed_post,
            KVariable('ISREVERTEXPECTED_FINAL'),
            KVariable('ISOPCODEEXPECTED_FINAL'),
            KVariable('RECORDEVENT_FINAL'),
            KVariable('ISEVENTEXPECTED_FINAL'),
        )
        if is_test:
            if not failing:
                return final_cterm.add_constraint(mlEqualsTrue(foundry_success))
            else:
                return final_cterm.add_constraint(mlEqualsTrue(notBool(foundry_success)))
    else:
        return final_cterm.add_constraint(
            mlEqualsTrue(
                Foundry.hevm_success(KVariable('STATUSCODE_FINAL'), dst_failed_post, KVariable('OUTPUT_FINAL'))
            )
        )
    return final_cterm


def _final_term(empty_config: KInner, program: KInner, is_test: bool, is_setup: bool) -> KInner:
    post_account_cell = KEVM.account_cell(
        Foundry.address_TEST_CONTRACT(),
        KVariable('ACCT_BALANCE_FINAL'),
        program,
        KVariable('ACCT_STORAGE_FINAL'),
        KVariable('ACCT_ORIGSTORAGE_FINAL'),
        KVariable('ACCT_NONCE_FINAL'),
    )
    final_subst = {
        'K_CELL': KSequence([KEVM.halt(), KVariable('CONTINUATION')]),
        'STATUSCODE_CELL': KVariable('STATUSCODE_FINAL'),
        'OUTPUT_CELL': KVariable('OUTPUT_FINAL'),
        'ISREVERTEXPECTED_CELL': KVariable('ISREVERTEXPECTED_FINAL'),
        'ISOPCODEEXPECTED_CELL': KVariable('ISOPCODEEXPECTED_FINAL'),
        'RECORDEVENT_CELL': KVariable('RECORDEVENT_FINAL'),
        'ISEVENTEXPECTED_CELL': KVariable('ISEVENTEXPECTED_FINAL'),
        'ISCALLWHITELISTACTIVE_CELL': KVariable('ISCALLWHITELISTACTIVE_FINAL'),
        'ISSTORAGEWHITELISTACTIVE_CELL': KVariable('ISSTORAGEWHITELISTACTIVE_FINAL'),
        'ADDRESSSET_CELL': KVariable('ADDRESSSET_FINAL'),
        'STORAGESLOTSET_CELL': KVariable('STORAGESLOTSET_FINAL'),
    }

    if is_test or is_setup:
        final_subst_test = {
            'ID_CELL': Foundry.address_TEST_CONTRACT(),
            'ACCOUNTS_CELL': KEVM.accounts(
                [
                    post_account_cell,  # test contract address
                    Foundry.account_CHEATCODE_ADDRESS(KVariable('CHEATCODE_STORAGE_FINAL')),
                    KVariable('ACCOUNTS_FINAL'),
                ]
            ),
        }
        final_subst.update(final_subst_test)

    return abstract_cell_vars(
        Subst(final_subst)(empty_config),
        [
            KVariable('STATUSCODE_FINAL'),
            KVariable('ACCOUNTS_FINAL'),
            KVariable('OUTPUT_FINAL'),
            KVariable('ISREVERTEXPECTED_FINAL'),
            KVariable('ISOPCODEEXPECTED_FINAL'),
            KVariable('RECORDEVENT_FINAL'),
            KVariable('ISEVENTEXPECTED_FINAL'),
            KVariable('ISCALLWHITELISTACTIVE_FINAL'),
            KVariable('ISSTORAGEWHITELISTACTIVE_FINAL'),
            KVariable('ADDRESSSET_FINAL'),
            KVariable('STORAGESLOTSET_FINAL'),
        ],
    )<|MERGE_RESOLUTION|>--- conflicted
+++ resolved
@@ -227,11 +227,8 @@
                 use_gas=prove_options.use_gas,
                 deployment_state_entries=prove_options.deployment_state_entries,
                 summary_ids=summary_ids,
-<<<<<<< HEAD
+                active_symbolik=prove_options.active_symbolik,
                 hevm=prove_options.hevm,
-=======
-                active_symbolik=prove_options.active_symbolik,
->>>>>>> b1bebc0e
             )
 
             cut_point_rules = KEVMSemantics.cut_point_rules(
@@ -287,11 +284,8 @@
     use_gas: bool = False,
     deployment_state_entries: Iterable[DeploymentStateEntry] | None = None,
     summary_ids: Iterable[str] = (),
-<<<<<<< HEAD
+    active_symbolik: bool = False,
     hevm: bool = False,
-=======
-    active_symbolik: bool = False,
->>>>>>> b1bebc0e
 ) -> APRProof:
     if Proof.proof_data_exists(test.id, foundry.proofs_dir):
         apr_proof = foundry.get_apr_proof(test.id)
@@ -315,11 +309,8 @@
         setup_proof=setup_proof,
         use_gas=use_gas,
         deployment_state_entries=deployment_state_entries,
-<<<<<<< HEAD
+        active_symbolik=active_symbolik,
         hevm=hevm,
-=======
-        active_symbolik=active_symbolik,
->>>>>>> b1bebc0e
     )
 
     apr_proof = APRProof(
@@ -360,21 +351,14 @@
     setup_proof: APRProof | None = None,
     use_gas: bool = False,
     deployment_state_entries: Iterable[DeploymentStateEntry] | None = None,
-<<<<<<< HEAD
+    active_symbolik: bool = False,
     hevm: bool = False,
-=======
-    active_symbolik: bool = False,
->>>>>>> b1bebc0e
 ) -> tuple[KCFG, int, int]:
     _LOGGER.info(f'Initializing KCFG for test: {test.id}')
 
     empty_config = foundry.kevm.definition.empty_config(GENERATED_TOP_CELL)
     kcfg, new_node_ids, init_node_id, target_node_id = _method_to_cfg(
-<<<<<<< HEAD
-        empty_config, test.contract, test.method, setup_proof, use_gas, deployment_state_entries, hevm
-=======
-        empty_config, test.contract, test.method, setup_proof, use_gas, deployment_state_entries, active_symbolik
->>>>>>> b1bebc0e
+        empty_config, test.contract, test.method, setup_proof, use_gas, deployment_state_entries, active_symbolik, hevm
     )
 
     for node_id in new_node_ids:
@@ -405,11 +389,8 @@
     setup_proof: APRProof | None,
     use_gas: bool,
     deployment_state_entries: Iterable[DeploymentStateEntry] | None,
-<<<<<<< HEAD
+    active_symbolik: bool,
     hevm: bool = False,
-=======
-    active_symbolik: bool,
->>>>>>> b1bebc0e
 ) -> tuple[KCFG, list[int], int, int]:
     calldata = None
     callvalue = None
