from __future__ import annotations

import json
import logging
import os
import re
import sys
from functools import cached_property
from os import listdir
from pathlib import Path
from subprocess import CalledProcessError
from typing import TYPE_CHECKING

import tomlkit
from kevm_pyk.kevm import KEVM, KEVMNodePrinter, KEVMSemantics
from kevm_pyk.utils import byte_offset_to_lines, legacy_explore, print_failure_info, print_model
from pyk.kast.inner import KApply, KSort, KToken
from pyk.kast.manip import minimize_term
from pyk.kcfg import KCFG
from pyk.prelude.bytes import bytesToken
from pyk.prelude.kbool import notBool
from pyk.prelude.kint import INT, intToken
from pyk.proof.proof import Proof
from pyk.proof.reachability import APRBMCProof, APRProof
from pyk.proof.show import APRBMCProofNodePrinter, APRProofNodePrinter, APRProofShow
from pyk.utils import ensure_dir_path, hash_str, run_process, single, unique

from .solc_to_k import Contract

if TYPE_CHECKING:
    from collections.abc import Iterable
    from typing import Any, Final

    from pyk.cterm import CTerm
    from pyk.kast.inner import KInner
    from pyk.kcfg.kcfg import NodeIdLike
    from pyk.kcfg.tui import KCFGElem
    from pyk.proof.show import NodePrinter
    from pyk.utils import BugReport

    from .options import RPCOptions


_LOGGER: Final = logging.getLogger(__name__)


class Foundry:
    _root: Path
    _toml: dict[str, Any]
    _bug_report: BugReport | None

    class Sorts:
        FOUNDRY_CELL: Final = KSort('FoundryCell')

    def __init__(
        self,
        foundry_root: Path,
        bug_report: BugReport | None = None,
    ) -> None:
        self._root = foundry_root
        with (foundry_root / 'foundry.toml').open('rb') as f:
            self._toml = tomlkit.load(f)
        self._bug_report = bug_report

    @property
    def profile(self) -> dict[str, Any]:
        profile_name = os.getenv('FOUNDRY_PROFILE', default='default')
        return self._toml['profile'][profile_name]

    @property
    def out(self) -> Path:
        return self._root / self.profile.get('out', '')

    @property
    def proofs_dir(self) -> Path:
        return self.out / 'proofs'

    @property
    def digest_file(self) -> Path:
        return self.out / 'digest'

    @property
    def kompiled(self) -> Path:
        return self.out / 'kompiled'

    @property
    def llvm_library(self) -> Path:
        return self.kompiled / 'llvm-library'

    @property
    def main_file(self) -> Path:
        return self.kompiled / 'foundry.k'

    @property
    def contracts_file(self) -> Path:
        return self.kompiled / 'contracts.k'

    @cached_property
    def kevm(self) -> KEVM:
        use_directory = self.out / 'tmp'
        ensure_dir_path(use_directory)
        return KEVM(
            definition_dir=self.kompiled,
            main_file=self.main_file,
            use_directory=use_directory,
            bug_report=self._bug_report,
        )

    @cached_property
    def contracts(self) -> dict[str, Contract]:
        pattern = '**/*.sol/*.json'
        paths = self.out.glob(pattern)
        json_paths = [str(path) for path in paths]
        json_paths = [json_path for json_path in json_paths if not json_path.endswith('.metadata.json')]
        json_paths = sorted(json_paths)  # Must sort to get consistent output order on different platforms
        _LOGGER.info(f'Processing contract files: {json_paths}')
        _contracts: dict[str, Contract] = {}
        for json_path in json_paths:
            _LOGGER.debug(f'Processing contract file: {json_path}')
            contract_name = json_path.split('/')[-1]
            contract_json = json.loads(Path(json_path).read_text())
            contract_name = contract_name[0:-5] if contract_name.endswith('.json') else contract_name
            contract = Contract(contract_name, contract_json, foundry=True)

            _contracts[contract.name_with_path] = contract

        return _contracts

    def mk_proofs_dir(self) -> None:
        self.proofs_dir.mkdir(exist_ok=True)

    def method_digest(self, contract_name: str, method_sig: str) -> str:
        return self.contracts[contract_name].method_by_sig[method_sig].digest

    @cached_property
    def digest(self) -> str:
        contract_digests = [self.contracts[c].digest for c in sorted(self.contracts)]
        return hash_str('\n'.join(contract_digests))

    @cached_property
    def llvm_dylib(self) -> Path | None:
        match sys.platform:
            case 'linux':
                dylib = self.llvm_library / 'interpreter.so'
            case 'darwin':
                dylib = self.llvm_library / 'interpreter.dylib'
            case _:
                raise ValueError('Unsupported platform: {sys.platform}')

        if dylib.exists():
            return dylib
        else:
            return None

    def up_to_date(self) -> bool:
        if not self.digest_file.exists():
            return False
        digest_dict = json.loads(self.digest_file.read_text())
        if 'foundry' not in digest_dict:
            digest_dict['foundry'] = ''
        self.digest_file.write_text(json.dumps(digest_dict, indent=4))
        return digest_dict['foundry'] == self.digest

    def update_digest(self) -> None:
        digest_dict = {}
        if self.digest_file.exists():
            digest_dict = json.loads(self.digest_file.read_text())
        digest_dict['foundry'] = self.digest
        self.digest_file.write_text(json.dumps(digest_dict, indent=4))

        _LOGGER.info(f'Updated Foundry digest file: {self.digest_file}')

    @cached_property
    def contract_ids(self) -> dict[int, str]:
        _contract_ids = {}
        for c in self.contracts.values():
            _contract_ids[c.contract_id] = c.name_with_path
        return _contract_ids

    def srcmap_data(self, contract_name: str, pc: int) -> tuple[Path, int, int] | None:
        if contract_name not in self.contracts:
            _LOGGER.info(f'Contract not found in Foundry project: {contract_name}')
        contract = self.contracts[contract_name]
        if pc not in contract.srcmap:
            _LOGGER.info(f'pc not found in srcmap for contract {contract_name}: {pc}')
            return None
        s, l, f, _, _ = contract.srcmap[pc]
        if f not in self.contract_ids:
            _LOGGER.info(f'Contract id not found in sourcemap data: {f}')
            return None
        src_contract = self.contracts[self.contract_ids[f]]
        src_contract_path = self._root / src_contract.contract_path
        src_contract_text = src_contract_path.read_text()
        _, start, end = byte_offset_to_lines(src_contract_text.split('\n'), s, l)
        return (src_contract_path, start, end)

    def solidity_src(self, contract_name: str, pc: int) -> Iterable[str]:
        srcmap_data = self.srcmap_data(contract_name, pc)
        if srcmap_data is None:
            return [f'No sourcemap data for contract at pc {contract_name}: {pc}']
        contract_path, start, end = srcmap_data
        if not (contract_path.exists() and contract_path.is_file()):
            return [f'No file at path for contract {contract_name}: {contract_path}']
        lines = contract_path.read_text().split('\n')
        prefix_lines = [f'   {l}' for l in lines[:start]]
        actual_lines = [f' | {l}' for l in lines[start:end]]
        suffix_lines = [f'   {l}' for l in lines[end:]]
        return prefix_lines + actual_lines + suffix_lines

    def short_info_for_contract(self, contract_name: str, cterm: CTerm) -> list[str]:
        ret_strs = self.kevm.short_info(cterm)
        _pc = cterm.cell('PC_CELL')
        if type(_pc) is KToken and _pc.sort == INT:
            srcmap_data = self.srcmap_data(contract_name, int(_pc.token))
            if srcmap_data is not None:
                path, start, end = srcmap_data
                ret_strs.append(f'src: {str(path)}:{start}:{end}')
        return ret_strs

    def custom_view(self, contract_name: str, element: KCFGElem) -> Iterable[str]:
        if type(element) is KCFG.Node:
            pc_cell = element.cterm.try_cell('PC_CELL')
            if type(pc_cell) is KToken and pc_cell.sort == INT:
                return self.solidity_src(contract_name, int(pc_cell.token))
        return ['NO DATA']

    def build(self) -> None:
        try:
            run_process(['forge', 'build', '--root', str(self._root)], logger=_LOGGER)
        except CalledProcessError as err:
            raise RuntimeError("Couldn't forge build!") from err

    @cached_property
    def all_tests(self) -> list[str]:
        return [
            f'{contract.name_with_path}.{method.signature}'
            for contract in self.contracts.values()
            if contract.name.endswith('Test')
            for method in contract.methods
            if method.name.startswith('test')
        ]

    @cached_property
    def all_non_tests(self) -> list[str]:
        return [
            f'{contract.name_with_path}.{method.signature}'
            for contract in self.contracts.values()
            for method in contract.methods
            if f'{contract.name_with_path}.{method.signature}' not in self.all_tests
        ] + [f'{contract.name_with_path}.init' for contract in self.contracts.values() if contract.constructor]

    @staticmethod
    def _escape_brackets(regs: list[str]) -> list[str]:
        regs = [reg.replace('[', '\\[') for reg in regs]
        regs = [reg.replace(']', '\\]') for reg in regs]
        regs = [reg.replace('(', '\\(') for reg in regs]
        return [reg.replace(')', '\\)') for reg in regs]

    def matching_tests(self, tests: list[str]) -> list[str]:
        all_tests = self.all_tests
        all_non_tests = self.all_non_tests
        tests = self._escape_brackets(tests)
        matched_tests = set()
        unfound_tests = set(tests)
        for test in tests:
            for possible_match in all_tests + all_non_tests:
                if re.search(test, possible_match):
                    matched_tests.add(possible_match)
                    unfound_tests.discard(test)
        if unfound_tests:
            raise ValueError(f'Test identifiers not found: {set(unfound_tests)}')
        elif len(matched_tests) == 0:
            raise ValueError('No test matched the predicates')
        return list(matched_tests)

    def matching_sigs(self, test: str) -> list[str]:
        test_sigs = self.matching_tests([test])
        return test_sigs

    def get_test_id(self, test: str, id: int | None) -> str:
        matching_proofs = self.proofs_with_test(test)
        if not matching_proofs:
            raise ValueError(f'Found no matching proofs for {test}.')
        if id is None:
            if len(matching_proofs) > 1:
                raise ValueError(
                    f'Found {len(matching_proofs)} matching proofs for {test}. Use the --version flag to choose one.'
                )
            test_id = single(matching_proofs).id
            return test_id
        else:
            for proof in matching_proofs:
                if proof.id.endswith(str(id)):
                    return proof.id
            raise ValueError('No proof matching this predicate.')

    @staticmethod
    def success(s: KInner, dst: KInner, r: KInner, c: KInner, e1: KInner, e2: KInner) -> KApply:
        return KApply('foundry_success', [s, dst, r, c, e1, e2])

    @staticmethod
    def fail(s: KInner, dst: KInner, r: KInner, c: KInner, e1: KInner, e2: KInner) -> KApply:
        return notBool(Foundry.success(s, dst, r, c, e1, e2))

    # address(uint160(uint256(keccak256("foundry default caller"))))

    @staticmethod
    def loc_FOUNDRY_FAILED() -> KApply:  # noqa: N802
        return KEVM.loc(
            KApply(
                'contract_access_field',
                [
                    KApply('FoundryCheat_FOUNDRY-ACCOUNTS_FoundryContract'),
                    KApply('Failed_FOUNDRY-ACCOUNTS_FoundryField'),
                ],
            )
        )

    @staticmethod
    def address_TEST_CONTRACT() -> KToken:  # noqa: N802
        return intToken(0x7FA9385BE102AC3EAC297483DD6233D62B3E1496)

    @staticmethod
    def address_CHEATCODE() -> KToken:  # noqa: N802
        return intToken(0x7109709ECFA91A80626FF3989D68F67F5B1DD12D)

    # Same address as the one used in DappTools's HEVM
    # address(bytes20(uint160(uint256(keccak256('hevm cheat code')))))
    @staticmethod
    def account_CHEATCODE_ADDRESS(store_var: KInner) -> KApply:  # noqa: N802
        return KEVM.account_cell(
            Foundry.address_CHEATCODE(),  # Hardcoded for now
            intToken(0),
            bytesToken(b'\x00'),
            store_var,
            KApply('.Map'),
            intToken(0),
        )

    @staticmethod
    def help_info() -> list[str]:
        res_lines: list[str] = []
        print_foundry_success_info = any('foundry_success' in line for line in res_lines)
        if print_foundry_success_info:
            res_lines.append('')
            res_lines.append('See `foundry_success` predicate for more information:')
            res_lines.append(
                'https://github.com/runtimeverification/evm-semantics/blob/master/include/kframework/foundry.md#foundry-success-predicate'
            )
        res_lines.append('')
        res_lines.append(
            'Access documentation for KEVM foundry integration at https://docs.runtimeverification.com/kontrol'
        )
        return res_lines

    def proofs_with_test(self, test: str) -> list[Proof]:
        test_base_name = test.split('/')[1]
        proofs = [
            self.get_optional_proof(pid)
            for pid in listdir(self.proofs_dir)
            if re.search(single(self._escape_brackets([test_base_name])), pid.split(':')[0])
        ]
        return [proof for proof in proofs if proof is not None]

    def get_apr_proof(self, test_id: str) -> APRProof:
        proof = Proof.read_proof_data(self.proofs_dir, test_id)
        if not isinstance(proof, APRProof):
            raise ValueError('Specified proof is not an APRProof.')
        return proof

    def get_proof(self, test_id: str) -> Proof:
        return Proof.read_proof_data(self.proofs_dir, test_id)

    def get_optional_apr_proof(self, test_id: str) -> APRProof | None:
        proof = self.get_optional_proof(test_id)
        if not isinstance(proof, APRProof):
            return None
        return proof

    def get_optional_proof(self, test_id: str) -> Proof | None:
        if Proof.proof_data_exists(test_id, self.proofs_dir):
            return Proof.read_proof_data(self.proofs_dir, test_id)
        return None

    def get_contract_and_method(self, test: str) -> tuple[Contract, Contract.Method | Contract.Constructor]:
        contract_name, method_name = test.split('.')
        contracts = [
            (contract_name_with_path, contract)
            for (contract_name_with_path, contract) in self.contracts.items()
            if re.search(contract_name, contract_name_with_path)
        ]
        if len(contracts) == 0:
            raise ValueError(
                f"Tried to look up contract name {contract_name}, found none out of {[contract_name_with_path.split('/')[-1] for contract_name_with_path in self.contracts.keys()]}"
            )
        if len(contracts) > 1:
            raise ValueError(
                f'Tried to look up duplicate contract name {contract_name}, found duplicates {[contract[0] for contract in contracts]}'
            )
        contract = single(contracts)[1]

        if method_name == 'init':
            constructor = self.contracts[contract_name].constructor
            if constructor is None:
                raise ValueError(f'Contract {contract_name} does not have a constructor.')
            return contract, constructor

        method = contract.method_by_sig[method_name]
        return contract, method

    def get_method(self, test: str) -> Contract.Method | Contract.Constructor:
        _, method = self.get_contract_and_method(test)
        return method

    def resolve_proof_version(
        self,
        test: str,
        reinit: bool,
        user_specified_version: int | None,
    ) -> int:
        method = self.get_method(test)

        if reinit and user_specified_version is not None:
            raise ValueError('--reinit is not compatible with specifying proof versions.')

        if reinit:
            _LOGGER.info(f'Creating a new version of test {test} because --reinit was specified.')
            return self.free_proof_version(test)

        if user_specified_version:
            _LOGGER.info(f'Using user-specified version {user_specified_version} for test {test}')
            if not Proof.proof_data_exists(f'{test}:{user_specified_version}', self.proofs_dir):
                raise ValueError(f'The specified version {user_specified_version} of proof {test} does not exist.')
            if not method.up_to_date(self.digest_file):
                _LOGGER.warn(
                    f'Using specified version {user_specified_version} of proof {test}, but it is out of date.'
                )
            return user_specified_version

        if not method.up_to_date(self.digest_file):
            _LOGGER.info(f'Creating a new version of test {test} because it is out of date.')
            return self.free_proof_version(test)

        latest_version = self.latest_proof_version(test)
        if latest_version is not None:
            _LOGGER.info(
                f'Using the the latest version {latest_version} of test {test} because it is up to date and no version was specified.'
            )
            if type(method) is Contract.Method and not method.contract_up_to_date(self.digest_file):
                _LOGGER.warning(
                    f'Test {test} was not reinitialized because it is up to date, but the contract it is a part of has changed.'
                )
            return latest_version

        _LOGGER.info(
            f'Test {test} is up to date in {self.digest_file}, but does not exist on disk. Assigning version 0'
        )
        return 0

    def latest_proof_version(
        self,
        test: str,
    ) -> int | None:
        """
        find the highest used proof ID, to be used as a default. Returns None if no version of this proof exists.
        """
        proof_ids = listdir(self.proofs_dir)
        versions = {int(pid.split(':')[1]) for pid in proof_ids if pid.split(':')[0] == test}
        return max(versions, default=None)

    def free_proof_version(
        self,
        test: str,
    ) -> int:
        """
        find the lowest proof id that is not used yet
        """
        latest_version = self.latest_proof_version(test)
        return latest_version + 1 if latest_version is not None else 0


def foundry_show(
    foundry: Foundry,
    test: str,
    version: int | None = None,
    nodes: Iterable[NodeIdLike] = (),
    node_deltas: Iterable[tuple[NodeIdLike, NodeIdLike]] = (),
    to_module: bool = False,
    minimize: bool = True,
    sort_collections: bool = False,
    omit_unstable_output: bool = False,
    pending: bool = False,
    failing: bool = False,
    failure_info: bool = False,
    counterexample_info: bool = False,
    smt_timeout: int | None = None,
    smt_retry_limit: int | None = None,
    port: int | None = None,
    maude_port: int | None = None,
) -> str:
<<<<<<< HEAD
    foundry = Foundry(foundry_root)
    test = single(foundry.matching_tests([test]))
    contract_name, _ = test.split('.')
    print(contract_name)
=======
    contract_name, _ = test.split('.')
>>>>>>> 08303c4a
    test_id = foundry.get_test_id(test, version)
    proof = foundry.get_apr_proof(test_id)

    if pending:
        nodes = list(nodes) + [node.id for node in proof.pending]
    if failing:
        nodes = list(nodes) + [node.id for node in proof.failing]
    nodes = unique(nodes)

    unstable_cells = [
        '<program>',
        '<jumpDests>',
        '<pc>',
        '<gas>',
        '<code>',
    ]

    node_printer = foundry_node_printer(foundry, contract_name, proof)
    proof_show = APRProofShow(foundry.kevm, node_printer=node_printer)

    res_lines = proof_show.show(
        proof,
        nodes=nodes,
        node_deltas=node_deltas,
        to_module=to_module,
        minimize=minimize,
        sort_collections=sort_collections,
        omit_cells=(unstable_cells if omit_unstable_output else []),
    )

    start_server = port is None

    if failure_info:
        with legacy_explore(
            foundry.kevm,
            kcfg_semantics=KEVMSemantics(),
            id=test_id,
            smt_timeout=smt_timeout,
            smt_retry_limit=smt_retry_limit,
            start_server=start_server,
            port=port,
            maude_port=maude_port,
        ) as kcfg_explore:
            res_lines += print_failure_info(proof, kcfg_explore, counterexample_info)
            res_lines += Foundry.help_info()

    return '\n'.join(res_lines)


def foundry_to_dot(foundry: Foundry, test: str, version: int | None = None) -> None:
    dump_dir = foundry.proofs_dir / 'dump'
    test_id = foundry.get_test_id(test, version)
    contract_name, _ = test.split('.')
    proof = foundry.get_apr_proof(test_id)

    node_printer = foundry_node_printer(foundry, contract_name, proof)
    proof_show = APRProofShow(foundry.kevm, node_printer=node_printer)

    proof_show.dump(proof, dump_dir, dot=True)


def foundry_list(foundry: Foundry) -> list[str]:
    all_methods = [
        f'{contract.name}.{method.signature}' for contract in foundry.contracts.values() for method in contract.methods
    ]

    lines: list[str] = []
    for method in sorted(all_methods):
        for test_id in listdir(foundry.proofs_dir):
            test, *_ = test_id.split(':')
            if test == method:
                proof = foundry.get_optional_proof(test_id)
                if proof is not None:
                    lines.extend(proof.summary.lines)
                    lines.append('')
    if len(lines) > 0:
        lines = lines[0:-1]

    return lines


def foundry_remove_node(foundry: Foundry, test: str, node: NodeIdLike, version: int | None = None) -> None:
    test_id = foundry.get_test_id(test, version)
    apr_proof = foundry.get_apr_proof(test_id)
    node_ids = apr_proof.prune(node)
    _LOGGER.info(f'Pruned nodes: {node_ids}')
    apr_proof.write_proof_data()


def foundry_simplify_node(
    foundry: Foundry,
    test: str,
    node: NodeIdLike,
    rpc_options: RPCOptions,
    version: int | None = None,
    replace: bool = False,
    minimize: bool = True,
    sort_collections: bool = False,
    bug_report: BugReport | None = None,
) -> str:
    test_id = foundry.get_test_id(test, version)
    apr_proof = foundry.get_apr_proof(test_id)
    cterm = apr_proof.kcfg.node(node).cterm
    start_server = rpc_options.port is None

    with legacy_explore(
        foundry.kevm,
        kcfg_semantics=KEVMSemantics(),
        id=apr_proof.id,
        bug_report=bug_report,
        kore_rpc_command=rpc_options.kore_rpc_command,
        llvm_definition_dir=foundry.llvm_library if rpc_options.use_booster else None,
        smt_timeout=rpc_options.smt_timeout,
        smt_retry_limit=rpc_options.smt_retry_limit,
        smt_tactic=rpc_options.smt_tactic,
        trace_rewrites=rpc_options.trace_rewrites,
        start_server=start_server,
        port=rpc_options.port,
        maude_port=rpc_options.maude_port,
    ) as kcfg_explore:
        new_term, _ = kcfg_explore.cterm_simplify(cterm)
    if replace:
        apr_proof.kcfg.replace_node(node, new_term)
        apr_proof.write_proof_data()
    res_term = minimize_term(new_term.kast) if minimize else new_term.kast
    return foundry.kevm.pretty_print(res_term, unalias=False, sort_collections=sort_collections)


def foundry_merge_nodes(
    foundry: Foundry,
    test: str,
    node_ids: Iterable[NodeIdLike],
    version: int | None = None,
    bug_report: BugReport | None = None,
    include_disjunct: bool = False,
) -> None:
    def check_cells_equal(cell: str, nodes: Iterable[KCFG.Node]) -> bool:
        nodes = list(nodes)
        if len(nodes) < 2:
            return True
        cell_value = nodes[0].cterm.try_cell(cell)
        if cell_value is None:
            return False
        for node in nodes[1:]:
            if node.cterm.try_cell(cell) is None or cell_value != node.cterm.cell(cell):
                return False
        return True

    test_id = foundry.get_test_id(test, version)
    apr_proof = foundry.get_apr_proof(test_id)

    if len(list(node_ids)) < 2:
        raise ValueError(f'Must supply at least 2 nodes to merge, got: {node_ids}')

    nodes = [apr_proof.kcfg.node(int(node_id)) for node_id in node_ids]
    check_cells = ['K_CELL', 'PROGRAM_CELL', 'PC_CELL', 'CALLDEPTH_CELL']
    check_cells_ne = [check_cell for check_cell in check_cells if not check_cells_equal(check_cell, nodes)]
    if check_cells_ne:
        raise ValueError(f'Nodes {node_ids} cannot be merged because they differ in: {check_cells_ne}')

    anti_unification = nodes[0].cterm
    for node in nodes[1:]:
        anti_unification, _, _ = anti_unification.anti_unify(node.cterm, keep_values=True, kdef=foundry.kevm.definition)
    new_node = apr_proof.kcfg.create_node(anti_unification)
    for node in nodes:
        apr_proof.kcfg.create_cover(node.id, new_node.id)

    apr_proof.write_proof_data()

    print(f'Merged nodes {node_ids} into new node {new_node.id}.')
    print(foundry.kevm.pretty_print(new_node.cterm.kast))


def foundry_step_node(
    foundry: Foundry,
    test: str,
    node: NodeIdLike,
    rpc_options: RPCOptions,
    version: int | None = None,
    repeat: int = 1,
    depth: int = 1,
    bug_report: BugReport | None = None,
) -> None:
    if repeat < 1:
        raise ValueError(f'Expected positive value for --repeat, got: {repeat}')
    if depth < 1:
        raise ValueError(f'Expected positive value for --depth, got: {depth}')

    test_id = foundry.get_test_id(test, version)
    apr_proof = foundry.get_apr_proof(test_id)
    start_server = rpc_options.port is None

    with legacy_explore(
        foundry.kevm,
        kcfg_semantics=KEVMSemantics(),
        id=apr_proof.id,
        bug_report=bug_report,
        kore_rpc_command=rpc_options.kore_rpc_command,
        llvm_definition_dir=foundry.llvm_library if rpc_options.use_booster else None,
        smt_timeout=rpc_options.smt_timeout,
        smt_retry_limit=rpc_options.smt_retry_limit,
        smt_tactic=rpc_options.smt_tactic,
        trace_rewrites=rpc_options.trace_rewrites,
        start_server=start_server,
        port=rpc_options.port,
        maude_port=rpc_options.maude_port,
    ) as kcfg_explore:
        for _i in range(repeat):
            node = kcfg_explore.step(apr_proof.kcfg, node, apr_proof.logs, depth=depth)
            apr_proof.write_proof_data()


def foundry_section_edge(
    foundry: Foundry,
    test: str,
    edge: tuple[str, str],
    rpc_options: RPCOptions,
    version: int | None = None,
    sections: int = 2,
    replace: bool = False,
    bug_report: BugReport | None = None,
) -> None:
    test_id = foundry.get_test_id(test, version)
    apr_proof = foundry.get_apr_proof(test_id)
    source_id, target_id = edge
    start_server = rpc_options.port is None

    with legacy_explore(
        foundry.kevm,
        kcfg_semantics=KEVMSemantics(),
        id=apr_proof.id,
        bug_report=bug_report,
        kore_rpc_command=rpc_options.kore_rpc_command,
        llvm_definition_dir=foundry.llvm_library if rpc_options.use_booster else None,
        smt_timeout=rpc_options.smt_timeout,
        smt_retry_limit=rpc_options.smt_retry_limit,
        smt_tactic=rpc_options.smt_tactic,
        trace_rewrites=rpc_options.trace_rewrites,
        start_server=start_server,
        port=rpc_options.port,
        maude_port=rpc_options.maude_port,
    ) as kcfg_explore:
        kcfg_explore.section_edge(
            apr_proof.kcfg, source_id=int(source_id), target_id=int(target_id), logs=apr_proof.logs, sections=sections
        )
    apr_proof.write_proof_data()


def foundry_get_model(
    foundry: Foundry,
    test: str,
    rpc_options: RPCOptions,
    version: int | None = None,
    nodes: Iterable[NodeIdLike] = (),
    pending: bool = False,
    failing: bool = False,
    bug_report: BugReport | None = None,
) -> str:
    test_id = foundry.get_test_id(test, version)
    proof = foundry.get_apr_proof(test_id)

    if not nodes:
        _LOGGER.warning('Node ID is not provided. Displaying models of failing and pending nodes:')
        failing = pending = True

    if pending:
        nodes = list(nodes) + [node.id for node in proof.pending]
    if failing:
        nodes = list(nodes) + [node.id for node in proof.failing]
    nodes = unique(nodes)

    res_lines = []

    start_server = rpc_options.port is None

    with legacy_explore(
        foundry.kevm,
        kcfg_semantics=KEVMSemantics(),
        id=proof.id,
        bug_report=bug_report,
        kore_rpc_command=rpc_options.kore_rpc_command,
        llvm_definition_dir=foundry.llvm_library if rpc_options.use_booster else None,
        smt_timeout=rpc_options.smt_timeout,
        smt_retry_limit=rpc_options.smt_retry_limit,
        smt_tactic=rpc_options.smt_tactic,
        trace_rewrites=rpc_options.trace_rewrites,
        start_server=start_server,
        port=rpc_options.port,
        maude_port=rpc_options.maude_port,
    ) as kcfg_explore:
        for node_id in nodes:
            res_lines.append('')
            res_lines.append(f'Node id: {node_id}')
            node = proof.kcfg.node(node_id)
            res_lines.extend(print_model(node, kcfg_explore))

    return '\n'.join(res_lines)


def _write_cfg(cfg: KCFG, path: Path) -> None:
    path.write_text(cfg.to_json())
    _LOGGER.info(f'Updated CFG file: {path}')


class FoundryNodePrinter(KEVMNodePrinter):
    foundry: Foundry
    contract_name: str

    def __init__(self, foundry: Foundry, contract_name: str):
        KEVMNodePrinter.__init__(self, foundry.kevm)
        self.foundry = foundry
        self.contract_name = contract_name

    def print_node(self, kcfg: KCFG, node: KCFG.Node) -> list[str]:
        ret_strs = super().print_node(kcfg, node)
        _pc = node.cterm.try_cell('PC_CELL')
        if type(_pc) is KToken and _pc.sort == INT:
            srcmap_data = self.foundry.srcmap_data(self.contract_name, int(_pc.token))
            if srcmap_data is not None:
                path, start, end = srcmap_data
                ret_strs.append(f'src: {str(path)}:{start}:{end}')
        return ret_strs


class FoundryAPRNodePrinter(FoundryNodePrinter, APRProofNodePrinter):
    def __init__(self, foundry: Foundry, contract_name: str, proof: APRProof):
        FoundryNodePrinter.__init__(self, foundry, contract_name)
        APRProofNodePrinter.__init__(self, proof, foundry.kevm)


class FoundryAPRBMCNodePrinter(FoundryNodePrinter, APRBMCProofNodePrinter):
    def __init__(self, foundry: Foundry, contract_name: str, proof: APRBMCProof):
        FoundryNodePrinter.__init__(self, foundry, contract_name)
        APRBMCProofNodePrinter.__init__(self, proof, foundry.kevm)


def foundry_node_printer(foundry: Foundry, contract_name: str, proof: APRProof) -> NodePrinter:
    if type(proof) is APRBMCProof:
        return FoundryAPRBMCNodePrinter(foundry, contract_name, proof)
    if type(proof) is APRProof:
        return FoundryAPRNodePrinter(foundry, contract_name, proof)
    raise ValueError(f'Cannot build NodePrinter for proof type: {type(proof)}')<|MERGE_RESOLUTION|>--- conflicted
+++ resolved
@@ -498,14 +498,8 @@
     port: int | None = None,
     maude_port: int | None = None,
 ) -> str:
-<<<<<<< HEAD
-    foundry = Foundry(foundry_root)
     test = single(foundry.matching_tests([test]))
     contract_name, _ = test.split('.')
-    print(contract_name)
-=======
-    contract_name, _ = test.split('.')
->>>>>>> 08303c4a
     test_id = foundry.get_test_id(test, version)
     proof = foundry.get_apr_proof(test_id)
 
