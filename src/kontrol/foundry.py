--- conflicted
+++ resolved
@@ -309,7 +309,6 @@
         if len(matching_proof_ids) == 0:
             raise ValueError(f'Found no matching proofs for {test}:{version}.')
         if len(matching_proof_ids) > 1:
-<<<<<<< HEAD
             if version == None:
                 raise ValueError(
                     f'Found {len(matching_proof_ids)} matching proofs for {test}:{version}. Use the --version flag to choose one.'
@@ -318,11 +317,6 @@
                 raise ValueError(
                     f'Found {len(matching_proof_ids)} matching proofs for {test}:{version}. Provide full signatures to the test.'
                     )
-=======
-            raise ValueError(
-                f'Found {len(matching_proof_ids)} matching proofs for {test}:{matching_proof_ids}. Use the --version flag to choose one.'
-            )
->>>>>>> 575cb250
         return single(matching_proof_ids)
 
     @staticmethod
