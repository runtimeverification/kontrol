from __future__ import annotations

import ast
import datetime
import json
import logging
import os
import re
import shutil
import traceback
import xml.etree.ElementTree as Et
from functools import cached_property
from os import listdir
from pathlib import Path
from subprocess import CalledProcessError
from typing import TYPE_CHECKING

import tomlkit
from kevm_pyk.kevm import KEVM, CustomStep, KEVMSemantics
from kevm_pyk.utils import legacy_explore, print_model
from pyk.cterm import CTerm
from pyk.kast.inner import KApply, KInner, KSequence, KSort, KToken, KVariable, Subst
from pyk.kast.manip import (
    cell_label_to_var_name,
    free_vars,
    minimize_term,
    set_cell,
    top_down,
)
from pyk.kast.outer import KRule
from pyk.kast.prelude.bytes import bytesToken
from pyk.kast.prelude.collections import map_empty
from pyk.kast.prelude.k import DOTS, GENERATED_TOP_CELL
from pyk.kast.prelude.kbool import notBool
from pyk.kast.prelude.kint import INT, intToken
from pyk.kast.prelude.ml import mlEqualsFalse, mlEqualsTrue
from pyk.kcfg.kcfg import Step
from pyk.kdist import kdist
from pyk.proof.proof import Proof
from pyk.proof.reachability import APRFailureInfo, APRProof
from pyk.utils import ensure_dir_path, hash_str, run_process_2, single, unique

from . import VERSION
from .solc_to_k import Contract, _contract_name_from_bytecode
from .utils import (
    _read_digest_file,
    decode_log_message,
    empty_lemmas_file_contents,
    ensure_name_is_unique,
    kontrol_file_contents,
    kontrol_test_file_contents,
    kontrol_toml_file_contents,
    kontrol_up_to_date,
    write_to_file,
)

if TYPE_CHECKING:
    from collections.abc import Iterable
    from typing import Any, Final

    from pyk.cterm import CTermSymbolic
    from pyk.kast.outer import KAst, KFlatModule
    from pyk.kcfg import KCFG
    from pyk.kcfg.kcfg import NodeIdLike
    from pyk.kcfg.semantics import KCFGExtendResult
    from pyk.proof.implies import RefutationProof
    from pyk.utils import BugReport

    from .options import (
        CleanOptions,
        GetModelOptions,
        MergeNodesOptions,
        MinimizeProofOptions,
        RefuteNodeOptions,
        RemoveNodeOptions,
        SectionEdgeOptions,
        SetupSymbolicStorageOptions,
        SimplifyNodeOptions,
        SplitNodeOptions,
        StepNodeOptions,
        UnrefuteNodeOptions,
    )

_LOGGER: Final = logging.getLogger(__name__)


class KontrolSemantics(KEVMSemantics):

    def __init__(self, auto_abstract_gas: bool = False, allow_symbolic_program: bool = False) -> None:
        custom_steps = (
            CustomStep(self._rename_pattern, self._exec_rename_custom_step),
            CustomStep(self._forget_branch_pattern, self._exec_forget_custom_step),
            CustomStep(self._console_log_pattern, self._exec_console_log_custom_step),
        )

        super().__init__(
            auto_abstract_gas=auto_abstract_gas,
            allow_symbolic_program=allow_symbolic_program,
            custom_step_definitions=custom_steps,
        )

    @staticmethod
    def cut_point_rules(
        break_on_jumpi: bool,
        break_on_jump: bool,
        break_on_calls: bool,
        break_on_storage: bool,
        break_on_basic_blocks: bool,
        break_on_load_program: bool,
    ) -> list[str]:
        return [
            'FOUNDRY-CHEAT-CODES.rename',
            'FOUNDRY-ACCOUNTS.forget',
        ] + KEVMSemantics.cut_point_rules(
            break_on_jumpi,
            break_on_jump,
            break_on_calls,
            break_on_storage,
            break_on_basic_blocks,
            break_on_load_program,
        )

    @property
    def _rename_pattern(self) -> KSequence:
        return KSequence(
            [
                KApply('foundry_rename', [KVariable('###RENAME_TARGET'), KVariable('###NEW_NAME')]),
                KVariable('###CONTINUATION'),
            ]
        )

    @property
    def _forget_branch_pattern(self) -> KSequence:
        return KSequence(
            [
                KApply('cheatcode_forget', [KVariable('###TERM1'), KVariable('###OPERATOR'), KVariable('###TERM2')]),
                KVariable('###CONTINUATION'),
            ]
        )

    @property
    def _console_log_pattern(self) -> KSequence:
        return KSequence(
            [KApply('console_log', [KVariable('###SELECTOR'), KVariable('###DATA')]), KVariable('###CONTINUATION')]
        )

    def _exec_rename_custom_step(self, subst: Subst, cterm: CTerm, _c: CTermSymbolic) -> KCFGExtendResult | None:
        # Extract the target var and new name from the substitution
        target_var = subst['###RENAME_TARGET']
        name_token = subst['###NEW_NAME']
        assert type(target_var) is KVariable
        assert type(name_token) is KToken

        # Ensure the name is unique
        name_str = name_token.token[1:-1]
        if len(name_str) == 0:
            _LOGGER.warning('Name of symbolic variable cannot be empty. Reverting to the default name.')
            return None
        name = ensure_name_is_unique(name_str, cterm)

        # Replace var in configuration and constraints
        rename_subst = Subst({target_var.name: KVariable(name, target_var.sort)})
        config = rename_subst(cterm.config)
        constraints = [rename_subst(constraint) for constraint in cterm.constraints]
        new_cterm = CTerm.from_kast(set_cell(config, 'K_CELL', KSequence(subst['###CONTINUATION'])))

        _LOGGER.info(f'Renaming {target_var.name} to {name}')
        return Step(CTerm(new_cterm.config, constraints), 1, (), ['foundry_rename'], cut=True)

    def _exec_forget_custom_step(
        self, subst: Subst, cterm: CTerm, cterm_symbolic: CTermSymbolic
    ) -> KCFGExtendResult | None:
        """Remove the constraint at the top of K_CELL of a given CTerm from its path constraints,
           as part of the 'FOUNDRY-ACCOUNTS.forget' cut-rule.
        :param cterm: CTerm representing a proof node
        :param cterm_symbolic: CTermSymbolic instance
        :return: A Step of depth 1 carrying a new configuration in which the constraint is consumed from the top
                 of the K cell and is removed from the initial path constraints if it existed, together with
                 information that the `cheatcode_forget` rule has been applied.
        """

        def _find_constraints_to_keep(cterm: CTerm, constraint_vars: frozenset[str]) -> set[KInner]:
            range_patterns: list[KInner] = [
                mlEqualsTrue(KApply('_<Int_', KVariable('###VARL', INT), KVariable('###VARR', INT))),
                mlEqualsTrue(KApply('_<=Int_', KVariable('###VARL', INT), KVariable('###VARR', INT))),
                mlEqualsTrue(notBool(KApply('_==Int_', KVariable('###VARL', INT), KVariable('###VARR', INT)))),
            ]
            constraints_to_keep: set[KInner] = set()
            for constraint in cterm.constraints:
                for pattern in range_patterns:
                    subst_rcp = pattern.match(constraint)
                    if subst_rcp is not None and (
                        (
                            type(subst_rcp['###VARL']) is KVariable
                            and subst_rcp['###VARL'].name in constraint_vars
                            and type(subst_rcp['###VARR']) is KToken
                        )
                        or (
                            type(subst_rcp['###VARR']) is KVariable
                            and subst_rcp['###VARR'].name in constraint_vars
                            and type(subst_rcp['###VARL']) is KToken
                        )
                    ):
                        constraints_to_keep.add(constraint)
                        break
            return constraints_to_keep

        def _filter_constraints_by_simplification(
            cterm_symbolic: CTermSymbolic,
            initial_cterm: CTerm,
            constraints_to_remove: list[KInner],
            constraints_to_keep: set[KInner],
            constraints: set[KInner],
            empty_config: CTerm,
        ) -> set[KInner]:
            for constraint_variant in constraints_to_remove:
                simplification_cterm = initial_cterm.add_constraint(constraint_variant)
                result_cterm, _ = cterm_symbolic.simplify(simplification_cterm)
                # Extract constraints that appear after simplification but are not in the 'to keep' set
                result_constraints = set(result_cterm.constraints).difference(constraints_to_keep)

                if len(result_constraints) == 1:
                    target_constraint = single(result_constraints)
                    if target_constraint in constraints:
                        _LOGGER.info(f'forgetBranch: removing constraint: {target_constraint}')
                        constraints.remove(target_constraint)
                        break
                    else:
                        _LOGGER.info(f'forgetBranch: constraint: {target_constraint} not found in current constraints')
                else:
                    # If no constraints or multiple constraints appear, log this scenario.
                    if len(result_constraints) == 0:
                        _LOGGER.info(f'forgetBranch: constraint {constraint_variant} entailed by remaining constraints')
                        result_cterm, _ = cterm_symbolic.simplify(CTerm(empty_config.config, [constraint_variant]))
                        if len(result_cterm.constraints) == 1:
                            to_remove = single(result_cterm.constraints)
                            if to_remove in constraints:
                                _LOGGER.info(f'forgetBranch: removing constraint: {to_remove}')
                                constraints.remove(to_remove)
                    else:
                        _LOGGER.info(
                            f'forgetBranch: more than one constraint found after simplification and removal:\n{result_constraints}'
                        )
            return constraints

        _operators = ['_==Int_', '_=/=Int_', '_<=Int_', '_<Int_', '_>=Int_', '_>Int_']

        # Extract the terms and operator from the substitution
        fst_term = subst['###TERM1']
        snd_term = subst['###TERM2']
        operator = subst['###OPERATOR']
        assert isinstance(operator, KToken)
        # Construct the positive and negative constraints
        pos_constraint = mlEqualsTrue(KApply(_operators[int(operator.token)], fst_term, snd_term))
        neg_constraint = mlEqualsTrue(notBool(KApply(_operators[int(operator.token)], fst_term, snd_term)))
        # To be able to better simplify, we maintain range constraints on the variables present in the constraint
        constraint_vars: frozenset[str] = free_vars(fst_term).union(free_vars(snd_term))
        constraints_to_keep: set[KInner] = _find_constraints_to_keep(cterm, constraint_vars)

        # Set up initial configuration for constraint simplification, and simplify it to get all
        # of the kept constraints in the form in which they will appear after constraint simplification
        kevm = KEVM(kdist.get('kontrol.base'))
        empty_config: CTerm = CTerm.from_kast(kevm.definition.empty_config(GENERATED_TOP_CELL))
        initial_cterm, _ = cterm_symbolic.simplify(CTerm(empty_config.config, constraints_to_keep))
        constraints_to_keep = set(initial_cterm.constraints)

        # Simplify in the presence of constraints to keep, then remove the constraints to keep to
        # reveal simplified constraint, then remove if present in original constraints
        new_constraints: set[KInner] = _filter_constraints_by_simplification(
            cterm_symbolic=cterm_symbolic,
            initial_cterm=initial_cterm,
            constraints_to_remove=[pos_constraint, neg_constraint],
            constraints_to_keep=constraints_to_keep,
            constraints=set(cterm.constraints),
            empty_config=empty_config,
        )

        # Update the K_CELL with the continuation
        new_cterm = CTerm.from_kast(set_cell(cterm.kast, 'K_CELL', KSequence(subst['###CONTINUATION'])))
        return Step(CTerm(new_cterm.config, new_constraints), 1, (), ['cheatcode_forget'], cut=True)

    def _exec_console_log_custom_step(self, subst: Subst, cterm: CTerm, _c: CTermSymbolic) -> KCFGExtendResult | None:
        selector_token = subst['###SELECTOR']
        data = subst['###DATA']
        assert type(selector_token) is KToken

        try:
            if type(data) is KToken:
                selector = int(selector_token.token)
                output = decode_log_message(data.token, selector)
                if output is not None:
                    print(f'    {output}')
            else:
                kevm = KEVM(kdist.get('kontrol.base'))
                print(f'    {kevm.pretty_print(data)}')
        except Exception as e:
            _LOGGER.warning(f'Console log decode error: {e}')

        # Update the K_CELL with the continuation
        new_cterm = CTerm.from_kast(set_cell(cterm.kast, 'K_CELL', KSequence(subst['###CONTINUATION'])))
        return Step(CTerm(new_cterm.config, cterm.constraints), 1, (), ['console.log'], cut=True)


class FoundryKEVM(KEVM):
    foundry: Foundry

    def __init__(
        self,
        definition_dir: Path,
        foundry: Foundry,
        main_file: Path | None = None,
        use_directory: Path | None = None,
        kprove_command: str = 'kprove',
        krun_command: str = 'krun',
        extra_unparsing_modules: Iterable[KFlatModule] = (),
        bug_report: BugReport | None = None,
        use_hex: bool = False,
    ) -> None:
        self.foundry = foundry
        super().__init__(
            definition_dir,
            main_file,
            use_directory,
            kprove_command,
            krun_command,
            extra_unparsing_modules,
            bug_report,
            use_hex,
        )

    def pretty_print(
        self, kast: KAst, *, in_module: str | None = None, unalias: bool = True, sort_collections: bool = False
    ) -> str:
        def _simplify_config(_term: KInner) -> KInner:
            if type(_term) is KApply and _term.is_cell:
                # Show contract names instead of code where available
                if cell_label_to_var_name(_term.label.name) in ['CODE_CELL', 'PROGRAM_CELL']:
                    if type(_term.args[0]) is KToken:
                        contract_name = self.foundry.contract_name_from_bytecode(ast.literal_eval(_term.args[0].token))
                        if contract_name is not None:
                            new_term = KApply(_term.label, [KToken(contract_name, KSort('Bytes'))])
                            return new_term
                hidden_cells = ['JUMPDESTS_CELL', 'INTERIMSTATES_CELL']
                # Hide large, uninformative cells
                if cell_label_to_var_name(_term.label.name) in hidden_cells:
                    return KApply(_term.label, [DOTS])
            return _term

        if not self.foundry._expand_config and isinstance(kast, KInner) and not self.use_hex_encoding:
            kast = top_down(_simplify_config, kast)

        return super().pretty_print(kast, in_module=in_module, unalias=unalias, sort_collections=sort_collections)


class Foundry:
    _root: Path
    _toml: dict[str, Any]
    _bug_report: BugReport | None
    _use_hex_encoding: bool
    _expand_config: bool

    add_enum_constraints: bool
    enums: dict[str, int]

    def __init__(
        self,
        foundry_root: Path,
        bug_report: BugReport | None = None,
        use_hex_encoding: bool = False,
        add_enum_constraints: bool = False,
        expand_config: bool = False,
    ) -> None:
        self._root = foundry_root
        with (foundry_root / 'foundry.toml').open('rb') as f:
            self._toml = tomlkit.load(f)
        self._bug_report = bug_report
        self._use_hex_encoding = use_hex_encoding
        self._expand_config = expand_config
        self.add_enum_constraints = add_enum_constraints
        self.enums = {}

    def lookup_full_contract_name(self, contract_name: str) -> str:
        contracts = [
            full_contract_name
            for full_contract_name in self.contracts
            if contract_name == full_contract_name.split('%')[-1]
        ]
        if len(contracts) == 0:
            raise ValueError(
                f"Tried to look up contract name {contract_name}, found none out of {[contract_name_with_path.split('/')[-1] for contract_name_with_path in self.contracts.keys()]}"
            )
        if len(contracts) > 1:
            raise ValueError(
                f'Tried to look up contract name {contract_name}, found duplicates {[contract[0] for contract in contracts]}'
            )
        return single(contracts)

    @property
    def profile(self) -> dict[str, Any]:
        profile_name = os.getenv('FOUNDRY_PROFILE', default='default')

        current_profile = self._toml['profile'].get(profile_name, {})
        default_profile = self._toml['profile'].get('default', {})

        return {**default_profile, **current_profile}

    @property
    def out(self) -> Path:
        return self._root / self.profile.get('out', '')

    @property
    def proofs_dir(self) -> Path:
        return self.out / 'proofs'

    @property
    def digest_file(self) -> Path:
        return self.out / 'digest'

    @property
    def kompiled(self) -> Path:
        return self.out / 'kompiled'

    @property
    def llvm_library(self) -> Path:
        return self.kompiled / 'llvm-library'

    @property
    def main_file(self) -> Path:
        return self.kompiled / 'foundry.k'

    @property
    def build_info(self) -> Path:
        build_info_path = self.profile.get('build_info_path')

        if build_info_path:
            return self._root / build_info_path
        else:
            return self.out / 'build-info'

    @cached_property
    def kevm(self) -> KEVM:
        use_directory = self.out / 'tmp'
        ensure_dir_path(use_directory)
        return FoundryKEVM(
            definition_dir=self.kompiled,
            foundry=self,
            main_file=self.main_file,
            use_directory=use_directory,
            bug_report=self._bug_report,
            use_hex=self._use_hex_encoding,
        )

    @cached_property
    def contracts(self) -> dict[str, Contract]:
        pattern = '**/*.sol/*.json'
        paths = self.out.glob(pattern)
        json_paths = [str(path) for path in paths]
        json_paths = [json_path for json_path in json_paths if not json_path.endswith('.metadata.json')]
        json_paths = sorted(json_paths)  # Must sort to get consistent output order on different platforms
        _LOGGER.info(f'Processing contract files: {json_paths}')
        _contracts: dict[str, Contract] = {}

        for json_path in json_paths:

            def find_enums(dct: dict) -> None:
                if dct['nodeType'] == 'EnumDefinition':
                    enum_name = dct['canonicalName']
                    enum_max = len([member['name'] for member in dct['members']])
                    if enum_name in self.enums and enum_max != self.enums[enum_name]:
                        raise ValueError(
                            f'enum name conflict: {enum_name} exists more than once in the codebase with a different size, which is not supported with --enum-constraints.'
                        )
                    self.enums[enum_name] = len([member['name'] for member in dct['members']])
                for node in dct['nodes']:
                    find_enums(node)

            _LOGGER.debug(f'Processing contract file: {json_path}')
            contract_name = json_path.split('/')[-1]
            contract_json = json.loads(Path(json_path).read_text())
            contract_name = contract_name[0:-5] if contract_name.endswith('.json') else contract_name
            if self.add_enum_constraints:
                find_enums(contract_json['ast'])
            try:
                contract = Contract(contract_name, contract_json, foundry=True)
            except (KeyError, TypeError):
                _LOGGER.warning(f'Skipping non-compatible JSON file for contract: {contract_name} at {json_path}.')
                continue

            _contracts[contract.name_with_path] = contract  # noqa: B909

        return _contracts

    def mk_proofs_dir(self, reinit: bool = False, remove_existing_proofs: bool = False) -> None:
        if remove_existing_proofs and self.proofs_dir.exists():
            self.remove_old_proofs(reinit)
        self.proofs_dir.mkdir(exist_ok=True)

    def contract_name_from_bytecode(self, bytecode: bytes) -> str | None:
        return _contract_name_from_bytecode(
            bytecode,
            {
                contract_name: (contract_obj.deployed_bytecode, contract_obj.immutable_ranges, contract_obj.link_ranges)
                for (contract_name, contract_obj) in self.contracts.items()
            },
        )

    @cached_property
    def digest(self) -> str:
        contract_digests = [self.contracts[c].digest for c in sorted(self.contracts)]
        return hash_str('\n'.join(contract_digests))

    def up_to_date(self) -> bool:
        if not self.digest_file.exists():
            return False
        digest_dict = _read_digest_file(self.digest_file)
        return digest_dict.get('foundry', '') == self.digest

    def update_digest(self) -> None:
        digest_dict = _read_digest_file(self.digest_file)
        digest_dict['foundry'] = self.digest
        self.digest_file.write_text(json.dumps(digest_dict, indent=4))

        _LOGGER.info(f'Updated Foundry digest file: {self.digest_file}')

    def build(self, metadata: bool) -> None:
        forge_build_args = [
            'forge',
            'build',
            '--build-info',
            '--extra-output',
            'storageLayout',
            'evm.bytecode.generatedSources',
            'evm.deployedBytecode.generatedSources',
            '--root',
            str(self._root),
        ] + (['--no-metadata'] if not metadata else [])
        try:
            run_process_2(
                forge_build_args,
                logger=_LOGGER,
            )
        except FileNotFoundError as err:
            raise RuntimeError(
                "Error: 'forge' command not found. Please ensure that 'forge' is installed and added to your PATH."
            ) from err
        except CalledProcessError as err:
            raise RuntimeError(f"Couldn't forge build! {err.stderr.strip()}") from err

    def load_lemmas(self, lemmas_id: str | None) -> KFlatModule | None:
        if lemmas_id is None:
            return None
        lemmas_file, lemmas_name, *_ = lemmas_id.split(':')
        lemmas_path = Path(lemmas_file)
        if not lemmas_path.is_file():
            raise ValueError(f'Supplied lemmas path is not a file: {lemmas_path}')
        modules = self.kevm.parse_modules(
            lemmas_path, module_name=lemmas_name, include_dirs=(kdist.get('kontrol.base'),)
        )
        lemmas_module = single(module for module in modules.modules if module.name == lemmas_name)
        non_rule_sentences = [sent for sent in lemmas_module.sentences if not isinstance(sent, KRule)]
        if non_rule_sentences:
            raise ValueError(f'Supplied lemmas module contains non-Rule sentences: {non_rule_sentences}')
        return lemmas_module

    @cached_property
    def all_tests(self) -> list[str]:
        test_dir = os.path.join(self.profile.get('test', 'test'), '')
        return [
            f'{contract.name_with_path}.{method.signature}'
            for contract in self.contracts.values()
            if contract.contract_path.startswith(test_dir)
            for method in contract.methods
            if method.is_test
        ]

    @cached_property
    def all_non_tests(self) -> list[str]:
        return [
            f'{contract.name_with_path}.{method.signature}'
            for contract in self.contracts.values()
            for method in contract.methods
            if f'{contract.name_with_path}.{method.signature}' not in self.all_tests
        ] + [f'{contract.name_with_path}.init' for contract in self.contracts.values() if contract.constructor]

    @staticmethod
    def _escape_brackets(regs: list[str]) -> list[str]:
        regs = [reg.replace('[', '\\[') for reg in regs]
        regs = [reg.replace(']', '\\]') for reg in regs]
        regs = [reg.replace('(', '\\(') for reg in regs]
        return [reg.replace(')', '\\)') for reg in regs]

    @staticmethod
    def _exact_match(regs: list[str]) -> list[str]:
        return [f'(^|%)({reg})$' for reg in regs]

    def matching_tests(self, tests: list[str], exact_match: bool = False) -> list[str]:
        all_tests = self.all_tests
        all_non_tests = self.all_non_tests
        tests = Foundry._escape_brackets(tests)
        tests = Foundry._exact_match(tests) if exact_match else tests
        matched_tests = set()
        unfound_tests = set(tests)
        for test in tests:
            for possible_match in all_tests + all_non_tests:
                if re.search(test, possible_match):
                    matched_tests.add(possible_match)
                    unfound_tests.discard(test)
        if unfound_tests:
            raise ValueError(f'Test identifiers not found: {set(unfound_tests)}')
        elif len(matched_tests) == 0:
            raise ValueError('No test matched the predicates')
        return list(matched_tests)

    def matching_sigs(self, test: str, exact_match: bool = False) -> list[str]:
        test_sigs = self.matching_tests([test], exact_match=exact_match)
        return test_sigs

    def get_test_id(self, test: str, version: int | None) -> str:
        """
        Retrieves the unique identifier for a test based on its name and version.

        If multiple proofs are found for a test without a specific version, the function attempts to resolve to the latest version.

        :param test: The name of the test to find a matching proof for.
        :param version: The version number of the test. If None, the function attempts to resolve to the latest version if multiple matches are found.
        :raises ValueError: If no matching proofs are found for the given test and version, indicating the test does not exist.
        :raises ValueError: If more than one matching proof is found for a given test and version, a full signature is required.
        :return: The unique identifier of the matching proof for the specified test and version.
        """

        def _assert_single_id(l: list[str]) -> str:
            try:
                return single(l)
            except ValueError as e:
                error_msg = (
                    f'Found {len(matching_proof_ids)} matching proofs for {test}:{version}. '
                    f'Provide a full signature of the test, e.g., {matching_sigs[0][5:]!r} --version {version}. '
                    f'Error: {e}'
                )
                raise ValueError(error_msg) from e

        matching_proof_ids = self.proof_ids_with_test(test, version)
        matching_sigs = self.matching_sigs(test)

        if not matching_proof_ids:
            raise ValueError(f'Found no matching proofs for {test}:{version}.')

        _assert_single_id(matching_sigs)

        if len(matching_proof_ids) > 1 and version is None:
            print(
                f'Found {len(matching_proof_ids)} matching proofs for {test}:{version}. Running the latest one. Use the `--version` flag to choose one.'
            )
            latest_version = self.resolve_proof_version(matching_sigs[0], False, version)
            matching_proof_ids = self.proof_ids_with_test(test, latest_version)

        return _assert_single_id(matching_proof_ids)

    @staticmethod
    def success(s: KInner, dst: KInner, r: KInner, c: KInner, e1: KInner, e2: KInner) -> KApply:
        return KApply('foundry_success', [s, dst, r, c, e1, e2])

    @staticmethod
    def fail(s: KInner, dst: KInner, r: KInner, c: KInner, e1: KInner, e2: KInner) -> KApply:
        return notBool(Foundry.success(s, dst, r, c, e1, e2))

    @staticmethod
    def hevm_success(s: KInner, dst: KInner, out: KInner) -> KApply:
        return KApply('hevm_success', [s, dst, out])

    @staticmethod
    def hevm_fail(s: KInner, dst: KInner) -> KApply:
        return KApply('hevm_fail', [s, dst])

    # address(uint160(uint256(keccak256("foundry default caller"))))

    @staticmethod
    def loc_FOUNDRY_FAILED() -> KApply:  # noqa: N802
        return KEVM.loc(
            KApply(
                'contract_access_field',
                [
                    KApply('contract_FoundryCheat'),
                    KApply('slot_failed'),
                ],
            )
        )

    @staticmethod
    def symbolic_contract_prefix() -> str:
        return 'C'

    @staticmethod
    def symbolic_contract_name(contract_name: str) -> str:
        return Foundry.symbolic_contract_prefix() + '_' + contract_name.upper()

    @staticmethod
    def symbolic_contract_id(contract_name: str) -> str:
        return Foundry.symbolic_contract_name(contract_name) + '_ID'

    @staticmethod
    def address_TEST_CONTRACT() -> KToken:  # noqa: N802
        return intToken(0x7FA9385BE102AC3EAC297483DD6233D62B3E1496)

    @staticmethod
    def address_CHEATCODE() -> KToken:  # noqa: N802
        return intToken(0x7109709ECFA91A80626FF3989D68F67F5B1DD12D)

    @staticmethod
    def address_DEFAULT_CALLER() -> KToken:  # noqa: N802
        return intToken(0x1804C8AB1F12E6BBF3894D4083F33E07309D1F38)

    # Same address as the one used in DappTools's HEVM
    # address(bytes20(uint160(uint256(keccak256('hevm cheat code')))))
    @staticmethod
    def account_CHEATCODE_ADDRESS(store_var: KInner) -> KApply:  # noqa: N802
        return KEVM.account_cell(
            Foundry.address_CHEATCODE(),  # Hardcoded for now
            intToken(0),
            bytesToken(b'\x00'),
            store_var,
            map_empty(),
            map_empty(),
            intToken(0),
        )

    @staticmethod
    def symbolic_account(prefix: str, program: KInner, storage: KInner | None = None) -> KApply:
        return KEVM.account_cell(
            KVariable(prefix + '_ID', sort=KSort('Int')),
            KVariable(prefix + '_BAL', sort=KSort('Int')),
            program,
            storage if storage is not None else KVariable(prefix + '_STORAGE', sort=KSort('Map')),
            KVariable(prefix + '_ORIGSTORAGE', sort=KSort('Map')),
            KVariable(prefix + '_TRANSIENTSTORAGE', sort=KSort('Map')),
            KVariable(prefix + '_NONCE', sort=KSort('Int')),
        )

    @staticmethod
    def help_info() -> list[str]:
        res_lines: list[str] = []
        res_lines.append('')
        res_lines.append('Access documentation for Kontrol at https://docs.runtimeverification.com/kontrol')
        return res_lines

    @staticmethod
    def filter_proof_ids(proof_ids: list[str], test: str, version: int | None = None) -> list[str]:
        """
        Searches for proof IDs that match a specified test name and an optional version number.

        Each proof ID is expected to follow the format 'proof_dir_1%proof_dir_2%proof_name:version'.
        Only proof IDs that match the given criteria are included in the returned list.
        """
        regex = single(Foundry._escape_brackets([test]))
        matches = []
        for pid in proof_ids:
            try:
                proof_dir, proof_name_version = pid.rsplit('%', 1)
                proof_name, proof_version_str = proof_name_version.split(':', 1)
                proof_dir_name = proof_dir + '%' + proof_name
                proof_version = int(proof_version_str)
            except ValueError:
                continue
            if re.search(regex, proof_dir_name) and (version is None or version == proof_version):
                matches.append(f'{proof_dir}%{proof_name}:{proof_version}')
        return matches

    def proof_ids_with_test(self, test: str, version: int | None = None) -> list[str]:
        proof_ids = self.filter_proof_ids(self.list_proof_dir(), test, version)
        _LOGGER.info(f'Found {len(proof_ids)} matching proofs for {test}:{version}: {proof_ids}')
        return proof_ids

    def get_apr_proof(self, test_id: str) -> APRProof:
        proof = Proof.read_proof_data(self.proofs_dir, test_id)
        if not isinstance(proof, APRProof):
            raise ValueError('Specified proof is not an APRProof.')
        return proof

    def get_optional_proof(self, test_id: str) -> Proof | None:
        if Proof.proof_data_exists(test_id, self.proofs_dir):
            return Proof.read_proof_data(self.proofs_dir, test_id)
        return None

    def get_contract_and_method(self, test: str) -> tuple[Contract, Contract.Method | Contract.Constructor]:
        contract_name, method_name = test.split('.')
        contract = self.contracts[contract_name]

        if method_name == 'init':
            constructor = self.contracts[contract_name].constructor
            if constructor is None:
                raise ValueError(f'Contract {contract_name} does not have a constructor.')
            return contract, constructor

        method = contract.method_by_sig[method_name]
        return contract, method

    def list_proof_dir(self) -> list[str]:
        return listdir(self.proofs_dir)

    def resolve_setup_proof_version(
        self, test: str, reinit: bool, test_version: int | None = None, user_specified_setup_version: int | None = None
    ) -> int:
        _, method = self.get_contract_and_method(test)
        effective_test_version = 0 if test_version is None else self.free_proof_version(test)

        if not method.up_to_date(self.digest_file):
            _LOGGER.info(f'Creating a new version of {test} because it was updated.')
            return self.free_proof_version(test)

        if not kontrol_up_to_date(self.digest_file):
            _LOGGER.warning(
                'Kontrol version is different than the one used to generate the current definition. Consider running `kontrol build` to update the definition.'
            )

        if reinit:
            if user_specified_setup_version is None:
                _LOGGER.info(
                    f'Creating a new version of {test} because --reinit was specified and --setup-version is not specified.'
                )
            elif not Proof.proof_data_exists(f'{test}:{user_specified_setup_version}', self.proofs_dir):
                _LOGGER.info(
                    f'Creating a new version of {test} because --reinit was specified and --setup-version is set to a non-existing version'
                )
            else:
                _LOGGER.info(f'Reusing version {user_specified_setup_version} of {test}')
                effective_test_version = user_specified_setup_version
        else:
            latest_test_version = self.latest_proof_version(test)
            effective_test_version = 0 if latest_test_version is None else latest_test_version
            if user_specified_setup_version is not None and Proof.proof_data_exists(
                f'{test}:{user_specified_setup_version}', self.proofs_dir
            ):
                effective_test_version = user_specified_setup_version
            _LOGGER.info(f'Using version {effective_test_version} of {test}')

        return effective_test_version

    def resolve_proof_version(
        self,
        test: str,
        reinit: bool,
        user_specified_version: int | None,
    ) -> int:
        _, method = self.get_contract_and_method(test)

        if reinit and user_specified_version is not None:
            raise ValueError('--reinit is not compatible with specifying proof versions.')

        if reinit:
            _LOGGER.info(f'Creating a new version of test {test} because --reinit was specified.')
            return self.free_proof_version(test)

        if not kontrol_up_to_date(self.digest_file):
            _LOGGER.warning(
                'Kontrol version is different than the one used to generate the current definition. Consider running `kontrol build` to update the definition.'
            )

        method_status = method.up_to_date(self.digest_file)

        if user_specified_version:
            _LOGGER.info(f'Using user-specified version {user_specified_version} for test {test}')
            if not Proof.proof_data_exists(f'{test}:{user_specified_version}', self.proofs_dir):
                raise ValueError(f'The specified version {user_specified_version} of proof {test} does not exist.')
            if not method_status:
                _LOGGER.warn(
                    f'Using specified version {user_specified_version} of proof {test}, but it is out of date.'
                )
            return user_specified_version

        if not method_status:
            _LOGGER.info(f'Creating a new version of test {test} because it is out of date.')
            return self.free_proof_version(test)

        latest_version = self.latest_proof_version(test)
        return self.check_method_change(latest_version, test, method)

    def check_method_change(
        self, version: int | None, test: str, method: Contract.Method | Contract.Constructor
    ) -> int:
        if version is not None:
            _LOGGER.info(
                f'Using the the latest version {version} of test {test} because it is up to date and no version was specified.'
            )
            if type(method) is Contract.Method and not method.contract_up_to_date(self.digest_file):
                _LOGGER.warning(
                    f'Test {test} was not reinitialized because it is up to date, but the contract it is a part of has changed.'
                )
            return version

        _LOGGER.info(
            f'Test {test} is up to date in {self.digest_file}, but does not exist on disk. Assigning version 0'
        )
        return 0

    def latest_proof_version(
        self,
        test: str,
    ) -> int | None:
        """
        find the highest used proof ID, to be used as a default. Returns None if no version of this proof exists.
        """
        proof_ids = self.filter_proof_ids(self.list_proof_dir(), test.split('%')[-1])
        versions = {int(pid.split(':')[1]) for pid in proof_ids}
        return max(versions, default=None)

    def free_proof_version(
        self,
        test: str,
    ) -> int:
        """
        find the lowest proof id that is not used yet
        """
        latest_version = self.latest_proof_version(test)
        return latest_version + 1 if latest_version is not None else 0

    def remove_old_proofs(self, force_remove: bool = False) -> bool:
        if force_remove or any(
            # We need to check only the methods that get written to the digest file
            # Otherwise we'd get vacuous positives
            (method.is_test or method.is_testfail or method.is_setup)
            and not method.contract_up_to_date(Path(self.digest_file))
            for contract in self.contracts.values()
            for method in contract.methods
        ):
            shutil.rmtree(self.proofs_dir.absolute())
            return True
        else:
            return False

    def remove_proofs_dir(self) -> None:
        if self.proofs_dir.exists():
            shutil.rmtree(self.proofs_dir.absolute())


def foundry_list(foundry: Foundry) -> list[str]:
    all_methods = [
        f'{contract.name_with_path}.{method.signature}'
        for contract in foundry.contracts.values()
        for method in contract.methods
    ]

    lines: list[str] = []
    for method in sorted(all_methods):
        for test_id in listdir(foundry.proofs_dir):
            test, *_ = test_id.split(':')
            if test == method:
                proof = foundry.get_optional_proof(test_id)
                if proof is not None:
                    lines.extend(proof.summary.lines)
                    lines.append('')
    if len(lines) > 0:
        lines = lines[0:-1]

    return lines


def foundry_to_xml(foundry: Foundry, proofs: list[APRProof], report_name: str) -> None:
    testsuites = Et.Element(
        'testsuites', tests='0', failures='0', errors='0', time='0', timestamp=str(datetime.datetime.now())
    )
    tests = 0
    total_exec_time = 0.0
    for proof in proofs:
        tests += 1
        test, *_ = proof.id.split(':')
        contract, test_name = test.split('.')
        _, contract_name = contract.rsplit('%', 1)
        foundry_contract = foundry.contracts[contract]
        contract_path = foundry_contract.contract_path
        proof_exec_time = proof.exec_time
        testsuite = testsuites.find(f'testsuite[@name={contract_name!r}]')
        if testsuite is None:
            testsuite = Et.SubElement(
                testsuites,
                'testsuite',
                name=contract_name,
                tests='1',
                failures='0',
                errors='0',
                time=str(proof_exec_time),
                timestamp=str(datetime.datetime.now()),
            )
            properties = Et.SubElement(testsuite, 'properties')
            Et.SubElement(properties, 'property', name='Kontrol version', value=str(VERSION))
        else:
            testsuite_exec_time = float(testsuite.get('time', 0)) + proof_exec_time
            testsuite.set('time', str(testsuite_exec_time))
            testsuite.set('tests', str(int(testsuite.get('tests', 0)) + 1))

        total_exec_time += proof_exec_time
        testcase = Et.SubElement(
            testsuite,
            'testcase',
            name=test_name,
            classname=contract_name,
            time=str(proof_exec_time),
            file=contract_path,
        )

        if not proof.passed:
            if proof.error_info is not None:
                error = Et.SubElement(testcase, 'error', message='Exception')
                trace = traceback.format_exception(proof.error_info)
                error.set('type', str(type(proof.error_info).__name__))
                error.text = '\n' + ' '.join(trace)
                testsuite.set('errors', str(int(testsuite.get('errors', 0)) + 1))
                testsuites.set('errors', str(int(testsuites.get('errors', 0)) + 1))
            else:
                if proof.failure_info is not None and isinstance(proof.failure_info, APRFailureInfo):
                    failure = Et.SubElement(testcase, 'failure', message='Proof failed')
                    text = proof.failure_info.print()
                    failure.set('message', text[0])
                    failure.text = '\n'.join(text[1:-1])
                    testsuite.set('failures', str(int(testsuite.get('failures', 0)) + 1))
                    testsuites.set('failures', str(int(testsuites.get('failures', 0)) + 1))

    testsuites.set('tests', str(tests))
    testsuites.set('time', str(total_exec_time))
    tree = Et.ElementTree(testsuites)
    Et.indent(tree, space='\t', level=0)
    tree.write(report_name)


def foundry_minimize_proof(foundry: Foundry, options: MinimizeProofOptions) -> None:
    test_id = foundry.get_test_id(options.test, options.version)
    apr_proof = foundry.get_apr_proof(test_id)
    apr_proof.minimize_kcfg(heuristics=KontrolSemantics(), merge=options.merge)
    apr_proof.write_proof_data()


def foundry_remove_node(foundry: Foundry, options: RemoveNodeOptions) -> None:
    test_id = foundry.get_test_id(options.test, options.version)
    apr_proof = foundry.get_apr_proof(test_id)
    node_ids = apr_proof.prune(options.node)
    _LOGGER.info(f'Pruned nodes: {node_ids}')
    apr_proof.write_proof_data()


def foundry_refute_node(
    foundry: Foundry,
    options: RefuteNodeOptions,
) -> RefutationProof | None:
    test_id = foundry.get_test_id(options.test, options.version)
    proof = foundry.get_apr_proof(test_id)

    return proof.refute_node(proof.kcfg.node(options.node))


def foundry_unrefute_node(foundry: Foundry, options: UnrefuteNodeOptions) -> None:
    test_id = foundry.get_test_id(options.test, options.version)
    proof = foundry.get_apr_proof(test_id)

    proof.unrefute_node(proof.kcfg.node(options.node))


def foundry_split_node(
    foundry: Foundry,
    options: SplitNodeOptions,
) -> list[int]:
    contract_name, _ = single(foundry.matching_tests([options.test])).split('.')
    test_id = foundry.get_test_id(options.test, options.version)
    proof = foundry.get_apr_proof(test_id)

    token = KToken(options.branch_condition, 'Bool')
    parsed_condition = foundry.kevm.parse_token(token, as_rule=True)

    split_nodes = proof.kcfg.split_on_constraints(
        options.node, [mlEqualsTrue(parsed_condition), mlEqualsFalse(parsed_condition)]
    )
    _LOGGER.info(f'Split node {options.node} into {split_nodes} on branch condition {options.branch_condition}')
    proof.write_proof_data()

    return split_nodes


def foundry_simplify_node(
    foundry: Foundry,
    options: SimplifyNodeOptions,
) -> str:
    test_id = foundry.get_test_id(options.test, options.version)
    apr_proof = foundry.get_apr_proof(test_id)
    cterm = apr_proof.kcfg.node(options.node).cterm
    start_server = options.port is None

    kore_rpc_command = None
    if isinstance(options.kore_rpc_command, str):
        kore_rpc_command = options.kore_rpc_command.split()

    with legacy_explore(
        foundry.kevm,
        kcfg_semantics=KontrolSemantics(),
        id=apr_proof.id,
        bug_report=options.bug_report,
        kore_rpc_command=kore_rpc_command,
        llvm_definition_dir=foundry.llvm_library if options.use_booster else None,
        smt_timeout=options.smt_timeout,
        smt_retry_limit=options.smt_retry_limit,
        smt_tactic=options.smt_tactic,
        log_succ_rewrites=options.log_succ_rewrites,
        log_fail_rewrites=options.log_fail_rewrites,
        start_server=start_server,
        port=options.port,
        extra_module=foundry.load_lemmas(options.lemmas),
    ) as kcfg_explore:
        new_term, _ = kcfg_explore.cterm_symbolic.simplify(cterm)
    if options.replace:
        apr_proof.kcfg.let_node(options.node, cterm=new_term)
        apr_proof.write_proof_data()
    res_term = minimize_term(new_term.kast) if options.minimize else new_term.kast
    return foundry.kevm.pretty_print(res_term, unalias=False, sort_collections=options.sort_collections)


def foundry_merge_nodes(
    foundry: Foundry,
    options: MergeNodesOptions,
) -> None:
    def check_cells_equal(cell: str, nodes: Iterable[KCFG.Node]) -> bool:
        nodes = list(nodes)
        if len(nodes) < 2:
            return True
        cell_value = nodes[0].cterm.try_cell(cell)
        if cell_value is None:
            return False
        for node in nodes[1:]:
            if node.cterm.try_cell(cell) is None or cell_value != node.cterm.cell(cell):
                return False
        return True

    test_id = foundry.get_test_id(options.test, options.version)
    apr_proof = foundry.get_apr_proof(test_id)

    if len(list(options.nodes)) < 2:
        raise ValueError(f'Must supply at least 2 nodes to merge, got: {options.nodes}')

    nodes = [apr_proof.kcfg.node(int(node_id)) for node_id in options.nodes]
    check_cells = ['K_CELL', 'PROGRAM_CELL', 'PC_CELL', 'CALLDEPTH_CELL']
    check_cells_ne = [check_cell for check_cell in check_cells if not check_cells_equal(check_cell, nodes)]

    if check_cells_ne:
        if not all(KontrolSemantics().same_loop(nodes[0].cterm, nd.cterm) for nd in nodes):
            raise ValueError(f'Nodes {options.nodes} cannot be merged because they differ in: {check_cells_ne}')

    anti_unification = nodes[0].cterm
    for node in nodes[1:]:
        anti_unification, _, _ = anti_unification.anti_unify(node.cterm, keep_values=True, kdef=foundry.kevm.definition)
    new_node = apr_proof.kcfg.create_node(anti_unification)
    for node in nodes:
        succ = apr_proof.kcfg.successors(node.id)
        if len(succ) == 0:
            apr_proof.kcfg.create_cover(node.id, new_node.id)
        else:
            apr_proof.prune(node.id, keep_nodes=[node.id])
            apr_proof.kcfg.create_cover(node.id, new_node.id)

    apr_proof.write_proof_data()

    print(f'Merged nodes {options.nodes} into new node {new_node.id}.')
    print(foundry.kevm.pretty_print(new_node.cterm.kast))


def foundry_step_node(
    foundry: Foundry,
    options: StepNodeOptions,
) -> None:
    if options.repeat < 1:
        raise ValueError(f'Expected positive value for --repeat, got: {options.repeat}')
    if options.depth < 1:
        raise ValueError(f'Expected positive value for --depth, got: {options.depth}')

    test_id = foundry.get_test_id(options.test, options.version)
    apr_proof = foundry.get_apr_proof(test_id)
    start_server = options.port is None

    kore_rpc_command = None
    if isinstance(options.kore_rpc_command, str):
        kore_rpc_command = options.kore_rpc_command.split()

    with legacy_explore(
        foundry.kevm,
        kcfg_semantics=KontrolSemantics(),
        id=apr_proof.id,
        bug_report=options.bug_report,
        kore_rpc_command=kore_rpc_command,
        llvm_definition_dir=foundry.llvm_library if options.use_booster else None,
        smt_timeout=options.smt_timeout,
        smt_retry_limit=options.smt_retry_limit,
        smt_tactic=options.smt_tactic,
        log_succ_rewrites=options.log_succ_rewrites,
        log_fail_rewrites=options.log_fail_rewrites,
        start_server=start_server,
        port=options.port,
        extra_module=foundry.load_lemmas(options.lemmas),
    ) as kcfg_explore:
        node = options.node
        for _i in range(options.repeat):
            node = kcfg_explore.step(apr_proof.kcfg, node, apr_proof.logs, depth=options.depth)
            apr_proof.write_proof_data()


def foundry_section_edge(
    foundry: Foundry,
    options: SectionEdgeOptions,
) -> None:
    test_id = foundry.get_test_id(options.test, options.version)
    apr_proof = foundry.get_apr_proof(test_id)
    source_id, target_id = options.edge
    start_server = options.port is None

    kore_rpc_command = None
    if isinstance(options.kore_rpc_command, str):
        kore_rpc_command = options.kore_rpc_command.split()

    with legacy_explore(
        foundry.kevm,
        kcfg_semantics=KontrolSemantics(),
        id=apr_proof.id,
        bug_report=options.bug_report,
        kore_rpc_command=kore_rpc_command,
        llvm_definition_dir=foundry.llvm_library if options.use_booster else None,
        smt_timeout=options.smt_timeout,
        smt_retry_limit=options.smt_retry_limit,
        smt_tactic=options.smt_tactic,
        log_succ_rewrites=options.log_succ_rewrites,
        log_fail_rewrites=options.log_fail_rewrites,
        start_server=start_server,
        port=options.port,
        extra_module=foundry.load_lemmas(options.lemmas),
    ) as kcfg_explore:
        kcfg_explore.section_edge(
            apr_proof.kcfg,
            source_id=int(source_id),
            target_id=int(target_id),
            logs=apr_proof.logs,
            sections=options.sections,
        )
    apr_proof.write_proof_data()


def foundry_get_model(
    foundry: Foundry,
    options: GetModelOptions,
) -> str:
    test_id = foundry.get_test_id(options.test, options.version)
    proof = foundry.get_apr_proof(test_id)

    if not options.nodes:
        _LOGGER.warning('Node ID is not provided. Displaying models of failing and pending nodes:')
        failing = pending = True

    nodes: Iterable[NodeIdLike] = options.nodes
    if pending:
        nodes = list(nodes) + [node.id for node in proof.pending]
    if failing:
        nodes = list(nodes) + [node.id for node in proof.failing]
    nodes = unique(nodes)

    res_lines = []

    start_server = options.port is None

    kore_rpc_command = None
    if isinstance(options.kore_rpc_command, str):
        kore_rpc_command = options.kore_rpc_command.split()

    with legacy_explore(
        foundry.kevm,
        kcfg_semantics=KontrolSemantics(),
        id=proof.id,
        bug_report=options.bug_report,
        kore_rpc_command=kore_rpc_command,
        llvm_definition_dir=foundry.llvm_library if options.use_booster else None,
        smt_timeout=options.smt_timeout,
        smt_retry_limit=options.smt_retry_limit,
        smt_tactic=options.smt_tactic,
        log_succ_rewrites=options.log_succ_rewrites,
        log_fail_rewrites=options.log_fail_rewrites,
        start_server=start_server,
        port=options.port,
        extra_module=foundry.load_lemmas(options.lemmas),
    ) as kcfg_explore:
        for node_id in nodes:
            res_lines.append('')
            res_lines.append(f'Node id: {node_id}')
            node = proof.kcfg.node(node_id)
            res_lines.extend(print_model(node, kcfg_explore))

    return '\n'.join(res_lines)


def init_project(project_root: Path, *, skip_forge: bool, skip_kontrol_test: bool = False) -> None:
    """
    Wrapper around `forge init` that creates new Foundry projects compatible with Kontrol.

    :param skip_forge: Skip the `forge init` process, if there already exists a Foundry project.
    :param project_root: Name of the new project that is created.
    :param skip_kontrol_test: Skip generating KontrolTest.sol file.
    """

    if not skip_forge:
        run_process_2(['forge', 'init', str(project_root), '--no-git'], logger=_LOGGER)

    root = ensure_dir_path(project_root)
    write_to_file(root / 'lemmas.k', empty_lemmas_file_contents())
    write_to_file(root / 'KONTROL.md', kontrol_file_contents())
    write_to_file(root / 'kontrol.toml', kontrol_toml_file_contents())

<<<<<<< HEAD
    # Create test/kontrol directory and add KontrolTest.sol
    kontrol_test_dir = ensure_dir_path(root / 'test' / 'kontrol')
    write_to_file(kontrol_test_dir / 'KontrolTest.sol', kontrol_test_file_contents())
=======
    if not skip_kontrol_test:
        kontrol_test_dir = ensure_dir_path(root / 'test' / 'kontrol')
        write_to_file(kontrol_test_dir / 'KontrolTest.sol', kontrol_test_file_contents())
>>>>>>> 175dc760

    run_process_2(
        ['forge', 'install', '--no-git', 'runtimeverification/kontrol-cheatcodes'],
        logger=_LOGGER,
        cwd=root,
    )


def foundry_storage_generation(foundry: Foundry, options: SetupSymbolicStorageOptions) -> None:
    """Generate storage constants for given contracts."""
    from .storage_generation import (
        generate_storage_constants,
        get_storage_layout_from_foundry,
    )
    from .utils import console

    console.print(
        f'[bold blue]Generating storage constants for contracts:[/bold blue] {", ".join(options.contract_names)}'
    )
    _LOGGER.info(f'Starting storage generation for contracts: {", ".join(options.contract_names)}')

    # Run kontrol init with skip_forge=True to ensure KontrolTest.sol is available (unless skipped)
    if not options.skip_kontrol_init:
        if not options.skip_kontrol_test:
            console.print('[bold blue]Initializing Kontrol project...[/bold blue]')
            _LOGGER.info('Running kontrol init with skip_forge=True to ensure KontrolTest.sol is available')
            init_project(project_root=foundry._root, skip_forge=True)
        else:
            console.print('[bold blue]Skipping KontrolTest.sol generation...[/bold blue]')
            _LOGGER.info('Skipping KontrolTest.sol generation as requested')
    else:
        console.print('[bold blue]Skipping kontrol init...[/bold blue]')
        _LOGGER.info('Skipping kontrol init as requested')

    # Build the project first to ensure storage layout is available
    console.print('[bold blue]Building Foundry project...[/bold blue]')
    _LOGGER.info('Building Foundry project to ensure storage layout is available')
    foundry.build(metadata=True)

    # Process each contract
    generated_files = []
    for contract_name in options.contract_names:
        console.print(f'[bold blue]Processing contract:[/bold blue] {contract_name}')

        # Get storage layout from Foundry object
        contract_name, storage, types = get_storage_layout_from_foundry(foundry, contract_name)

        # Generate storage constants
        storage_constants = generate_storage_constants(contract_name, options.solidity_version, storage, types)

        # Determine output file path
        if options.output_file:
            # If output_file is specified, use it as a directory and append contract name
            output_dir = Path(options.output_file)
            output_path = output_dir / f'{contract_name}StorageConstants.sol'
        else:
            output_path = foundry._root / 'test' / 'kontrol' / 'storage' / f'{contract_name}StorageConstants.sol'

        # Ensure output directory exists
        output_path.parent.mkdir(parents=True, exist_ok=True)

        # Write storage constants file
        with open(output_path, 'w') as f:
            f.write(storage_constants)

        generated_files.append(output_path)
        _LOGGER.info(f'Generated storage constants file: {output_path}')

    _LOGGER.info(
        f'Storage generation completed successfully! Generated {len(generated_files)} files: {[str(f) for f in generated_files]}'
    )


def foundry_clean(foundry: Foundry, options: CleanOptions) -> None:
    if options.proofs and options.old_proofs:
        raise AttributeError('Use --proofs or --old-proofs, but not both!')
    if options.proofs:
        foundry.remove_proofs_dir()
    elif options.old_proofs:
        foundry.remove_old_proofs()
    else:
        run_process_2(['forge', 'clean', '--root', str(options.foundry_root)], logger=_LOGGER)<|MERGE_RESOLUTION|>--- conflicted
+++ resolved
@@ -1304,15 +1304,9 @@
     write_to_file(root / 'KONTROL.md', kontrol_file_contents())
     write_to_file(root / 'kontrol.toml', kontrol_toml_file_contents())
 
-<<<<<<< HEAD
-    # Create test/kontrol directory and add KontrolTest.sol
-    kontrol_test_dir = ensure_dir_path(root / 'test' / 'kontrol')
-    write_to_file(kontrol_test_dir / 'KontrolTest.sol', kontrol_test_file_contents())
-=======
     if not skip_kontrol_test:
         kontrol_test_dir = ensure_dir_path(root / 'test' / 'kontrol')
         write_to_file(kontrol_test_dir / 'KontrolTest.sol', kontrol_test_file_contents())
->>>>>>> 175dc760
 
     run_process_2(
         ['forge', 'install', '--no-git', 'runtimeverification/kontrol-cheatcodes'],
@@ -1336,26 +1330,17 @@
 
     # Run kontrol init with skip_forge=True to ensure KontrolTest.sol is available (unless skipped)
     if not options.skip_kontrol_init:
-        if not options.skip_kontrol_test:
-            console.print('[bold blue]Initializing Kontrol project...[/bold blue]')
-            _LOGGER.info('Running kontrol init with skip_forge=True to ensure KontrolTest.sol is available')
-            init_project(project_root=foundry._root, skip_forge=True)
-        else:
-            console.print('[bold blue]Skipping KontrolTest.sol generation...[/bold blue]')
-            _LOGGER.info('Skipping KontrolTest.sol generation as requested')
-    else:
-        console.print('[bold blue]Skipping kontrol init...[/bold blue]')
-        _LOGGER.info('Skipping kontrol init as requested')
+        _LOGGER.info('Running kontrol init with skip_forge=True to ensure KontrolTest.sol is available')
+        init_project(project_root=foundry._root, skip_forge=True)
 
     # Build the project first to ensure storage layout is available
-    console.print('[bold blue]Building Foundry project...[/bold blue]')
     _LOGGER.info('Building Foundry project to ensure storage layout is available')
     foundry.build(metadata=True)
 
     # Process each contract
     generated_files = []
     for contract_name in options.contract_names:
-        console.print(f'[bold blue]Processing contract:[/bold blue] {contract_name}')
+        _LOGGER.info(f'Processing contract: {contract_name}')
 
         # Get storage layout from Foundry object
         contract_name, storage, types = get_storage_layout_from_foundry(foundry, contract_name)
