from __future__ import annotations

import ast
import datetime
import json
import logging
import os
import re
import shutil
import traceback
import xml.etree.ElementTree as Et
from functools import cached_property
from os import listdir
from pathlib import Path
from subprocess import CalledProcessError
from typing import TYPE_CHECKING

import tomlkit
from kevm_pyk.kevm import KEVM, CustomStep, KEVMSemantics
from kevm_pyk.utils import legacy_explore, print_model
from pyk.cterm import CTerm
from pyk.kast.inner import KApply, KInner, KSequence, KSort, KToken, KVariable, Subst
from pyk.kast.manip import (
    cell_label_to_var_name,
    free_vars,
    minimize_term,
    set_cell,
    top_down,
)
from pyk.kast.outer import KRule
from pyk.kast.prelude.bytes import bytesToken
from pyk.kast.prelude.collections import map_empty
from pyk.kast.prelude.k import DOTS, GENERATED_TOP_CELL
from pyk.kast.prelude.kbool import notBool
from pyk.kast.prelude.kint import INT, intToken
from pyk.kast.prelude.ml import mlEqualsFalse, mlEqualsTrue
from pyk.kcfg.kcfg import Step
from pyk.kdist import kdist
from pyk.proof.proof import Proof
from pyk.proof.reachability import APRFailureInfo, APRProof
from pyk.utils import ensure_dir_path, hash_str, run_process_2, single, unique

from . import VERSION
from .solc_to_k import Contract, _contract_name_from_bytecode
from .utils import (
    _read_digest_file,
    decode_log_message,
    empty_lemmas_file_contents,
    ensure_name_is_unique,
    kontrol_file_contents,
    kontrol_test_file_contents,
    kontrol_toml_file_contents,
    kontrol_up_to_date,
    write_to_file,
)

if TYPE_CHECKING:
    from collections.abc import Iterable
    from typing import Any, Final

    from pyk.cterm import CTermSymbolic
    from pyk.kast.outer import KAst, KFlatModule
    from pyk.kcfg import KCFG
    from pyk.kcfg.kcfg import NodeIdLike
    from pyk.kcfg.semantics import KCFGExtendResult
    from pyk.proof.implies import RefutationProof
    from pyk.utils import BugReport

    from .options import (
        CleanOptions,
        GetModelOptions,
        MergeNodesOptions,
        MinimizeProofOptions,
        RefuteNodeOptions,
        RemoveNodeOptions,
        SectionEdgeOptions,
        SetupStorageOptions,
        SimplifyNodeOptions,
        SplitNodeOptions,
        StepNodeOptions,
        UnrefuteNodeOptions,
    )

_LOGGER: Final = logging.getLogger(__name__)


class KontrolSemantics(KEVMSemantics):

    def __init__(self, auto_abstract_gas: bool = False, allow_symbolic_program: bool = False) -> None:
        custom_steps = (
            CustomStep(self._rename_pattern, self._exec_rename_custom_step),
            CustomStep(self._forget_branch_pattern, self._exec_forget_custom_step),
            CustomStep(self._console_log_pattern, self._exec_console_log_custom_step),
        )

        super().__init__(
            auto_abstract_gas=auto_abstract_gas,
            allow_symbolic_program=allow_symbolic_program,
            custom_step_definitions=custom_steps,
        )

    @staticmethod
    def cut_point_rules(
        break_on_jumpi: bool,
        break_on_jump: bool,
        break_on_calls: bool,
        break_on_storage: bool,
        break_on_basic_blocks: bool,
        break_on_load_program: bool,
    ) -> list[str]:
        return [
            'FOUNDRY-CHEAT-CODES.rename',
            'FOUNDRY-ACCOUNTS.forget',
        ] + KEVMSemantics.cut_point_rules(
            break_on_jumpi,
            break_on_jump,
            break_on_calls,
            break_on_storage,
            break_on_basic_blocks,
            break_on_load_program,
        )

    @property
    def _rename_pattern(self) -> KSequence:
        return KSequence(
            [
                KApply('foundry_rename', [KVariable('###RENAME_TARGET'), KVariable('###NEW_NAME')]),
                KVariable('###CONTINUATION'),
            ]
        )

    @property
    def _forget_branch_pattern(self) -> KSequence:
        return KSequence(
            [
                KApply('cheatcode_forget', [KVariable('###TERM1'), KVariable('###OPERATOR'), KVariable('###TERM2')]),
                KVariable('###CONTINUATION'),
            ]
        )

    @property
    def _console_log_pattern(self) -> KSequence:
        return KSequence(
            [KApply('console_log', [KVariable('###SELECTOR'), KVariable('###DATA')]), KVariable('###CONTINUATION')]
        )

    def _exec_rename_custom_step(self, subst: Subst, cterm: CTerm, _c: CTermSymbolic) -> KCFGExtendResult | None:
        # Extract the target var and new name from the substitution
        target_var = subst['###RENAME_TARGET']
        name_token = subst['###NEW_NAME']
        assert type(target_var) is KVariable
        assert type(name_token) is KToken

        # Ensure the name is unique
        name_str = name_token.token[1:-1]
        if len(name_str) == 0:
            _LOGGER.warning('Name of symbolic variable cannot be empty. Reverting to the default name.')
            return None
        name = ensure_name_is_unique(name_str, cterm)

        # Replace var in configuration and constraints
        rename_subst = Subst({target_var.name: KVariable(name, target_var.sort)})
        config = rename_subst(cterm.config)
        constraints = [rename_subst(constraint) for constraint in cterm.constraints]
        new_cterm = CTerm.from_kast(set_cell(config, 'K_CELL', KSequence(subst['###CONTINUATION'])))

        _LOGGER.info(f'Renaming {target_var.name} to {name}')
        return Step(CTerm(new_cterm.config, constraints), 1, (), ['foundry_rename'], cut=True)

    def _exec_forget_custom_step(
        self, subst: Subst, cterm: CTerm, cterm_symbolic: CTermSymbolic
    ) -> KCFGExtendResult | None:
        """Remove the constraint at the top of K_CELL of a given CTerm from its path constraints,
           as part of the 'FOUNDRY-ACCOUNTS.forget' cut-rule.
        :param cterm: CTerm representing a proof node
        :param cterm_symbolic: CTermSymbolic instance
        :return: A Step of depth 1 carrying a new configuration in which the constraint is consumed from the top
                 of the K cell and is removed from the initial path constraints if it existed, together with
                 information that the `cheatcode_forget` rule has been applied.
        """

        def _find_constraints_to_keep(cterm: CTerm, constraint_vars: frozenset[str]) -> set[KInner]:
            range_patterns: list[KInner] = [
                mlEqualsTrue(KApply('_<Int_', KVariable('###VARL', INT), KVariable('###VARR', INT))),
                mlEqualsTrue(KApply('_<=Int_', KVariable('###VARL', INT), KVariable('###VARR', INT))),
                mlEqualsTrue(notBool(KApply('_==Int_', KVariable('###VARL', INT), KVariable('###VARR', INT)))),
            ]
            constraints_to_keep: set[KInner] = set()
            for constraint in cterm.constraints:
                for pattern in range_patterns:
                    subst_rcp = pattern.match(constraint)
                    if subst_rcp is not None and (
                        (
                            type(subst_rcp['###VARL']) is KVariable
                            and subst_rcp['###VARL'].name in constraint_vars
                            and type(subst_rcp['###VARR']) is KToken
                        )
                        or (
                            type(subst_rcp['###VARR']) is KVariable
                            and subst_rcp['###VARR'].name in constraint_vars
                            and type(subst_rcp['###VARL']) is KToken
                        )
                    ):
                        constraints_to_keep.add(constraint)
                        break
            return constraints_to_keep

        def _filter_constraints_by_simplification(
            cterm_symbolic: CTermSymbolic,
            initial_cterm: CTerm,
            constraints_to_remove: list[KInner],
            constraints_to_keep: set[KInner],
            constraints: set[KInner],
            empty_config: CTerm,
        ) -> set[KInner]:
            for constraint_variant in constraints_to_remove:
                simplification_cterm = initial_cterm.add_constraint(constraint_variant)
                result_cterm, _ = cterm_symbolic.simplify(simplification_cterm)
                # Extract constraints that appear after simplification but are not in the 'to keep' set
                result_constraints = set(result_cterm.constraints).difference(constraints_to_keep)

                if len(result_constraints) == 1:
                    target_constraint = single(result_constraints)
                    if target_constraint in constraints:
                        _LOGGER.info(f'forgetBranch: removing constraint: {target_constraint}')
                        constraints.remove(target_constraint)
                        break
                    else:
                        _LOGGER.info(f'forgetBranch: constraint: {target_constraint} not found in current constraints')
                else:
                    # If no constraints or multiple constraints appear, log this scenario.
                    if len(result_constraints) == 0:
                        _LOGGER.info(f'forgetBranch: constraint {constraint_variant} entailed by remaining constraints')
                        result_cterm, _ = cterm_symbolic.simplify(CTerm(empty_config.config, [constraint_variant]))
                        if len(result_cterm.constraints) == 1:
                            to_remove = single(result_cterm.constraints)
                            if to_remove in constraints:
                                _LOGGER.info(f'forgetBranch: removing constraint: {to_remove}')
                                constraints.remove(to_remove)
                    else:
                        _LOGGER.info(
                            f'forgetBranch: more than one constraint found after simplification and removal:\n{result_constraints}'
                        )
            return constraints

        _operators = ['_==Int_', '_=/=Int_', '_<=Int_', '_<Int_', '_>=Int_', '_>Int_']

        # Extract the terms and operator from the substitution
        fst_term = subst['###TERM1']
        snd_term = subst['###TERM2']
        operator = subst['###OPERATOR']
        assert isinstance(operator, KToken)
        # Construct the positive and negative constraints
        pos_constraint = mlEqualsTrue(KApply(_operators[int(operator.token)], fst_term, snd_term))
        neg_constraint = mlEqualsTrue(notBool(KApply(_operators[int(operator.token)], fst_term, snd_term)))
        # To be able to better simplify, we maintain range constraints on the variables present in the constraint
        constraint_vars: frozenset[str] = free_vars(fst_term).union(free_vars(snd_term))
        constraints_to_keep: set[KInner] = _find_constraints_to_keep(cterm, constraint_vars)

        # Set up initial configuration for constraint simplification, and simplify it to get all
        # of the kept constraints in the form in which they will appear after constraint simplification
        kevm = KEVM(kdist.get('kontrol.base'))
        empty_config: CTerm = CTerm.from_kast(kevm.definition.empty_config(GENERATED_TOP_CELL))
        initial_cterm, _ = cterm_symbolic.simplify(CTerm(empty_config.config, constraints_to_keep))
        constraints_to_keep = set(initial_cterm.constraints)

        # Simplify in the presence of constraints to keep, then remove the constraints to keep to
        # reveal simplified constraint, then remove if present in original constraints
        new_constraints: set[KInner] = _filter_constraints_by_simplification(
            cterm_symbolic=cterm_symbolic,
            initial_cterm=initial_cterm,
            constraints_to_remove=[pos_constraint, neg_constraint],
            constraints_to_keep=constraints_to_keep,
            constraints=set(cterm.constraints),
            empty_config=empty_config,
        )

        # Update the K_CELL with the continuation
        new_cterm = CTerm.from_kast(set_cell(cterm.kast, 'K_CELL', KSequence(subst['###CONTINUATION'])))
        return Step(CTerm(new_cterm.config, new_constraints), 1, (), ['cheatcode_forget'], cut=True)

    def _exec_console_log_custom_step(self, subst: Subst, cterm: CTerm, _c: CTermSymbolic) -> KCFGExtendResult | None:
        selector_token = subst['###SELECTOR']
        data = subst['###DATA']
        assert type(selector_token) is KToken

        try:
            if type(data) is KToken:
                selector = int(selector_token.token)
                output = decode_log_message(data.token, selector)
                if output is not None:
                    print(f'    {output}')
            else:
                kevm = KEVM(kdist.get('kontrol.base'))
                print(f'    {kevm.pretty_print(data)}')
        except Exception as e:
            _LOGGER.warning(f'Console log decode error: {e}')

        # Update the K_CELL with the continuation
        new_cterm = CTerm.from_kast(set_cell(cterm.kast, 'K_CELL', KSequence(subst['###CONTINUATION'])))
        return Step(CTerm(new_cterm.config, cterm.constraints), 1, (), ['console.log'], cut=True)


class FoundryKEVM(KEVM):
    foundry: Foundry

    def __init__(
        self,
        definition_dir: Path,
        foundry: Foundry,
        main_file: Path | None = None,
        use_directory: Path | None = None,
        kprove_command: str = 'kprove',
        krun_command: str = 'krun',
        extra_unparsing_modules: Iterable[KFlatModule] = (),
        bug_report: BugReport | None = None,
        use_hex: bool = False,
    ) -> None:
        self.foundry = foundry
        super().__init__(
            definition_dir,
            main_file,
            use_directory,
            kprove_command,
            krun_command,
            extra_unparsing_modules,
            bug_report,
            use_hex,
        )

    def pretty_print(
        self, kast: KAst, *, in_module: str | None = None, unalias: bool = True, sort_collections: bool = False
    ) -> str:
        def _simplify_config(_term: KInner) -> KInner:
            if type(_term) is KApply and _term.is_cell:
                # Show contract names instead of code where available
                if cell_label_to_var_name(_term.label.name) in ['CODE_CELL', 'PROGRAM_CELL']:
                    if type(_term.args[0]) is KToken:
                        contract_name = self.foundry.contract_name_from_bytecode(ast.literal_eval(_term.args[0].token))
                        if contract_name is not None:
                            new_term = KApply(_term.label, [KToken(contract_name, KSort('Bytes'))])
                            return new_term
                hidden_cells = ['JUMPDESTS_CELL', 'INTERIMSTATES_CELL']
                # Hide large, uninformative cells
                if cell_label_to_var_name(_term.label.name) in hidden_cells:
                    return KApply(_term.label, [DOTS])
            return _term

        if not self.foundry._expand_config and isinstance(kast, KInner) and not self.use_hex_encoding:
            kast = top_down(_simplify_config, kast)

        return super().pretty_print(kast, in_module=in_module, unalias=unalias, sort_collections=sort_collections)


class Foundry:
    _root: Path
    _toml: dict[str, Any]
    _bug_report: BugReport | None
    _use_hex_encoding: bool
    _expand_config: bool

    add_enum_constraints: bool
    enums: dict[str, int]

    def __init__(
        self,
        foundry_root: Path,
        bug_report: BugReport | None = None,
        use_hex_encoding: bool = False,
        add_enum_constraints: bool = False,
        expand_config: bool = False,
    ) -> None:
        self._root = foundry_root
        with (foundry_root / 'foundry.toml').open('rb') as f:
            self._toml = tomlkit.load(f)
        self._bug_report = bug_report
        self._use_hex_encoding = use_hex_encoding
        self._expand_config = expand_config
        self.add_enum_constraints = add_enum_constraints
        self.enums = {}

    def lookup_full_contract_name(self, contract_name: str) -> str:
        contracts = [
            full_contract_name
            for full_contract_name in self.contracts
            if contract_name == full_contract_name.split('%')[-1]
        ]
        if len(contracts) == 0:
            raise ValueError(
                f"Tried to look up contract name {contract_name}, found none out of {[contract_name_with_path.split('/')[-1] for contract_name_with_path in self.contracts.keys()]}"
            )
        if len(contracts) > 1:
            raise ValueError(
                f'Tried to look up contract name {contract_name}, found duplicates {[contract[0] for contract in contracts]}'
            )
        return single(contracts)

    @property
    def profile(self) -> dict[str, Any]:
        profile_name = os.getenv('FOUNDRY_PROFILE', default='default')

        current_profile = self._toml['profile'].get(profile_name, {})
        default_profile = self._toml['profile'].get('default', {})

        return {**default_profile, **current_profile}

    @property
    def out(self) -> Path:
        return self._root / self.profile.get('out', '')

    @property
    def proofs_dir(self) -> Path:
        return self.out / 'proofs'

    @property
    def digest_file(self) -> Path:
        return self.out / 'digest'

    @property
    def kompiled(self) -> Path:
        return self.out / 'kompiled'

    @property
    def llvm_library(self) -> Path:
        return self.kompiled / 'llvm-library'

    @property
    def main_file(self) -> Path:
        return self.kompiled / 'foundry.k'

    @property
    def build_info(self) -> Path:
        build_info_path = self.profile.get('build_info_path')

        if build_info_path:
            return self._root / build_info_path
        else:
            return self.out / 'build-info'

    @cached_property
    def kevm(self) -> KEVM:
        use_directory = self.out / 'tmp'
        ensure_dir_path(use_directory)
        return FoundryKEVM(
            definition_dir=self.kompiled,
            foundry=self,
            main_file=self.main_file,
            use_directory=use_directory,
            bug_report=self._bug_report,
            use_hex=self._use_hex_encoding,
        )

    @cached_property
    def contracts(self) -> dict[str, Contract]:
        pattern = '**/*.sol/*.json'
        paths = self.out.glob(pattern)
        json_paths = [str(path) for path in paths]
        json_paths = [json_path for json_path in json_paths if not json_path.endswith('.metadata.json')]
        json_paths = sorted(json_paths)  # Must sort to get consistent output order on different platforms
        _LOGGER.info(f'Processing contract files: {json_paths}')
        _contracts: dict[str, Contract] = {}

        for json_path in json_paths:

            def find_enums(dct: dict) -> None:
                if dct['nodeType'] == 'EnumDefinition':
                    enum_name = dct['canonicalName']
                    enum_max = len([member['name'] for member in dct['members']])
                    if enum_name in self.enums and enum_max != self.enums[enum_name]:
                        raise ValueError(
                            f'enum name conflict: {enum_name} exists more than once in the codebase with a different size, which is not supported with --enum-constraints.'
                        )
                    self.enums[enum_name] = len([member['name'] for member in dct['members']])
                for node in dct['nodes']:
                    find_enums(node)

            _LOGGER.debug(f'Processing contract file: {json_path}')
            contract_name = json_path.split('/')[-1]
            contract_json = json.loads(Path(json_path).read_text())
            contract_name = contract_name[0:-5] if contract_name.endswith('.json') else contract_name
            if self.add_enum_constraints:
                find_enums(contract_json['ast'])
            try:
                contract = Contract(contract_name, contract_json, foundry=True)
            except (KeyError, TypeError):
                _LOGGER.warning(f'Skipping non-compatible JSON file for contract: {contract_name} at {json_path}.')
                continue

            _contracts[contract.name_with_path] = contract  # noqa: B909

        return _contracts

    def mk_proofs_dir(self, reinit: bool = False, remove_existing_proofs: bool = False) -> None:
        if remove_existing_proofs and self.proofs_dir.exists():
            self.remove_old_proofs(reinit)
        self.proofs_dir.mkdir(exist_ok=True)

    def contract_name_from_bytecode(self, bytecode: bytes) -> str | None:
        return _contract_name_from_bytecode(
            bytecode,
            {
                contract_name: (contract_obj.deployed_bytecode, contract_obj.immutable_ranges, contract_obj.link_ranges)
                for (contract_name, contract_obj) in self.contracts.items()
            },
        )

    @cached_property
    def digest(self) -> str:
        contract_digests = [self.contracts[c].digest for c in sorted(self.contracts)]
        return hash_str('\n'.join(contract_digests))

    def up_to_date(self) -> bool:
        if not self.digest_file.exists():
            return False
        digest_dict = _read_digest_file(self.digest_file)
        return digest_dict.get('foundry', '') == self.digest

    def update_digest(self) -> None:
        digest_dict = _read_digest_file(self.digest_file)
        digest_dict['foundry'] = self.digest
        self.digest_file.write_text(json.dumps(digest_dict, indent=4))

        _LOGGER.info(f'Updated Foundry digest file: {self.digest_file}')

    def build(self, metadata: bool) -> None:
        forge_build_args = [
            'forge',
            'build',
            '--build-info',
            '--extra-output',
            'storageLayout',
            'evm.bytecode.generatedSources',
            'evm.deployedBytecode.generatedSources',
            '--root',
            str(self._root),
        ] + (['--no-metadata'] if not metadata else [])
        try:
            run_process_2(
                forge_build_args,
                logger=_LOGGER,
            )
        except FileNotFoundError as err:
            raise RuntimeError(
                "Error: 'forge' command not found. Please ensure that 'forge' is installed and added to your PATH."
            ) from err
        except CalledProcessError as err:
            raise RuntimeError(f"Couldn't forge build! {err.stderr.strip()}") from err

    def load_lemmas(self, lemmas_id: str | None) -> KFlatModule | None:
        if lemmas_id is None:
            return None
        lemmas_file, lemmas_name, *_ = lemmas_id.split(':')
        lemmas_path = Path(lemmas_file)
        if not lemmas_path.is_file():
            raise ValueError(f'Supplied lemmas path is not a file: {lemmas_path}')
        modules = self.kevm.parse_modules(
            lemmas_path, module_name=lemmas_name, include_dirs=(kdist.get('kontrol.base'),)
        )
        lemmas_module = single(module for module in modules.modules if module.name == lemmas_name)
        non_rule_sentences = [sent for sent in lemmas_module.sentences if not isinstance(sent, KRule)]
        if non_rule_sentences:
            raise ValueError(f'Supplied lemmas module contains non-Rule sentences: {non_rule_sentences}')
        return lemmas_module

    @cached_property
    def all_tests(self) -> list[str]:
        test_dir = os.path.join(self.profile.get('test', 'test'), '')
        return [
            f'{contract.name_with_path}.{method.signature}'
            for contract in self.contracts.values()
            if contract.contract_path.startswith(test_dir)
            for method in contract.methods
            if method.is_test
        ]

    @cached_property
    def all_non_tests(self) -> list[str]:
        return [
            f'{contract.name_with_path}.{method.signature}'
            for contract in self.contracts.values()
            for method in contract.methods
            if f'{contract.name_with_path}.{method.signature}' not in self.all_tests
        ] + [f'{contract.name_with_path}.init' for contract in self.contracts.values() if contract.constructor]

    @staticmethod
    def _escape_brackets(regs: list[str]) -> list[str]:
        regs = [reg.replace('[', '\\[') for reg in regs]
        regs = [reg.replace(']', '\\]') for reg in regs]
        regs = [reg.replace('(', '\\(') for reg in regs]
        return [reg.replace(')', '\\)') for reg in regs]

    @staticmethod
    def _exact_match(regs: list[str]) -> list[str]:
        return [f'(^|%)({reg})$' for reg in regs]

    def matching_tests(self, tests: list[str], exact_match: bool = False) -> list[str]:
        all_tests = self.all_tests
        all_non_tests = self.all_non_tests
        tests = Foundry._escape_brackets(tests)
        tests = Foundry._exact_match(tests) if exact_match else tests
        matched_tests = set()
        unfound_tests = set(tests)
        for test in tests:
            for possible_match in all_tests + all_non_tests:
                if re.search(test, possible_match):
                    matched_tests.add(possible_match)
                    unfound_tests.discard(test)
        if unfound_tests:
            raise ValueError(f'Test identifiers not found: {set(unfound_tests)}')
        elif len(matched_tests) == 0:
            raise ValueError('No test matched the predicates')
        return list(matched_tests)

    def matching_sigs(self, test: str, exact_match: bool = False) -> list[str]:
        test_sigs = self.matching_tests([test], exact_match=exact_match)
        return test_sigs

    def get_test_id(self, test: str, version: int | None) -> str:
        """
        Retrieves the unique identifier for a test based on its name and version.

        If multiple proofs are found for a test without a specific version, the function attempts to resolve to the latest version.

        :param test: The name of the test to find a matching proof for.
        :param version: The version number of the test. If None, the function attempts to resolve to the latest version if multiple matches are found.
        :raises ValueError: If no matching proofs are found for the given test and version, indicating the test does not exist.
        :raises ValueError: If more than one matching proof is found for a given test and version, a full signature is required.
        :return: The unique identifier of the matching proof for the specified test and version.
        """

        def _assert_single_id(l: list[str]) -> str:
            try:
                return single(l)
            except ValueError as e:
                error_msg = (
                    f'Found {len(matching_proof_ids)} matching proofs for {test}:{version}. '
                    f'Provide a full signature of the test, e.g., {matching_sigs[0][5:]!r} --version {version}. '
                    f'Error: {e}'
                )
                raise ValueError(error_msg) from e

        matching_proof_ids = self.proof_ids_with_test(test, version)
        matching_sigs = self.matching_sigs(test)

        if not matching_proof_ids:
            raise ValueError(f'Found no matching proofs for {test}:{version}.')

        _assert_single_id(matching_sigs)

        if len(matching_proof_ids) > 1 and version is None:
            print(
                f'Found {len(matching_proof_ids)} matching proofs for {test}:{version}. Running the latest one. Use the `--version` flag to choose one.'
            )
            latest_version = self.resolve_proof_version(matching_sigs[0], False, version)
            matching_proof_ids = self.proof_ids_with_test(test, latest_version)

        return _assert_single_id(matching_proof_ids)

    @staticmethod
    def success(s: KInner, dst: KInner, r: KInner, c: KInner, e1: KInner, e2: KInner) -> KApply:
        return KApply('foundry_success', [s, dst, r, c, e1, e2])

    @staticmethod
    def fail(s: KInner, dst: KInner, r: KInner, c: KInner, e1: KInner, e2: KInner) -> KApply:
        return notBool(Foundry.success(s, dst, r, c, e1, e2))

    @staticmethod
    def hevm_success(s: KInner, dst: KInner, out: KInner) -> KApply:
        return KApply('hevm_success', [s, dst, out])

    @staticmethod
    def hevm_fail(s: KInner, dst: KInner) -> KApply:
        return KApply('hevm_fail', [s, dst])

    # address(uint160(uint256(keccak256("foundry default caller"))))

    @staticmethod
    def loc_FOUNDRY_FAILED() -> KApply:  # noqa: N802
        return KEVM.loc(
            KApply(
                'contract_access_field',
                [
                    KApply('contract_FoundryCheat'),
                    KApply('slot_failed'),
                ],
            )
        )

    @staticmethod
    def symbolic_contract_prefix() -> str:
        return 'C'

    @staticmethod
    def symbolic_contract_name(contract_name: str) -> str:
        return Foundry.symbolic_contract_prefix() + '_' + contract_name.upper()

    @staticmethod
    def symbolic_contract_id(contract_name: str) -> str:
        return Foundry.symbolic_contract_name(contract_name) + '_ID'

    @staticmethod
    def address_TEST_CONTRACT() -> KToken:  # noqa: N802
        return intToken(0x7FA9385BE102AC3EAC297483DD6233D62B3E1496)

    @staticmethod
    def address_CHEATCODE() -> KToken:  # noqa: N802
        return intToken(0x7109709ECFA91A80626FF3989D68F67F5B1DD12D)

    @staticmethod
    def address_DEFAULT_CALLER() -> KToken:  # noqa: N802
        return intToken(0x1804C8AB1F12E6BBF3894D4083F33E07309D1F38)

    # Same address as the one used in DappTools's HEVM
    # address(bytes20(uint160(uint256(keccak256('hevm cheat code')))))
    @staticmethod
    def account_CHEATCODE_ADDRESS(store_var: KInner) -> KApply:  # noqa: N802
        return KEVM.account_cell(
            Foundry.address_CHEATCODE(),  # Hardcoded for now
            intToken(0),
            bytesToken(b'\x00'),
            store_var,
            map_empty(),
            map_empty(),
            intToken(0),
        )

    @staticmethod
    def symbolic_account(prefix: str, program: KInner, storage: KInner | None = None) -> KApply:
        return KEVM.account_cell(
            KVariable(prefix + '_ID', sort=KSort('Int')),
            KVariable(prefix + '_BAL', sort=KSort('Int')),
            program,
            storage if storage is not None else KVariable(prefix + '_STORAGE', sort=KSort('Map')),
            KVariable(prefix + '_ORIGSTORAGE', sort=KSort('Map')),
            KVariable(prefix + '_TRANSIENTSTORAGE', sort=KSort('Map')),
            KVariable(prefix + '_NONCE', sort=KSort('Int')),
        )

    @staticmethod
    def help_info() -> list[str]:
        res_lines: list[str] = []
        res_lines.append('')
        res_lines.append('Access documentation for Kontrol at https://docs.runtimeverification.com/kontrol')
        return res_lines

    @staticmethod
    def filter_proof_ids(proof_ids: list[str], test: str, version: int | None = None) -> list[str]:
        """
        Searches for proof IDs that match a specified test name and an optional version number.

        Each proof ID is expected to follow the format 'proof_dir_1%proof_dir_2%proof_name:version'.
        Only proof IDs that match the given criteria are included in the returned list.
        """
        regex = single(Foundry._escape_brackets([test]))
        matches = []
        for pid in proof_ids:
            try:
                proof_dir, proof_name_version = pid.rsplit('%', 1)
                proof_name, proof_version_str = proof_name_version.split(':', 1)
                proof_dir_name = proof_dir + '%' + proof_name
                proof_version = int(proof_version_str)
            except ValueError:
                continue
            if re.search(regex, proof_dir_name) and (version is None or version == proof_version):
                matches.append(f'{proof_dir}%{proof_name}:{proof_version}')
        return matches

    def proof_ids_with_test(self, test: str, version: int | None = None) -> list[str]:
        proof_ids = self.filter_proof_ids(self.list_proof_dir(), test, version)
        _LOGGER.info(f'Found {len(proof_ids)} matching proofs for {test}:{version}: {proof_ids}')
        return proof_ids

    def get_apr_proof(self, test_id: str) -> APRProof:
        proof = Proof.read_proof_data(self.proofs_dir, test_id)
        if not isinstance(proof, APRProof):
            raise ValueError('Specified proof is not an APRProof.')
        return proof

    def get_optional_proof(self, test_id: str) -> Proof | None:
        if Proof.proof_data_exists(test_id, self.proofs_dir):
            return Proof.read_proof_data(self.proofs_dir, test_id)
        return None

    def get_contract_and_method(self, test: str) -> tuple[Contract, Contract.Method | Contract.Constructor]:
        contract_name, method_name = test.split('.')
        contract = self.contracts[contract_name]

        if method_name == 'init':
            constructor = self.contracts[contract_name].constructor
            if constructor is None:
                raise ValueError(f'Contract {contract_name} does not have a constructor.')
            return contract, constructor

        method = contract.method_by_sig[method_name]
        return contract, method

    def list_proof_dir(self) -> list[str]:
        return listdir(self.proofs_dir)

    def resolve_setup_proof_version(
        self, test: str, reinit: bool, test_version: int | None = None, user_specified_setup_version: int | None = None
    ) -> int:
        _, method = self.get_contract_and_method(test)
        effective_test_version = 0 if test_version is None else self.free_proof_version(test)

        if not method.up_to_date(self.digest_file):
            _LOGGER.info(f'Creating a new version of {test} because it was updated.')
            return self.free_proof_version(test)

        if not kontrol_up_to_date(self.digest_file):
            _LOGGER.warning(
                'Kontrol version is different than the one used to generate the current definition. Consider running `kontrol build` to update the definition.'
            )

        if reinit:
            if user_specified_setup_version is None:
                _LOGGER.info(
                    f'Creating a new version of {test} because --reinit was specified and --setup-version is not specified.'
                )
            elif not Proof.proof_data_exists(f'{test}:{user_specified_setup_version}', self.proofs_dir):
                _LOGGER.info(
                    f'Creating a new version of {test} because --reinit was specified and --setup-version is set to a non-existing version'
                )
            else:
                _LOGGER.info(f'Reusing version {user_specified_setup_version} of {test}')
                effective_test_version = user_specified_setup_version
        else:
            latest_test_version = self.latest_proof_version(test)
            effective_test_version = 0 if latest_test_version is None else latest_test_version
            if user_specified_setup_version is not None and Proof.proof_data_exists(
                f'{test}:{user_specified_setup_version}', self.proofs_dir
            ):
                effective_test_version = user_specified_setup_version
            _LOGGER.info(f'Using version {effective_test_version} of {test}')

        return effective_test_version

    def resolve_proof_version(
        self,
        test: str,
        reinit: bool,
        user_specified_version: int | None,
    ) -> int:
        _, method = self.get_contract_and_method(test)

        if reinit and user_specified_version is not None:
            raise ValueError('--reinit is not compatible with specifying proof versions.')

        if reinit:
            _LOGGER.info(f'Creating a new version of test {test} because --reinit was specified.')
            return self.free_proof_version(test)

        if not kontrol_up_to_date(self.digest_file):
            _LOGGER.warning(
                'Kontrol version is different than the one used to generate the current definition. Consider running `kontrol build` to update the definition.'
            )

        method_status = method.up_to_date(self.digest_file)

        if user_specified_version:
            _LOGGER.info(f'Using user-specified version {user_specified_version} for test {test}')
            if not Proof.proof_data_exists(f'{test}:{user_specified_version}', self.proofs_dir):
                raise ValueError(f'The specified version {user_specified_version} of proof {test} does not exist.')
            if not method_status:
                _LOGGER.warn(
                    f'Using specified version {user_specified_version} of proof {test}, but it is out of date.'
                )
            return user_specified_version

        if not method_status:
            _LOGGER.info(f'Creating a new version of test {test} because it is out of date.')
            return self.free_proof_version(test)

        latest_version = self.latest_proof_version(test)
        return self.check_method_change(latest_version, test, method)

    def check_method_change(
        self, version: int | None, test: str, method: Contract.Method | Contract.Constructor
    ) -> int:
        if version is not None:
            _LOGGER.info(
                f'Using the the latest version {version} of test {test} because it is up to date and no version was specified.'
            )
            if type(method) is Contract.Method and not method.contract_up_to_date(self.digest_file):
                _LOGGER.warning(
                    f'Test {test} was not reinitialized because it is up to date, but the contract it is a part of has changed.'
                )
            return version

        _LOGGER.info(
            f'Test {test} is up to date in {self.digest_file}, but does not exist on disk. Assigning version 0'
        )
        return 0

    def latest_proof_version(
        self,
        test: str,
    ) -> int | None:
        """
        find the highest used proof ID, to be used as a default. Returns None if no version of this proof exists.
        """
        proof_ids = self.filter_proof_ids(self.list_proof_dir(), test.split('%')[-1])
        versions = {int(pid.split(':')[1]) for pid in proof_ids}
        return max(versions, default=None)

    def free_proof_version(
        self,
        test: str,
    ) -> int:
        """
        find the lowest proof id that is not used yet
        """
        latest_version = self.latest_proof_version(test)
        return latest_version + 1 if latest_version is not None else 0

    def remove_old_proofs(self, force_remove: bool = False) -> bool:
        if force_remove or any(
            # We need to check only the methods that get written to the digest file
            # Otherwise we'd get vacuous positives
            (method.is_test or method.is_testfail or method.is_setup)
            and not method.contract_up_to_date(Path(self.digest_file))
            for contract in self.contracts.values()
            for method in contract.methods
        ):
            shutil.rmtree(self.proofs_dir.absolute())
            return True
        else:
            return False

    def remove_proofs_dir(self) -> None:
        if self.proofs_dir.exists():
            shutil.rmtree(self.proofs_dir.absolute())


def foundry_list(foundry: Foundry) -> list[str]:
    all_methods = [
        f'{contract.name_with_path}.{method.signature}'
        for contract in foundry.contracts.values()
        for method in contract.methods
    ]

    lines: list[str] = []
    for method in sorted(all_methods):
        for test_id in listdir(foundry.proofs_dir):
            test, *_ = test_id.split(':')
            if test == method:
                proof = foundry.get_optional_proof(test_id)
                if proof is not None:
                    lines.extend(proof.summary.lines)
                    lines.append('')
    if len(lines) > 0:
        lines = lines[0:-1]

    return lines


def foundry_to_xml(foundry: Foundry, proofs: list[APRProof], report_name: str) -> None:
    testsuites = Et.Element(
        'testsuites', tests='0', failures='0', errors='0', time='0', timestamp=str(datetime.datetime.now())
    )
    tests = 0
    total_exec_time = 0.0
    for proof in proofs:
        tests += 1
        test, *_ = proof.id.split(':')
        contract, test_name = test.split('.')
        _, contract_name = contract.rsplit('%', 1)
        foundry_contract = foundry.contracts[contract]
        contract_path = foundry_contract.contract_path
        proof_exec_time = proof.exec_time
        testsuite = testsuites.find(f'testsuite[@name={contract_name!r}]')
        if testsuite is None:
            testsuite = Et.SubElement(
                testsuites,
                'testsuite',
                name=contract_name,
                tests='1',
                failures='0',
                errors='0',
                time=str(proof_exec_time),
                timestamp=str(datetime.datetime.now()),
            )
            properties = Et.SubElement(testsuite, 'properties')
            Et.SubElement(properties, 'property', name='Kontrol version', value=str(VERSION))
        else:
            testsuite_exec_time = float(testsuite.get('time', 0)) + proof_exec_time
            testsuite.set('time', str(testsuite_exec_time))
            testsuite.set('tests', str(int(testsuite.get('tests', 0)) + 1))

        total_exec_time += proof_exec_time
        testcase = Et.SubElement(
            testsuite,
            'testcase',
            name=test_name,
            classname=contract_name,
            time=str(proof_exec_time),
            file=contract_path,
        )

        if not proof.passed:
            if proof.error_info is not None:
                error = Et.SubElement(testcase, 'error', message='Exception')
                trace = traceback.format_exception(proof.error_info)
                error.set('type', str(type(proof.error_info).__name__))
                error.text = '\n' + ' '.join(trace)
                testsuite.set('errors', str(int(testsuite.get('errors', 0)) + 1))
                testsuites.set('errors', str(int(testsuites.get('errors', 0)) + 1))
            else:
                if proof.failure_info is not None and isinstance(proof.failure_info, APRFailureInfo):
                    failure = Et.SubElement(testcase, 'failure', message='Proof failed')
                    text = proof.failure_info.print()
                    failure.set('message', text[0])
                    failure.text = '\n'.join(text[1:-1])
                    testsuite.set('failures', str(int(testsuite.get('failures', 0)) + 1))
                    testsuites.set('failures', str(int(testsuites.get('failures', 0)) + 1))

    testsuites.set('tests', str(tests))
    testsuites.set('time', str(total_exec_time))
    tree = Et.ElementTree(testsuites)
    Et.indent(tree, space='\t', level=0)
    tree.write(report_name)


def foundry_minimize_proof(foundry: Foundry, options: MinimizeProofOptions) -> None:
    test_id = foundry.get_test_id(options.test, options.version)
    apr_proof = foundry.get_apr_proof(test_id)
    apr_proof.minimize_kcfg(heuristics=KontrolSemantics(), merge=options.merge)
    apr_proof.write_proof_data()


def foundry_remove_node(foundry: Foundry, options: RemoveNodeOptions) -> None:
    test_id = foundry.get_test_id(options.test, options.version)
    apr_proof = foundry.get_apr_proof(test_id)
    node_ids = apr_proof.prune(options.node)
    _LOGGER.info(f'Pruned nodes: {node_ids}')
    apr_proof.write_proof_data()


def foundry_refute_node(
    foundry: Foundry,
    options: RefuteNodeOptions,
) -> RefutationProof | None:
    test_id = foundry.get_test_id(options.test, options.version)
    proof = foundry.get_apr_proof(test_id)

    return proof.refute_node(proof.kcfg.node(options.node))


def foundry_unrefute_node(foundry: Foundry, options: UnrefuteNodeOptions) -> None:
    test_id = foundry.get_test_id(options.test, options.version)
    proof = foundry.get_apr_proof(test_id)

    proof.unrefute_node(proof.kcfg.node(options.node))


def foundry_split_node(
    foundry: Foundry,
    options: SplitNodeOptions,
) -> list[int]:
    contract_name, _ = single(foundry.matching_tests([options.test])).split('.')
    test_id = foundry.get_test_id(options.test, options.version)
    proof = foundry.get_apr_proof(test_id)

    token = KToken(options.branch_condition, 'Bool')
    parsed_condition = foundry.kevm.parse_token(token, as_rule=True)

    split_nodes = proof.kcfg.split_on_constraints(
        options.node, [mlEqualsTrue(parsed_condition), mlEqualsFalse(parsed_condition)]
    )
    _LOGGER.info(f'Split node {options.node} into {split_nodes} on branch condition {options.branch_condition}')
    proof.write_proof_data()

    return split_nodes


def foundry_simplify_node(
    foundry: Foundry,
    options: SimplifyNodeOptions,
) -> str:
    test_id = foundry.get_test_id(options.test, options.version)
    apr_proof = foundry.get_apr_proof(test_id)
    cterm = apr_proof.kcfg.node(options.node).cterm
    start_server = options.port is None

    kore_rpc_command = None
    if isinstance(options.kore_rpc_command, str):
        kore_rpc_command = options.kore_rpc_command.split()

    with legacy_explore(
        foundry.kevm,
        kcfg_semantics=KontrolSemantics(),
        id=apr_proof.id,
        bug_report=options.bug_report,
        kore_rpc_command=kore_rpc_command,
        llvm_definition_dir=foundry.llvm_library if options.use_booster else None,
        smt_timeout=options.smt_timeout,
        smt_retry_limit=options.smt_retry_limit,
        smt_tactic=options.smt_tactic,
        log_succ_rewrites=options.log_succ_rewrites,
        log_fail_rewrites=options.log_fail_rewrites,
        start_server=start_server,
        port=options.port,
        extra_module=foundry.load_lemmas(options.lemmas),
    ) as kcfg_explore:
        new_term, _ = kcfg_explore.cterm_symbolic.simplify(cterm)
    if options.replace:
        apr_proof.kcfg.let_node(options.node, cterm=new_term)
        apr_proof.write_proof_data()
    res_term = minimize_term(new_term.kast) if options.minimize else new_term.kast
    return foundry.kevm.pretty_print(res_term, unalias=False, sort_collections=options.sort_collections)


def foundry_merge_nodes(
    foundry: Foundry,
    options: MergeNodesOptions,
) -> None:
    def check_cells_equal(cell: str, nodes: Iterable[KCFG.Node]) -> bool:
        nodes = list(nodes)
        if len(nodes) < 2:
            return True
        cell_value = nodes[0].cterm.try_cell(cell)
        if cell_value is None:
            return False
        for node in nodes[1:]:
            if node.cterm.try_cell(cell) is None or cell_value != node.cterm.cell(cell):
                return False
        return True

    test_id = foundry.get_test_id(options.test, options.version)
    apr_proof = foundry.get_apr_proof(test_id)

    if len(list(options.nodes)) < 2:
        raise ValueError(f'Must supply at least 2 nodes to merge, got: {options.nodes}')

    nodes = [apr_proof.kcfg.node(int(node_id)) for node_id in options.nodes]
    check_cells = ['K_CELL', 'PROGRAM_CELL', 'PC_CELL', 'CALLDEPTH_CELL']
    check_cells_ne = [check_cell for check_cell in check_cells if not check_cells_equal(check_cell, nodes)]

    if check_cells_ne:
        if not all(KontrolSemantics().same_loop(nodes[0].cterm, nd.cterm) for nd in nodes):
            raise ValueError(f'Nodes {options.nodes} cannot be merged because they differ in: {check_cells_ne}')

    anti_unification = nodes[0].cterm
    for node in nodes[1:]:
        anti_unification, _, _ = anti_unification.anti_unify(node.cterm, keep_values=True, kdef=foundry.kevm.definition)
    new_node = apr_proof.kcfg.create_node(anti_unification)
    for node in nodes:
        succ = apr_proof.kcfg.successors(node.id)
        if len(succ) == 0:
            apr_proof.kcfg.create_cover(node.id, new_node.id)
        else:
            apr_proof.prune(node.id, keep_nodes=[node.id])
            apr_proof.kcfg.create_cover(node.id, new_node.id)

    apr_proof.write_proof_data()

    print(f'Merged nodes {options.nodes} into new node {new_node.id}.')
    print(foundry.kevm.pretty_print(new_node.cterm.kast))


def foundry_step_node(
    foundry: Foundry,
    options: StepNodeOptions,
) -> None:
    if options.repeat < 1:
        raise ValueError(f'Expected positive value for --repeat, got: {options.repeat}')
    if options.depth < 1:
        raise ValueError(f'Expected positive value for --depth, got: {options.depth}')

    test_id = foundry.get_test_id(options.test, options.version)
    apr_proof = foundry.get_apr_proof(test_id)
    start_server = options.port is None

    kore_rpc_command = None
    if isinstance(options.kore_rpc_command, str):
        kore_rpc_command = options.kore_rpc_command.split()

    with legacy_explore(
        foundry.kevm,
        kcfg_semantics=KontrolSemantics(),
        id=apr_proof.id,
        bug_report=options.bug_report,
        kore_rpc_command=kore_rpc_command,
        llvm_definition_dir=foundry.llvm_library if options.use_booster else None,
        smt_timeout=options.smt_timeout,
        smt_retry_limit=options.smt_retry_limit,
        smt_tactic=options.smt_tactic,
        log_succ_rewrites=options.log_succ_rewrites,
        log_fail_rewrites=options.log_fail_rewrites,
        start_server=start_server,
        port=options.port,
        extra_module=foundry.load_lemmas(options.lemmas),
    ) as kcfg_explore:
        node = options.node
        for _i in range(options.repeat):
            node = kcfg_explore.step(apr_proof.kcfg, node, apr_proof.logs, depth=options.depth)
            apr_proof.write_proof_data()


def foundry_section_edge(
    foundry: Foundry,
    options: SectionEdgeOptions,
) -> None:
    test_id = foundry.get_test_id(options.test, options.version)
    apr_proof = foundry.get_apr_proof(test_id)
    source_id, target_id = options.edge
    start_server = options.port is None

    kore_rpc_command = None
    if isinstance(options.kore_rpc_command, str):
        kore_rpc_command = options.kore_rpc_command.split()

    with legacy_explore(
        foundry.kevm,
        kcfg_semantics=KontrolSemantics(),
        id=apr_proof.id,
        bug_report=options.bug_report,
        kore_rpc_command=kore_rpc_command,
        llvm_definition_dir=foundry.llvm_library if options.use_booster else None,
        smt_timeout=options.smt_timeout,
        smt_retry_limit=options.smt_retry_limit,
        smt_tactic=options.smt_tactic,
        log_succ_rewrites=options.log_succ_rewrites,
        log_fail_rewrites=options.log_fail_rewrites,
        start_server=start_server,
        port=options.port,
        extra_module=foundry.load_lemmas(options.lemmas),
    ) as kcfg_explore:
        kcfg_explore.section_edge(
            apr_proof.kcfg,
            source_id=int(source_id),
            target_id=int(target_id),
            logs=apr_proof.logs,
            sections=options.sections,
        )
    apr_proof.write_proof_data()


def foundry_get_model(
    foundry: Foundry,
    options: GetModelOptions,
) -> str:
    test_id = foundry.get_test_id(options.test, options.version)
    proof = foundry.get_apr_proof(test_id)

    if not options.nodes:
        _LOGGER.warning('Node ID is not provided. Displaying models of failing and pending nodes:')
        failing = pending = True

    nodes: Iterable[NodeIdLike] = options.nodes
    if pending:
        nodes = list(nodes) + [node.id for node in proof.pending]
    if failing:
        nodes = list(nodes) + [node.id for node in proof.failing]
    nodes = unique(nodes)

    res_lines = []

    start_server = options.port is None

    kore_rpc_command = None
    if isinstance(options.kore_rpc_command, str):
        kore_rpc_command = options.kore_rpc_command.split()

    with legacy_explore(
        foundry.kevm,
        kcfg_semantics=KontrolSemantics(),
        id=proof.id,
        bug_report=options.bug_report,
        kore_rpc_command=kore_rpc_command,
        llvm_definition_dir=foundry.llvm_library if options.use_booster else None,
        smt_timeout=options.smt_timeout,
        smt_retry_limit=options.smt_retry_limit,
        smt_tactic=options.smt_tactic,
        log_succ_rewrites=options.log_succ_rewrites,
        log_fail_rewrites=options.log_fail_rewrites,
        start_server=start_server,
        port=options.port,
        extra_module=foundry.load_lemmas(options.lemmas),
    ) as kcfg_explore:
        for node_id in nodes:
            res_lines.append('')
            res_lines.append(f'Node id: {node_id}')
            node = proof.kcfg.node(node_id)
            res_lines.extend(print_model(node, kcfg_explore))

    return '\n'.join(res_lines)


def init_project(project_root: Path, *, skip_forge: bool, skip_kontrol_test: bool = False) -> None:
    """
    Wrapper around `forge init` that creates new Foundry projects compatible with Kontrol.

    :param skip_forge: Skip the `forge init` process, if there already exists a Foundry project.
    :param project_root: Name of the new project that is created.
    :param skip_kontrol_test: Skip generating KontrolTest.sol file.
    """

    if not skip_forge:
        run_process_2(['forge', 'init', str(project_root), '--no-git'], logger=_LOGGER)

    root = ensure_dir_path(project_root)
    write_to_file(root / 'lemmas.k', empty_lemmas_file_contents())
    write_to_file(root / 'KONTROL.md', kontrol_file_contents())
    write_to_file(root / 'kontrol.toml', kontrol_toml_file_contents())

    if not skip_kontrol_test:
        kontrol_test_dir = ensure_dir_path(root / 'test' / 'kontrol')
        write_to_file(kontrol_test_dir / 'KontrolTest.sol', kontrol_test_file_contents())

    try:
        run_process_2(
            ['forge', 'install', '--no-git', 'runtimeverification/kontrol-cheatcodes'],
            logger=_LOGGER,
            cwd=root,
        )
    except CalledProcessError as e:
        # If `kontrol-cheatcodes` is already installed, continue
        if 'already exists' in e.stderr.lower():
            _LOGGER.info('kontrol-cheatcodes already installed, skipping installation')
        else:
            raise


def foundry_storage_generation(foundry: Foundry, options: SetupStorageOptions) -> None:
    """Generate storage constants for given contracts."""
    from .storage_generation import (
        generate_storage_constants,
        get_storage_layout_from_foundry,
    )

    _LOGGER.info(f'Starting storage generation for contracts: {", ".join(options.contract_names)}')

    # Run kontrol init with skip_forge=True to ensure KontrolTest.sol is available (unless skipped)
    if not options.skip_kontrol_init:
        _LOGGER.info('Running kontrol init with skip_forge=True to ensure KontrolTest.sol is available')
        init_project(project_root=foundry._root, skip_forge=True)

    # Build the project first to ensure storage layout is available
    _LOGGER.info('Building Foundry project to ensure storage layout is available')
    foundry.build(metadata=True)

    # Process each contract
    generated_files = []
    for contract_name in options.contract_names:
        _LOGGER.info(f'Processing contract: {contract_name}')

        # Get storage layout from Foundry object
        contract_name, storage, types = get_storage_layout_from_foundry(foundry, contract_name)

        # Generate storage constants
        storage_constants = generate_storage_constants(contract_name, options.solidity_version, storage, types)

        # Determine output file path
        if options.output_file:
            # If output_file is specified, use it as a directory and append contract name
            output_dir = Path(options.output_file)
            output_path = output_dir / f'{contract_name}StorageConstants.sol'
        else:
            output_path = foundry._root / 'test' / 'kontrol' / 'storage' / f'{contract_name}StorageConstants.sol'

        # Ensure output directory exists
        output_path.parent.mkdir(parents=True, exist_ok=True)

        # Write storage constants file
        with open(output_path, 'w') as f:
            f.write(storage_constants)

        generated_files.append(output_path)
        _LOGGER.info(f'Generated storage constants file: {output_path}')

<<<<<<< HEAD
        # Generate setup contract if requested
        if options.generate_setup_contracts:
            from .storage_generation import generate_setup_contract

            setup_contract = generate_setup_contract(contract_name, options.solidity_version, storage, types)

            # Determine setup contract output path
            if options.output_file:
                setup_output_path = output_dir / f'{contract_name}StorageSetup.sol'
            else:
                setup_output_path = foundry._root / 'test' / 'kontrol' / 'setup' / f'{contract_name}StorageSetup.sol'

            # Ensure setup directory exists
            setup_output_path.parent.mkdir(parents=True, exist_ok=True)

            # Write setup contract file
            with open(setup_output_path, 'w') as f:
                f.write(setup_contract)

            generated_files.append(setup_output_path)
            _LOGGER.info(f'Generated setup contract file: {setup_output_path}')

=======
>>>>>>> 6e4e348e
    _LOGGER.info(
        f'Storage generation completed successfully! Generated {len(generated_files)} files: {[str(f) for f in generated_files]}'
    )


def foundry_clean(foundry: Foundry, options: CleanOptions) -> None:
    if options.proofs and options.old_proofs:
        raise AttributeError('Use --proofs or --old-proofs, but not both!')
    if options.proofs:
        foundry.remove_proofs_dir()
    elif options.old_proofs:
        foundry.remove_old_proofs()
    else:
        run_process_2(['forge', 'clean', '--root', str(options.foundry_root)], logger=_LOGGER)<|MERGE_RESOLUTION|>--- conflicted
+++ resolved
@@ -80,6 +80,8 @@
         StepNodeOptions,
         UnrefuteNodeOptions,
     )
+    from .storage_generation import generate_setup_contract
+
 
 _LOGGER: Final = logging.getLogger(__name__)
 
@@ -1369,11 +1371,8 @@
         generated_files.append(output_path)
         _LOGGER.info(f'Generated storage constants file: {output_path}')
 
-<<<<<<< HEAD
         # Generate setup contract if requested
         if options.generate_setup_contracts:
-            from .storage_generation import generate_setup_contract
-
             setup_contract = generate_setup_contract(contract_name, options.solidity_version, storage, types)
 
             # Determine setup contract output path
@@ -1392,8 +1391,6 @@
             generated_files.append(setup_output_path)
             _LOGGER.info(f'Generated setup contract file: {setup_output_path}')
 
-=======
->>>>>>> 6e4e348e
     _LOGGER.info(
         f'Storage generation completed successfully! Generated {len(generated_files)} files: {[str(f) for f in generated_files]}'
     )
