from __future__ import annotations

import datetime
import json
import logging
import os
import re
import sys
import traceback
import xml.etree.ElementTree as Et
from functools import cached_property
from os import listdir
from pathlib import Path
from subprocess import CalledProcessError
from typing import TYPE_CHECKING

import tomlkit
from kevm_pyk.kevm import KEVM, KEVMNodePrinter, KEVMSemantics
from kevm_pyk.utils import byte_offset_to_lines, legacy_explore, print_failure_info, print_model
from pyk.cterm import CTerm
from pyk.kast.inner import KApply, KSort, KToken, KVariable
from pyk.kast.manip import collect, extract_lhs, minimize_term
from pyk.kast.outer import KDefinition, KFlatModule, KImport, KRequire
from pyk.kcfg import KCFG
from pyk.prelude.bytes import bytesToken
from pyk.prelude.collections import map_empty
from pyk.prelude.kbool import notBool
from pyk.prelude.kint import INT, intToken
from pyk.prelude.ml import mlEqualsFalse, mlEqualsTrue
from pyk.proof.proof import Proof
from pyk.proof.reachability import APRFailureInfo, APRProof
from pyk.proof.show import APRProofNodePrinter, APRProofShow
from pyk.utils import ensure_dir_path, hash_str, run_process, single, unique

from . import VERSION
from .deployment import DeploymentState, DeploymentStateEntry
from .solc_to_k import Contract
from .utils import empty_lemmas_file_contents, kontrol_file_contents, write_to_file

if TYPE_CHECKING:
    from collections.abc import Iterable
    from typing import Any, Final

    from pyk.kast.inner import KInner
    from pyk.kcfg.kcfg import NodeIdLike
    from pyk.kcfg.tui import KCFGElem
    from pyk.proof.implies import RefutationProof
    from pyk.proof.show import NodePrinter
    from pyk.utils import BugReport

    from .options import (
        GetModelOptions,
        LoadStateDiffOptions,
        MergeNodesOptions,
        RefuteNodeOptions,
        RemoveNodeOptions,
        SectionEdgeOptions,
        ShowOptions,
        SimplifyNodeOptions,
        SplitNodeOptions,
        StepNodeOptions,
        ToDotOptions,
        UnrefuteNodeOptions,
    )


_LOGGER: Final = logging.getLogger(__name__)


class Foundry:
    _root: Path
    _toml: dict[str, Any]
    _bug_report: BugReport | None
    _use_hex_encoding: bool

    class Sorts:
        FOUNDRY_CELL: Final = KSort('FoundryCell')

    def __init__(
        self,
        foundry_root: Path,
        bug_report: BugReport | None = None,
        use_hex_encoding: bool = False,
    ) -> None:
        self._root = foundry_root
        with (foundry_root / 'foundry.toml').open('rb') as f:
            self._toml = tomlkit.load(f)
        self._bug_report = bug_report
        self._use_hex_encoding = use_hex_encoding

    def lookup_full_contract_name(self, contract_name: str) -> str:
        contracts = [
            full_contract_name
            for full_contract_name in self.contracts
            if contract_name == full_contract_name.split('%')[-1]
        ]
        if len(contracts) == 0:
            raise ValueError(
                f"Tried to look up contract name {contract_name}, found none out of {[contract_name_with_path.split('/')[-1] for contract_name_with_path in self.contracts.keys()]}"
            )
        if len(contracts) > 1:
            raise ValueError(
                f'Tried to look up contract name {contract_name}, found duplicates {[contract[0] for contract in contracts]}'
            )
        return single(contracts)

    @property
    def profile(self) -> dict[str, Any]:
        profile_name = os.getenv('FOUNDRY_PROFILE', default='default')
        return self._toml['profile'][profile_name]

    @property
    def out(self) -> Path:
        return self._root / self.profile.get('out', '')

    @property
    def proofs_dir(self) -> Path:
        return self.out / 'proofs'

    @property
    def digest_file(self) -> Path:
        return self.out / 'digest'

    @property
    def kompiled(self) -> Path:
        return self.out / 'kompiled'

    @property
    def llvm_library(self) -> Path:
        return self.kompiled / 'llvm-library'

    @property
    def main_file(self) -> Path:
        return self.kompiled / 'foundry.k'

    @property
    def contracts_file(self) -> Path:
        return self.kompiled / 'contracts.k'

    @cached_property
    def kevm(self) -> KEVM:
        use_directory = self.out / 'tmp'
        ensure_dir_path(use_directory)
        return KEVM(
            definition_dir=self.kompiled,
            main_file=self.main_file,
            use_directory=use_directory,
            bug_report=self._bug_report,
            use_hex=self._use_hex_encoding,
        )

    @cached_property
    def contracts(self) -> dict[str, Contract]:
        pattern = '**/*.sol/*.json'
        paths = self.out.glob(pattern)
        json_paths = [str(path) for path in paths]
        json_paths = [json_path for json_path in json_paths if not json_path.endswith('.metadata.json')]
        json_paths = sorted(json_paths)  # Must sort to get consistent output order on different platforms
        _LOGGER.info(f'Processing contract files: {json_paths}')
        _contracts: dict[str, Contract] = {}
        for json_path in json_paths:
            _LOGGER.debug(f'Processing contract file: {json_path}')
            contract_name = json_path.split('/')[-1]
            contract_json = json.loads(Path(json_path).read_text())
            contract_name = contract_name[0:-5] if contract_name.endswith('.json') else contract_name
            contract = Contract(contract_name, contract_json, foundry=True)

            _contracts[contract.name_with_path] = contract  # noqa: B909

        return _contracts

    def mk_proofs_dir(self) -> None:
        self.proofs_dir.mkdir(exist_ok=True)

    def method_digest(self, contract_name: str, method_sig: str) -> str:
        return self.contracts[contract_name].method_by_sig[method_sig].digest

    @cached_property
    def digest(self) -> str:
        contract_digests = [self.contracts[c].digest for c in sorted(self.contracts)]
        return hash_str('\n'.join(contract_digests))

    @cached_property
    def llvm_dylib(self) -> Path | None:
        match sys.platform:
            case 'linux':
                dylib = self.llvm_library / 'interpreter.so'
            case 'darwin':
                dylib = self.llvm_library / 'interpreter.dylib'
            case _:
                raise ValueError('Unsupported platform: {sys.platform}')

        if dylib.exists():
            return dylib
        else:
            return None

    def up_to_date(self) -> bool:
        if not self.digest_file.exists():
            return False
        digest_dict = json.loads(self.digest_file.read_text())
        if 'foundry' not in digest_dict:
            digest_dict['foundry'] = ''
        self.digest_file.write_text(json.dumps(digest_dict, indent=4))
        return digest_dict['foundry'] == self.digest

    def update_digest(self) -> None:
        digest_dict = {}
        if self.digest_file.exists():
            digest_dict = json.loads(self.digest_file.read_text())
        digest_dict['foundry'] = self.digest
        self.digest_file.write_text(json.dumps(digest_dict, indent=4))

        _LOGGER.info(f'Updated Foundry digest file: {self.digest_file}')

    @cached_property
    def contract_ids(self) -> dict[int, str]:
        _contract_ids = {}
        for c in self.contracts.values():
            _contract_ids[c.contract_id] = c.name_with_path
        return _contract_ids

    def srcmap_data(self, contract_name: str, pc: int) -> tuple[Path, int, int] | None:
        if contract_name not in self.contracts:
            _LOGGER.info(f'Contract not found in Foundry project: {contract_name}')
        contract = self.contracts[contract_name]
        if pc not in contract.srcmap:
            _LOGGER.info(f'pc not found in srcmap for contract {contract_name}: {pc}')
            return None
        s, l, f, _, _ = contract.srcmap[pc]
        if f not in self.contract_ids:
            _LOGGER.info(f'Contract id not found in sourcemap data: {f}')
            return None
        src_contract = self.contracts[self.contract_ids[f]]
        src_contract_path = self._root / src_contract.contract_path
        src_contract_text = src_contract_path.read_text()
        _, start, end = byte_offset_to_lines(src_contract_text.split('\n'), s, l)
        return (src_contract_path, start, end)

    def solidity_src(self, contract_name: str, pc: int) -> Iterable[str]:
        srcmap_data = self.srcmap_data(contract_name, pc)
        if srcmap_data is None:
            return [f'No sourcemap data for contract at pc {contract_name}: {pc}']
        contract_path, start, end = srcmap_data
        if not (contract_path.exists() and contract_path.is_file()):
            return [f'No file at path for contract {contract_name}: {contract_path}']
        lines = contract_path.read_text().split('\n')
        prefix_lines = [f'   {l}' for l in lines[:start]]
        actual_lines = [f' | {l}' for l in lines[start:end]]
        suffix_lines = [f'   {l}' for l in lines[end:]]
        return prefix_lines + actual_lines + suffix_lines

    def short_info_for_contract(self, contract_name: str, cterm: CTerm) -> list[str]:
        ret_strs = self.kevm.short_info(cterm)
        _pc = cterm.cell('PC_CELL')
        if type(_pc) is KToken and _pc.sort == INT:
            srcmap_data = self.srcmap_data(contract_name, int(_pc.token))
            if srcmap_data is not None:
                path, start, end = srcmap_data
                ret_strs.append(f'src: {str(path)}:{start}:{end}')
        return ret_strs

    def custom_view(self, contract_name: str, element: KCFGElem) -> Iterable[str]:
        if type(element) is KCFG.Node:
            pc_cell = element.cterm.try_cell('PC_CELL')
            if type(pc_cell) is KToken and pc_cell.sort == INT:
                return self.solidity_src(contract_name, int(pc_cell.token))
        elif type(element) is KCFG.Edge:
            return list(element.rules)
        elif type(element) is KCFG.NDBranch:
            return list(element.rules)
        return ['NO DATA']

    def build(self) -> None:
        try:
            run_process(['forge', 'build', '--build-info', '--root', str(self._root)], logger=_LOGGER)
        except FileNotFoundError as err:
            raise RuntimeError(
                "Error: 'forge' command not found. Please ensure that 'forge' is installed and added to your PATH."
            ) from err
        except CalledProcessError as err:
            raise RuntimeError("Couldn't forge build!") from err

    @cached_property
    def all_tests(self) -> list[str]:
        test_dir = os.path.join(self.profile.get('test', 'test'), '')
        return [
            f'{contract.name_with_path}.{method.signature}'
            for contract in self.contracts.values()
            if contract.contract_path.startswith(test_dir)
            for method in contract.methods
            if method.is_test
        ]

    @cached_property
    def all_non_tests(self) -> list[str]:
        return [
            f'{contract.name_with_path}.{method.signature}'
            for contract in self.contracts.values()
            for method in contract.methods
            if f'{contract.name_with_path}.{method.signature}' not in self.all_tests
        ] + [f'{contract.name_with_path}.init' for contract in self.contracts.values() if contract.constructor]

    @staticmethod
    def _escape_brackets(regs: list[str]) -> list[str]:
        regs = [reg.replace('[', '\\[') for reg in regs]
        regs = [reg.replace(']', '\\]') for reg in regs]
        regs = [reg.replace('(', '\\(') for reg in regs]
        return [reg.replace(')', '\\)') for reg in regs]

    def matching_tests(self, tests: list[str]) -> list[str]:
        all_tests = self.all_tests
        all_non_tests = self.all_non_tests
        tests = Foundry._escape_brackets(tests)
        matched_tests = set()
        unfound_tests = set(tests)
        for test in tests:
            for possible_match in all_tests + all_non_tests:
                if re.search(test, possible_match):
                    matched_tests.add(possible_match)
                    unfound_tests.discard(test)
        if unfound_tests:
            raise ValueError(f'Test identifiers not found: {set(unfound_tests)}')
        elif len(matched_tests) == 0:
            raise ValueError('No test matched the predicates')
        return list(matched_tests)

    def matching_sigs(self, test: str) -> list[str]:
        test_sigs = self.matching_tests([test])
        return test_sigs

    def get_test_id(self, test: str, version: int | None) -> str:
        """
        Retrieves the unique identifier for a test based on its name and version.

        If multiple proofs are found for a test without a specific version, the function attempts to resolve to the latest version.

        :param test: The name of the test to find a matching proof for.
        :param version: The version number of the test. If None, the function attempts to resolve to the latest version if multiple matches are found.
        :raises ValueError: If no matching proofs are found for the given test and version, indicating the test does not exist.
        :raises ValueError: If more than one matching proof is found for a given test and version, a full signature is required.
        :return: The unique identifier of the matching proof for the specified test and version.
        """

        def _assert_single_id(l: list[str]) -> str:
            try:
                return single(l)
            except ValueError as e:
                error_msg = (
                    f'Found {len(matching_proof_ids)} matching proofs for {test}:{version}. '
                    f'Provide a full signature of the test, e.g., {matching_sigs[0][5:]!r} --version {version}. '
                    f'Error: {e}'
                )
                raise ValueError(error_msg) from e

        matching_proof_ids = self.proof_ids_with_test(test, version)
        matching_sigs = self.matching_sigs(test)

        if not matching_proof_ids:
            raise ValueError(f'Found no matching proofs for {test}:{version}.')

        _assert_single_id(matching_sigs)

        if len(matching_proof_ids) > 1 and version is None:
            print(
                f'Found {len(matching_proof_ids)} matching proofs for {test}:{version}. Running the latest one. Use the `--version` flag to choose one.'
            )
            latest_version = self.resolve_proof_version(matching_sigs[0], False, version)
            matching_proof_ids = self.proof_ids_with_test(test, latest_version)

        return _assert_single_id(matching_proof_ids)

    @staticmethod
    def success(s: KInner, dst: KInner, r: KInner, c: KInner, e1: KInner, e2: KInner) -> KApply:
        return KApply('foundry_success', [s, dst, r, c, e1, e2])

    @staticmethod
    def fail(s: KInner, dst: KInner, r: KInner, c: KInner, e1: KInner, e2: KInner) -> KApply:
        return notBool(Foundry.success(s, dst, r, c, e1, e2))

    # address(uint160(uint256(keccak256("foundry default caller"))))

    @staticmethod
    def loc_FOUNDRY_FAILED() -> KApply:  # noqa: N802
        return KEVM.loc(
            KApply(
                'contract_access_field',
                [
                    KApply('FoundryCheat_FOUNDRY-ACCOUNTS_FoundryContract'),
                    KApply('Failed_FOUNDRY-ACCOUNTS_FoundryField'),
                ],
            )
        )

    @staticmethod
    def symbolic_contract_prefix() -> str:
        return 'CONTRACT'

    @staticmethod
    def symbolic_contract_id() -> str:
        return Foundry.symbolic_contract_prefix() + '_ID'

    @staticmethod
    def address_TEST_CONTRACT() -> KToken:  # noqa: N802
        return intToken(0x7FA9385BE102AC3EAC297483DD6233D62B3E1496)

    @staticmethod
    def address_CHEATCODE() -> KToken:  # noqa: N802
        return intToken(0x7109709ECFA91A80626FF3989D68F67F5B1DD12D)

    # Same address as the one used in DappTools's HEVM
    # address(bytes20(uint160(uint256(keccak256('hevm cheat code')))))
    @staticmethod
    def account_CHEATCODE_ADDRESS(store_var: KInner) -> KApply:  # noqa: N802
        return KEVM.account_cell(
            Foundry.address_CHEATCODE(),  # Hardcoded for now
            intToken(0),
            bytesToken(b'\x00'),
            store_var,
            map_empty(),
            intToken(0),
        )

    @staticmethod
    def symbolic_account(prefix: str, program: KInner, storage: KInner | None = None) -> KApply:
        return KEVM.account_cell(
            KVariable(prefix + '_ID', sort=KSort('Int')),
            KVariable(prefix + '_BAL', sort=KSort('Int')),
            program,
            storage if storage is not None else KVariable(prefix + '_STORAGE', sort=KSort('Map')),
            KVariable(prefix + '_ORIGSTORAGE', sort=KSort('Map')),
            KVariable(prefix + '_NONCE', sort=KSort('Int')),
        )

    @staticmethod
    def help_info() -> list[str]:
        res_lines: list[str] = []
        res_lines.append('')
        res_lines.append('See `foundry_success` predicate for more information:')
        res_lines.append(
            'https://github.com/runtimeverification/kontrol/blob/master/src/kontrol/kdist/foundry.md#foundry-success-predicate'
        )
        res_lines.append('')
        res_lines.append('Access documentation for Kontrol at https://docs.runtimeverification.com/kontrol')
        return res_lines

    @staticmethod
    def filter_proof_ids(proof_ids: list[str], test: str, version: int | None = None) -> list[str]:
        """
        Searches for proof IDs that match a specified test name and an optional version number.

        Each proof ID is expected to follow the format 'proof_dir_1%proof_dir_2%proof_name:version'.
        Only proof IDs that match the given criteria are included in the returned list.
        """
        regex = single(Foundry._escape_brackets([test]))
        matches = []
        for pid in proof_ids:
            try:
                proof_dir, proof_name_version = pid.rsplit('%', 1)
                proof_name, proof_version_str = proof_name_version.split(':', 1)
                proof_version = int(proof_version_str)
            except ValueError:
                continue
            if re.search(regex, proof_name) and (version is None or version == proof_version):
                matches.append(f'{proof_dir}%{proof_name}:{proof_version}')
        return matches

    def proof_ids_with_test(self, test: str, version: int | None = None) -> list[str]:
        proof_ids = self.filter_proof_ids(self.list_proof_dir(), test, version)
        _LOGGER.info(f'Found {len(proof_ids)} matching proofs for {test}:{version}: {proof_ids}')
        return proof_ids

    def get_apr_proof(self, test_id: str) -> APRProof:
        proof = Proof.read_proof_data(self.proofs_dir, test_id)
        if not isinstance(proof, APRProof):
            raise ValueError('Specified proof is not an APRProof.')
        return proof

    def get_proof(self, test_id: str) -> Proof:
        return Proof.read_proof_data(self.proofs_dir, test_id)

    def get_optional_apr_proof(self, test_id: str) -> APRProof | None:
        proof = self.get_optional_proof(test_id)
        if not isinstance(proof, APRProof):
            return None
        return proof

    def get_optional_proof(self, test_id: str) -> Proof | None:
        if Proof.proof_data_exists(test_id, self.proofs_dir):
            return Proof.read_proof_data(self.proofs_dir, test_id)
        return None

    def get_contract_and_method(self, test: str) -> tuple[Contract, Contract.Method | Contract.Constructor]:
        contract_name, method_name = test.split('.')
        contract = self.contracts[contract_name]

        if method_name == 'init':
            constructor = self.contracts[contract_name].constructor
            if constructor is None:
                raise ValueError(f'Contract {contract_name} does not have a constructor.')
            return contract, constructor

        method = contract.method_by_sig[method_name]
        return contract, method

    def list_proof_dir(self) -> list[str]:
        return listdir(self.proofs_dir)

    def resolve_setup_proof_version(
        self, test: str, reinit: bool, test_version: int | None = None, user_specified_setup_version: int | None = None
    ) -> int:
        _, method = self.get_contract_and_method(test)
        effective_test_version = 0 if test_version is None else self.free_proof_version(test)

        if reinit:
            if user_specified_setup_version is None:
                _LOGGER.info(
                    f'Creating a new version of test {test} because --reinit was specified and --setup-version is not specified.'
                )
            elif not Proof.proof_data_exists(f'{test}:{user_specified_setup_version}', self.proofs_dir):
                _LOGGER.info(
                    f'Creating a new version of test {test} because --reinit was specified and --setup-version is set to a non-existing version'
                )
            else:
                _LOGGER.info(f'Reusing version {user_specified_setup_version} of setup proof')
                effective_test_version = user_specified_setup_version
        else:
            latest_test_version = self.latest_proof_version(test)
            effective_test_version = 0 if latest_test_version is None else latest_test_version
            if user_specified_setup_version is not None and Proof.proof_data_exists(
                f'{test}:{user_specified_setup_version}', self.proofs_dir
            ):
                effective_test_version = user_specified_setup_version
            _LOGGER.info(f'Reusing version {effective_test_version} of setup proof')

        return self.check_method_change(effective_test_version, test, method)

    def resolve_proof_version(
        self,
        test: str,
        reinit: bool,
        user_specified_version: int | None,
    ) -> int:
        _, method = self.get_contract_and_method(test)

        if reinit and user_specified_version is not None:
            raise ValueError('--reinit is not compatible with specifying proof versions.')

        if reinit:
            _LOGGER.info(f'Creating a new version of test {test} because --reinit was specified.')
            return self.free_proof_version(test)

        if user_specified_version:
            _LOGGER.info(f'Using user-specified version {user_specified_version} for test {test}')
            if not Proof.proof_data_exists(f'{test}:{user_specified_version}', self.proofs_dir):
                raise ValueError(f'The specified version {user_specified_version} of proof {test} does not exist.')
            if not method.up_to_date(self.digest_file):
                _LOGGER.warn(
                    f'Using specified version {user_specified_version} of proof {test}, but it is out of date.'
                )
            return user_specified_version

        if not method.up_to_date(self.digest_file):
            _LOGGER.info(f'Creating a new version of test {test} because it is out of date.')
            return self.free_proof_version(test)

        latest_version = self.latest_proof_version(test)
        return self.check_method_change(latest_version, test, method)

    def check_method_change(
        self, version: int | None, test: str, method: Contract.Method | Contract.Constructor
    ) -> int:
        if version is not None:
            _LOGGER.info(
                f'Using the the latest version {version} of test {test} because it is up to date and no version was specified.'
            )
            if type(method) is Contract.Method and not method.contract_up_to_date(self.digest_file):
                _LOGGER.warning(
                    f'Test {test} was not reinitialized because it is up to date, but the contract it is a part of has changed.'
                )
            return version

        _LOGGER.info(
            f'Test {test} is up to date in {self.digest_file}, but does not exist on disk. Assigning version 0'
        )
        return 0

    def latest_proof_version(
        self,
        test: str,
    ) -> int | None:
        """
        find the highest used proof ID, to be used as a default. Returns None if no version of this proof exists.
        """
        proof_ids = self.filter_proof_ids(self.list_proof_dir(), test.split('%')[-1])
        versions = {int(pid.split(':')[1]) for pid in proof_ids}
        return max(versions, default=None)

    def free_proof_version(
        self,
        test: str,
    ) -> int:
        """
        find the lowest proof id that is not used yet
        """
        latest_version = self.latest_proof_version(test)
        return latest_version + 1 if latest_version is not None else 0


def foundry_show(
    foundry: Foundry,
    options: ShowOptions,
) -> str:
    contract_name, _ = single(foundry.matching_tests([options.test])).split('.')
    test_id = foundry.get_test_id(options.test, options.version)
    proof = foundry.get_apr_proof(test_id)

    nodes: Iterable[int | str] = options.nodes
    if options.pending:
        nodes = list(nodes) + [node.id for node in proof.pending]
    if options.failing:
        nodes = list(nodes) + [node.id for node in proof.failing]
    nodes = unique(nodes)

    unstable_cells = [
        '<program>',
        '<jumpDests>',
        '<pc>',
        '<gas>',
        '<code>',
    ]

    node_printer = foundry_node_printer(
        foundry, contract_name, proof, omit_unstable_output=options.omit_unstable_output
    )
    proof_show = APRProofShow(foundry.kevm, node_printer=node_printer)

    res_lines = proof_show.show(
        proof,
        nodes=nodes,
        node_deltas=options.node_deltas,
        to_module=options.to_module,
        minimize=options.minimize,
        sort_collections=options.sort_collections,
        omit_cells=(unstable_cells if options.omit_unstable_output else []),
    )

    start_server = options.port is None

    if options.failure_info:
        with legacy_explore(
            foundry.kevm,
            kcfg_semantics=KEVMSemantics(),
            id=test_id,
            smt_timeout=options.smt_timeout,
            smt_retry_limit=options.smt_retry_limit,
            start_server=start_server,
            port=options.port,
            maude_port=options.maude_port,
        ) as kcfg_explore:
            res_lines += print_failure_info(proof, kcfg_explore, options.counterexample_info)
            res_lines += Foundry.help_info()

    if options.to_kevm_claims:
        _foundry_labels = [
            prod.klabel
            for prod in foundry.kevm.definition.all_modules_dict['FOUNDRY-CHEAT-CODES'].productions
            if prod.klabel is not None
        ]

        def _remove_foundry_config(_cterm: CTerm) -> CTerm:
            kevm_config_pattern = KApply(
                '<generatedTop>',
                [
                    KApply('<foundry>', [KVariable('KEVM_CELL'), KVariable('CHEATCODES_CELL')]),
                    KVariable('GENERATEDCOUNTER_CELL'),
                ],
            )
            kevm_config_match = kevm_config_pattern.match(_cterm.config)
            if kevm_config_match is None:
                _LOGGER.warning('Unable to match on <kevm> cell.')
                return _cterm
            return CTerm(kevm_config_match['KEVM_CELL'], _cterm.constraints)

        def _contains_foundry_klabel(_kast: KInner) -> bool:
            _contains = False

            def _collect_klabel(_k: KInner) -> None:
                nonlocal _contains
                if type(_k) is KApply and _k.label.name in _foundry_labels:
                    _contains = True

            collect(_collect_klabel, _kast)
            return _contains

        for node in proof.kcfg.nodes:
            proof.kcfg.let_node(node.id, cterm=_remove_foundry_config(node.cterm))

        # Due to bug in KCFG.replace_node: https://github.com/runtimeverification/pyk/issues/686
        proof.kcfg = KCFG.from_dict(proof.kcfg.to_dict())

        claims = [edge.to_rule('BASIC-BLOCK', claim=True) for edge in proof.kcfg.edges()]
        claims = [claim for claim in claims if not _contains_foundry_klabel(claim.body)]
        claims = [
            claim for claim in claims if not KEVMSemantics().is_terminal(CTerm.from_kast(extract_lhs(claim.body)))
        ]
        if len(claims) == 0:
            _LOGGER.warning(f'No claims retained for proof {proof.id}')

        else:
            module_name = Contract.escaped(proof.id.upper() + '-SPEC', '')
            module = KFlatModule(module_name, sentences=claims, imports=[KImport('VERIFICATION')])
            defn = KDefinition(module_name, [module], requires=[KRequire('verification.k')])

            defn_lines = foundry.kevm.pretty_print(defn, in_module='EVM').split('\n')

            res_lines += defn_lines

            if options.kevm_claim_dir is not None:
                kevm_claims_file = options.kevm_claim_dir / (module_name.lower() + '.k')
                kevm_claims_file.write_text('\n'.join(line.rstrip() for line in defn_lines))

    return '\n'.join([line.rstrip() for line in res_lines])


def foundry_to_dot(foundry: Foundry, options: ToDotOptions) -> None:
    dump_dir = foundry.proofs_dir / 'dump'
    test_id = foundry.get_test_id(options.test, options.version)
    contract_name, _ = single(foundry.matching_tests([options.test])).split('.')
    proof = foundry.get_apr_proof(test_id)

    node_printer = foundry_node_printer(foundry, contract_name, proof)
    proof_show = APRProofShow(foundry.kevm, node_printer=node_printer)

    proof_show.dump(proof, dump_dir, dot=True)


def foundry_list(foundry: Foundry) -> list[str]:
    all_methods = [
        f'{contract.name_with_path}.{method.signature}'
        for contract in foundry.contracts.values()
        for method in contract.methods
    ]

    lines: list[str] = []
    for method in sorted(all_methods):
        for test_id in listdir(foundry.proofs_dir):
            test, *_ = test_id.split(':')
            if test == method:
                proof = foundry.get_optional_proof(test_id)
                if proof is not None:
                    lines.extend(proof.summary.lines)
                    lines.append('')
    if len(lines) > 0:
        lines = lines[0:-1]

    return lines


def setup_exec_time(foundry: Foundry, contract: Contract) -> float:
    setup_exec_time = 0.0
    if 'setUp' in contract.method_by_name:
        latest_version = foundry.latest_proof_version(f'{contract.name_with_path}.setUp()')
        setup_digest = f'{contract.name_with_path}.setUp():{latest_version}'
        apr_proof = APRProof.read_proof_data(foundry.proofs_dir, setup_digest)
        setup_exec_time = apr_proof.exec_time
    return setup_exec_time


def foundry_to_xml(foundry: Foundry, proofs: list[APRProof]) -> None:
    testsuites = Et.Element(
        'testsuites', tests='0', failures='0', errors='0', time='0', timestamp=str(datetime.datetime.now())
    )
    tests = 0
    total_exec_time = 0.0
    for proof in proofs:
        tests += 1
        test, *_ = proof.id.split(':')
        contract, test_name = test.split('.')
        _, contract_name = contract.rsplit('%', 1)
        foundry_contract = foundry.contracts[contract]
        contract_path = foundry_contract.contract_path
        proof_exec_time = proof.exec_time
        testsuite = testsuites.find(f'testsuite[@name={contract_name!r}]')
        if testsuite is None:
            proof_exec_time += setup_exec_time(foundry, foundry_contract)
            testsuite = Et.SubElement(
                testsuites,
                'testsuite',
                name=contract_name,
                tests='1',
                failures='0',
                errors='0',
                time=str(proof_exec_time),
                timestamp=str(datetime.datetime.now()),
            )
            properties = Et.SubElement(testsuite, 'properties')
            Et.SubElement(properties, 'property', name='Kontrol version', value=str(VERSION))
        else:
            testsuite_exec_time = float(testsuite.get('time', 0)) + proof_exec_time
            testsuite.set('time', str(testsuite_exec_time))
            testsuite.set('tests', str(int(testsuite.get('tests', 0)) + 1))

        total_exec_time += proof_exec_time
        testcase = Et.SubElement(
            testsuite,
            'testcase',
            name=test_name,
            classname=contract_name,
            time=str(proof_exec_time),
            file=contract_path,
        )

        if not proof.passed:
            if proof.error_info is not None:
                error = Et.SubElement(testcase, 'error', message='Exception')
                trace = traceback.format_exception(proof.error_info)
                error.set('type', str(type(proof.error_info).__name__))
                error.text = '\n' + ' '.join(trace)
                testsuite.set('errors', str(int(testsuite.get('errors', 0)) + 1))
                testsuites.set('errors', str(int(testsuites.get('errors', 0)) + 1))
            else:
                if proof.failure_info is not None and isinstance(proof.failure_info, APRFailureInfo):
                    failure = Et.SubElement(testcase, 'failure', message='Proof failed')
                    text = proof.failure_info.print()
                    failure.set('message', text[0])
                    failure.text = '\n'.join(text[1:-1])
                    testsuite.set('failures', str(int(testsuite.get('failures', 0)) + 1))
                    testsuites.set('failures', str(int(testsuites.get('failures', 0)) + 1))

    testsuites.set('tests', str(tests))
    testsuites.set('time', str(total_exec_time))
    tree = Et.ElementTree(testsuites)
    Et.indent(tree, space='\t', level=0)
    tree.write('kontrol_prove_report.xml')


<<<<<<< HEAD
=======
class MinimizeProofOptions(FoundryTestOptions, LoggingOptions, FoundryOptions): ...


def foundry_minimize_proof(foundry: Foundry, options: MinimizeProofOptions) -> None:
    test_id = foundry.get_test_id(options.test, options.version)
    apr_proof = foundry.get_apr_proof(test_id)
    apr_proof.minimize_kcfg()
    apr_proof.write_proof_data()


class RemoveNodeOptions(FoundryTestOptions, LoggingOptions, FoundryOptions):
    node: NodeIdLike


>>>>>>> 682f5316
def foundry_remove_node(foundry: Foundry, options: RemoveNodeOptions) -> None:
    test_id = foundry.get_test_id(options.test, options.version)
    apr_proof = foundry.get_apr_proof(test_id)
    node_ids = apr_proof.prune(options.node)
    _LOGGER.info(f'Pruned nodes: {node_ids}')
    apr_proof.write_proof_data()


def foundry_refute_node(
    foundry: Foundry,
    options: RefuteNodeOptions,
) -> RefutationProof | None:
    test_id = foundry.get_test_id(options.test, options.version)
    proof = foundry.get_apr_proof(test_id)

    return proof.refute_node(proof.kcfg.node(options.node))


def foundry_unrefute_node(foundry: Foundry, options: UnrefuteNodeOptions) -> None:
    test_id = foundry.get_test_id(options.test, options.version)
    proof = foundry.get_apr_proof(test_id)

    proof.unrefute_node(proof.kcfg.node(options.node))


def foundry_split_node(
    foundry: Foundry,
    options: SplitNodeOptions,
) -> list[int]:
    contract_name, _ = single(foundry.matching_tests([options.test])).split('.')
    test_id = foundry.get_test_id(options.test, options.version)
    proof = foundry.get_apr_proof(test_id)

    token = KToken(options.branch_condition, 'Bool')
    node_printer = foundry_node_printer(foundry, contract_name, proof)
    parsed_condition = node_printer.kprint.parse_token(token, as_rule=True)

    split_nodes = proof.kcfg.split_on_constraints(
        options.node, [mlEqualsTrue(parsed_condition), mlEqualsFalse(parsed_condition)]
    )
    _LOGGER.info(f'Split node {options.node} into {split_nodes} on branch condition {options.branch_condition}')
    proof.write_proof_data()

    return split_nodes


def foundry_simplify_node(
    foundry: Foundry,
    options: SimplifyNodeOptions,
) -> str:
    test_id = foundry.get_test_id(options.test, options.version)
    apr_proof = foundry.get_apr_proof(test_id)
    cterm = apr_proof.kcfg.node(options.node).cterm
    start_server = options.port is None

    kore_rpc_command = None
    if isinstance(options.kore_rpc_command, str):
        kore_rpc_command = options.kore_rpc_command.split()

    with legacy_explore(
        foundry.kevm,
        kcfg_semantics=KEVMSemantics(),
        id=apr_proof.id,
        bug_report=options.bug_report,
        kore_rpc_command=kore_rpc_command,
        llvm_definition_dir=foundry.llvm_library if options.use_booster else None,
        smt_timeout=options.smt_timeout,
        smt_retry_limit=options.smt_retry_limit,
        smt_tactic=options.smt_tactic,
        trace_rewrites=options.trace_rewrites,
        start_server=start_server,
        port=options.port,
        maude_port=options.maude_port,
    ) as kcfg_explore:
        new_term, _ = kcfg_explore.cterm_symbolic.simplify(cterm)
    if options.replace:
        apr_proof.kcfg.let_node(options.node, cterm=new_term)
        apr_proof.write_proof_data()
    res_term = minimize_term(new_term.kast) if options.minimize else new_term.kast
    return foundry.kevm.pretty_print(res_term, unalias=False, sort_collections=options.sort_collections)


def foundry_merge_nodes(
    foundry: Foundry,
    options: MergeNodesOptions,
) -> None:
    def check_cells_equal(cell: str, nodes: Iterable[KCFG.Node]) -> bool:
        nodes = list(nodes)
        if len(nodes) < 2:
            return True
        cell_value = nodes[0].cterm.try_cell(cell)
        if cell_value is None:
            return False
        for node in nodes[1:]:
            if node.cterm.try_cell(cell) is None or cell_value != node.cterm.cell(cell):
                return False
        return True

    test_id = foundry.get_test_id(options.test, options.version)
    apr_proof = foundry.get_apr_proof(test_id)

    if len(list(options.nodes)) < 2:
        raise ValueError(f'Must supply at least 2 nodes to merge, got: {options.nodes}')

    nodes = [apr_proof.kcfg.node(int(node_id)) for node_id in options.nodes]
    check_cells = ['K_CELL', 'PROGRAM_CELL', 'PC_CELL', 'CALLDEPTH_CELL']
    check_cells_ne = [check_cell for check_cell in check_cells if not check_cells_equal(check_cell, nodes)]

    if check_cells_ne:
        if not all(KEVMSemantics().same_loop(nodes[0].cterm, nd.cterm) for nd in nodes):
            raise ValueError(f'Nodes {options.nodes} cannot be merged because they differ in: {check_cells_ne}')

    anti_unification = nodes[0].cterm
    for node in nodes[1:]:
        anti_unification, _, _ = anti_unification.anti_unify(node.cterm, keep_values=True, kdef=foundry.kevm.definition)
    new_node = apr_proof.kcfg.create_node(anti_unification)
    for node in nodes:
        succ = apr_proof.kcfg.successors(node.id)
        if len(succ) == 0:
            apr_proof.kcfg.create_cover(node.id, new_node.id)
        else:
            apr_proof.prune(node.id, keep_nodes=[node.id])
            apr_proof.kcfg.create_cover(node.id, new_node.id)

    apr_proof.write_proof_data()

    print(f'Merged nodes {options.nodes} into new node {new_node.id}.')
    print(foundry.kevm.pretty_print(new_node.cterm.kast))


def foundry_step_node(
    foundry: Foundry,
    options: StepNodeOptions,
) -> None:
    if options.repeat < 1:
        raise ValueError(f'Expected positive value for --repeat, got: {options.repeat}')
    if options.depth < 1:
        raise ValueError(f'Expected positive value for --depth, got: {options.depth}')

    test_id = foundry.get_test_id(options.test, options.version)
    apr_proof = foundry.get_apr_proof(test_id)
    start_server = options.port is None

    kore_rpc_command = None
    if isinstance(options.kore_rpc_command, str):
        kore_rpc_command = options.kore_rpc_command.split()

    with legacy_explore(
        foundry.kevm,
        kcfg_semantics=KEVMSemantics(),
        id=apr_proof.id,
        bug_report=options.bug_report,
        kore_rpc_command=kore_rpc_command,
        llvm_definition_dir=foundry.llvm_library if options.use_booster else None,
        smt_timeout=options.smt_timeout,
        smt_retry_limit=options.smt_retry_limit,
        smt_tactic=options.smt_tactic,
        trace_rewrites=options.trace_rewrites,
        start_server=start_server,
        port=options.port,
        maude_port=options.maude_port,
    ) as kcfg_explore:
        node = options.node
        for _i in range(options.repeat):
            node = kcfg_explore.step(apr_proof.kcfg, node, apr_proof.logs, depth=options.depth)
            apr_proof.write_proof_data()


def foundry_state_diff(options: LoadStateDiffOptions, foundry: Foundry) -> None:
    access_entries = read_deployment_state(options.accesses_file)
    accounts = read_contract_names(options.contract_names) if options.contract_names else {}
    deployment_state_contract = DeploymentState(name=options.name, accounts=accounts)
    for access in access_entries:
        deployment_state_contract.extend(access)

    output_dir_name = options.output_dir_name
    if output_dir_name is None:
        output_dir_name = foundry.profile.get('test', '')

    output_dir = foundry._root / output_dir_name
    ensure_dir_path(output_dir)

    main_file = output_dir / Path(options.name + '.sol')

    if not options.license.strip():
        raise ValueError('License cannot be empty or blank')

    if options.condense_state_diff:
        main_file.write_text(
            '\n'.join(
                deployment_state_contract.generate_condensed_file(options.comment_generated_file, options.license)
            )
        )
    else:
        code_file = output_dir / Path(options.name + 'Code.sol')
        main_file.write_text(
            '\n'.join(
                deployment_state_contract.generate_main_contract_file(options.comment_generated_file, options.license)
            )
        )
        code_file.write_text(
            '\n'.join(
                deployment_state_contract.generate_code_contract_file(options.comment_generated_file, options.license)
            )
        )


def foundry_section_edge(
    foundry: Foundry,
    options: SectionEdgeOptions,
) -> None:
    test_id = foundry.get_test_id(options.test, options.version)
    apr_proof = foundry.get_apr_proof(test_id)
    source_id, target_id = options.edge
    start_server = options.port is None

    kore_rpc_command = None
    if isinstance(options.kore_rpc_command, str):
        kore_rpc_command = options.kore_rpc_command.split()

    with legacy_explore(
        foundry.kevm,
        kcfg_semantics=KEVMSemantics(),
        id=apr_proof.id,
        bug_report=options.bug_report,
        kore_rpc_command=kore_rpc_command,
        llvm_definition_dir=foundry.llvm_library if options.use_booster else None,
        smt_timeout=options.smt_timeout,
        smt_retry_limit=options.smt_retry_limit,
        smt_tactic=options.smt_tactic,
        trace_rewrites=options.trace_rewrites,
        start_server=start_server,
        port=options.port,
        maude_port=options.maude_port,
    ) as kcfg_explore:
        kcfg_explore.section_edge(
            apr_proof.kcfg,
            source_id=int(source_id),
            target_id=int(target_id),
            logs=apr_proof.logs,
            sections=options.sections,
        )
    apr_proof.write_proof_data()


def foundry_get_model(
    foundry: Foundry,
    options: GetModelOptions,
) -> str:
    test_id = foundry.get_test_id(options.test, options.version)
    proof = foundry.get_apr_proof(test_id)

    if not options.nodes:
        _LOGGER.warning('Node ID is not provided. Displaying models of failing and pending nodes:')
        failing = pending = True

    nodes: Iterable[NodeIdLike] = options.nodes
    if pending:
        nodes = list(nodes) + [node.id for node in proof.pending]
    if failing:
        nodes = list(nodes) + [node.id for node in proof.failing]
    nodes = unique(nodes)

    res_lines = []

    start_server = options.port is None

    kore_rpc_command = None
    if isinstance(options.kore_rpc_command, str):
        kore_rpc_command = options.kore_rpc_command.split()

    with legacy_explore(
        foundry.kevm,
        kcfg_semantics=KEVMSemantics(),
        id=proof.id,
        bug_report=options.bug_report,
        kore_rpc_command=kore_rpc_command,
        llvm_definition_dir=foundry.llvm_library if options.use_booster else None,
        smt_timeout=options.smt_timeout,
        smt_retry_limit=options.smt_retry_limit,
        smt_tactic=options.smt_tactic,
        trace_rewrites=options.trace_rewrites,
        start_server=start_server,
        port=options.port,
        maude_port=options.maude_port,
    ) as kcfg_explore:
        for node_id in nodes:
            res_lines.append('')
            res_lines.append(f'Node id: {node_id}')
            node = proof.kcfg.node(node_id)
            res_lines.extend(print_model(node, kcfg_explore))

    return '\n'.join(res_lines)


def read_deployment_state(accesses_file: Path) -> list[DeploymentStateEntry]:
    if not accesses_file.exists():
        raise FileNotFoundError(f'Account accesses dictionary file not found: {accesses_file}')
    accesses = json.loads(accesses_file.read_text())['accountAccesses']
    return [DeploymentStateEntry(_a) for _a in accesses]


def read_contract_names(contract_names: Path) -> dict[str, str]:
    if not contract_names.exists():
        raise FileNotFoundError(f'Contract names dictionary file not found: {contract_names}')
    return json.loads(contract_names.read_text())


class FoundryNodePrinter(KEVMNodePrinter):
    foundry: Foundry
    contract_name: str
    omit_unstable_output: bool

    def __init__(self, foundry: Foundry, contract_name: str, omit_unstable_output: bool = False):
        KEVMNodePrinter.__init__(self, foundry.kevm)
        self.foundry = foundry
        self.contract_name = contract_name
        self.omit_unstable_output = omit_unstable_output

    def print_node(self, kcfg: KCFG, node: KCFG.Node) -> list[str]:
        ret_strs = super().print_node(kcfg, node)
        _pc = node.cterm.try_cell('PC_CELL')
        if type(_pc) is KToken and _pc.sort == INT:
            srcmap_data = self.foundry.srcmap_data(self.contract_name, int(_pc.token))
            if not self.omit_unstable_output and srcmap_data is not None:
                path, start, end = srcmap_data
                ret_strs.append(f'src: {str(path)}:{start}:{end}')
        return ret_strs


class FoundryAPRNodePrinter(FoundryNodePrinter, APRProofNodePrinter):
    def __init__(self, foundry: Foundry, contract_name: str, proof: APRProof, omit_unstable_output: bool = False):
        FoundryNodePrinter.__init__(self, foundry, contract_name, omit_unstable_output=omit_unstable_output)
        APRProofNodePrinter.__init__(self, proof, foundry.kevm)


def foundry_node_printer(
    foundry: Foundry, contract_name: str, proof: APRProof, omit_unstable_output: bool = False
) -> NodePrinter:
    if type(proof) is APRProof:
        return FoundryAPRNodePrinter(foundry, contract_name, proof, omit_unstable_output=omit_unstable_output)
    raise ValueError(f'Cannot build NodePrinter for proof type: {type(proof)}')


def init_project(project_root: Path, *, skip_forge: bool) -> None:
    """
    Wrapper around `forge init` that creates new Foundry projects compatible with Kontrol.

    :param skip_forge: Skip the `forge init` process, if there already exists a Foundry project.
    :param project_root: Name of the new project that is created.
    """

    if not skip_forge:
        run_process(['forge', 'init', str(project_root), '--no-git'], logger=_LOGGER)

    root = ensure_dir_path(project_root)
    write_to_file(root / 'lemmas.k', empty_lemmas_file_contents())
    write_to_file(root / 'KONTROL.md', kontrol_file_contents())
    run_process(
        ['forge', 'install', '--no-git', 'runtimeverification/kontrol-cheatcodes'],
        logger=_LOGGER,
        cwd=root,
    )<|MERGE_RESOLUTION|>--- conflicted
+++ resolved
@@ -835,8 +835,6 @@
     tree.write('kontrol_prove_report.xml')
 
 
-<<<<<<< HEAD
-=======
 class MinimizeProofOptions(FoundryTestOptions, LoggingOptions, FoundryOptions): ...
 
 
@@ -851,7 +849,6 @@
     node: NodeIdLike
 
 
->>>>>>> 682f5316
 def foundry_remove_node(foundry: Foundry, options: RemoveNodeOptions) -> None:
     test_id = foundry.get_test_id(options.test, options.version)
     apr_proof = foundry.get_apr_proof(test_id)
