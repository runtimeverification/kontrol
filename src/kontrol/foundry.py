from __future__ import annotations

import datetime
import json
import logging
import os
import re
import sys
import traceback
import xml.etree.ElementTree as Et
from functools import cached_property
from os import listdir
from pathlib import Path
from subprocess import CalledProcessError
from typing import TYPE_CHECKING

import tomlkit
from kevm_pyk.kevm import KEVM, KEVMNodePrinter, KEVMSemantics
from kevm_pyk.utils import byte_offset_to_lines, legacy_explore, print_failure_info, print_model
from pyk.cterm import CTerm
from pyk.kast.inner import KApply, KSort, KToken, KVariable
from pyk.kast.manip import collect, extract_lhs, minimize_term
from pyk.kast.outer import KDefinition, KFlatModule, KImport, KRequire
from pyk.kcfg import KCFG
from pyk.prelude.bytes import bytesToken
from pyk.prelude.collections import map_empty
from pyk.prelude.kbool import notBool
from pyk.prelude.kint import INT, intToken
from pyk.prelude.ml import mlEqualsFalse, mlEqualsTrue
from pyk.proof.proof import Proof
from pyk.proof.reachability import APRFailureInfo, APRProof
from pyk.proof.show import APRProofNodePrinter, APRProofShow
from pyk.utils import ensure_dir_path, hash_str, run_process, single, unique

from . import VERSION
from .solc_to_k import Contract
from .state_record import RecreateState, StateDiffEntry, StateDumpEntry
from .utils import (
    append_to_file,
    empty_lemmas_file_contents,
    foundry_toml_extra_contents,
    kontrol_file_contents,
    kontrol_toml_file_contents,
    write_to_file,
)

if TYPE_CHECKING:
    from collections.abc import Iterable
    from typing import Any, Final

    from pyk.kast.inner import KInner
    from pyk.kcfg.kcfg import NodeIdLike
    from pyk.kcfg.tui import KCFGElem
    from pyk.proof.implies import RefutationProof
    from pyk.proof.show import NodePrinter
    from pyk.utils import BugReport

    from .options import (
        GetModelOptions,
        LoadStateOptions,
        MergeNodesOptions,
        MinimizeProofOptions,
        RefuteNodeOptions,
        RemoveNodeOptions,
        SectionEdgeOptions,
        ShowOptions,
        SimplifyNodeOptions,
        SplitNodeOptions,
        StepNodeOptions,
        ToDotOptions,
        UnrefuteNodeOptions,
    )


_LOGGER: Final = logging.getLogger(__name__)


class Foundry:
    _root: Path
    _toml: dict[str, Any]
    _bug_report: BugReport | None
    _use_hex_encoding: bool

    add_enum_constraints: bool
    enums: dict[str, int]

    class Sorts:
        FOUNDRY_CELL: Final = KSort('FoundryCell')

    def __init__(
        self,
        foundry_root: Path,
        bug_report: BugReport | None = None,
        use_hex_encoding: bool = False,
        add_enum_constraints: bool = True,
    ) -> None:
        self._root = foundry_root
        with (foundry_root / 'foundry.toml').open('rb') as f:
            self._toml = tomlkit.load(f)
        self._bug_report = bug_report
        self._use_hex_encoding = use_hex_encoding
        self.add_enum_constraints = add_enum_constraints
        self.enums = {}

    def lookup_full_contract_name(self, contract_name: str) -> str:
        contracts = [
            full_contract_name
            for full_contract_name in self.contracts
            if contract_name == full_contract_name.split('%')[-1]
        ]
        if len(contracts) == 0:
            raise ValueError(
                f"Tried to look up contract name {contract_name}, found none out of {[contract_name_with_path.split('/')[-1] for contract_name_with_path in self.contracts.keys()]}"
            )
        if len(contracts) > 1:
            raise ValueError(
                f'Tried to look up contract name {contract_name}, found duplicates {[contract[0] for contract in contracts]}'
            )
        return single(contracts)

    @property
    def profile(self) -> dict[str, Any]:
        profile_name = os.getenv('FOUNDRY_PROFILE', default='default')
        return self._toml['profile'][profile_name]

    @property
    def out(self) -> Path:
        return self._root / self.profile.get('out', '')

    @property
    def proofs_dir(self) -> Path:
        return self.out / 'proofs'

    @property
    def digest_file(self) -> Path:
        return self.out / 'digest'

    @property
    def kompiled(self) -> Path:
        return self.out / 'kompiled'

    @property
    def llvm_library(self) -> Path:
        return self.kompiled / 'llvm-library'

    @property
    def main_file(self) -> Path:
        return self.kompiled / 'foundry.k'

    @property
    def contracts_file(self) -> Path:
        return self.kompiled / 'contracts.k'

    @cached_property
    def kevm(self) -> KEVM:
        use_directory = self.out / 'tmp'
        ensure_dir_path(use_directory)
        return KEVM(
            definition_dir=self.kompiled,
            main_file=self.main_file,
            use_directory=use_directory,
            bug_report=self._bug_report,
            use_hex=self._use_hex_encoding,
        )

    @cached_property
    def contracts(self) -> dict[str, Contract]:
        pattern = '**/*.sol/*.json'
        paths = self.out.glob(pattern)
        json_paths = [str(path) for path in paths]
        json_paths = [json_path for json_path in json_paths if not json_path.endswith('.metadata.json')]
        json_paths = sorted(json_paths)  # Must sort to get consistent output order on different platforms
        _LOGGER.info(f'Processing contract files: {json_paths}')
        _contracts: dict[str, Contract] = {}

        for json_path in json_paths:

            def find_enums(dct: dict) -> None:
                if dct['nodeType'] == 'EnumDefinition':
                    enum_name = dct['canonicalName']
                    enum_max = len([member['name'] for member in dct['members']])
                    if enum_name in self.enums and enum_max != self.enums[enum_name]:
                        raise ValueError(
                            f'enum name conflict: {enum_name} exists more than once in the codebase with a different size, which is not supported. Pass --omit-enum-constraints to remove this restriction.'
                        )
                    self.enums[enum_name] = len([member['name'] for member in dct['members']])
                for node in dct['nodes']:
                    find_enums(node)

            _LOGGER.debug(f'Processing contract file: {json_path}')
            contract_name = json_path.split('/')[-1]
            contract_json = json.loads(Path(json_path).read_text())
            contract_name = contract_name[0:-5] if contract_name.endswith('.json') else contract_name
<<<<<<< HEAD
            contract = Contract(contract_name, contract_json, foundry=True)
            if self.add_enum_constraints:
                find_enums(contract_json['ast'])
=======
            try:
                contract = Contract(contract_name, contract_json, foundry=True)
            except KeyError:
                _LOGGER.warning(f'Skipping non-compatible JSON file for contract: {contract_name} at {json_path}.')
                continue
            find_enums(contract_json['ast'])
>>>>>>> d3765ce1

            _contracts[contract.name_with_path] = contract  # noqa: B909

        return _contracts

    def mk_proofs_dir(self) -> None:
        self.proofs_dir.mkdir(exist_ok=True)

    def method_digest(self, contract_name: str, method_sig: str) -> str:
        return self.contracts[contract_name].method_by_sig[method_sig].digest

    @cached_property
    def digest(self) -> str:
        contract_digests = [self.contracts[c].digest for c in sorted(self.contracts)]
        return hash_str('\n'.join(contract_digests))

    @cached_property
    def llvm_dylib(self) -> Path | None:
        match sys.platform:
            case 'linux':
                dylib = self.llvm_library / 'interpreter.so'
            case 'darwin':
                dylib = self.llvm_library / 'interpreter.dylib'
            case _:
                raise ValueError('Unsupported platform: {sys.platform}')

        if dylib.exists():
            return dylib
        else:
            return None

    def up_to_date(self) -> bool:
        if not self.digest_file.exists():
            return False
        digest_dict = json.loads(self.digest_file.read_text())
        if 'foundry' not in digest_dict:
            digest_dict['foundry'] = ''
        self.digest_file.write_text(json.dumps(digest_dict, indent=4))
        return digest_dict['foundry'] == self.digest

    def update_digest(self) -> None:
        digest_dict = {}
        if self.digest_file.exists():
            digest_dict = json.loads(self.digest_file.read_text())
        digest_dict['foundry'] = self.digest
        self.digest_file.write_text(json.dumps(digest_dict, indent=4))

        _LOGGER.info(f'Updated Foundry digest file: {self.digest_file}')

    @cached_property
    def contract_ids(self) -> dict[int, str]:
        _contract_ids = {}
        for c in self.contracts.values():
            _contract_ids[c.contract_id] = c.name_with_path
        return _contract_ids

    def srcmap_data(self, contract_name: str, pc: int) -> tuple[Path, int, int] | None:
        if contract_name not in self.contracts:
            _LOGGER.info(f'Contract not found in Foundry project: {contract_name}')
        contract = self.contracts[contract_name]
        if pc not in contract.srcmap:
            _LOGGER.info(f'pc not found in srcmap for contract {contract_name}: {pc}')
            return None
        s, l, f, _, _ = contract.srcmap[pc]
        if f not in self.contract_ids:
            _LOGGER.info(f'Contract id not found in sourcemap data: {f}')
            return None
        src_contract = self.contracts[self.contract_ids[f]]
        src_contract_path = self._root / src_contract.contract_path
        src_contract_text = src_contract_path.read_text()
        _, start, end = byte_offset_to_lines(src_contract_text.split('\n'), s, l)
        return (src_contract_path, start, end)

    def solidity_src(self, contract_name: str, pc: int) -> Iterable[str]:
        srcmap_data = self.srcmap_data(contract_name, pc)
        if srcmap_data is None:
            return [f'No sourcemap data for contract at pc {contract_name}: {pc}']
        contract_path, start, end = srcmap_data
        if not (contract_path.exists() and contract_path.is_file()):
            return [f'No file at path for contract {contract_name}: {contract_path}']
        lines = contract_path.read_text().split('\n')
        prefix_lines = [f'   {l}' for l in lines[:start]]
        actual_lines = [f' | {l}' for l in lines[start:end]]
        suffix_lines = [f'   {l}' for l in lines[end:]]
        return prefix_lines + actual_lines + suffix_lines

    def short_info_for_contract(self, contract_name: str, cterm: CTerm) -> list[str]:
        ret_strs = self.kevm.short_info(cterm)
        _pc = cterm.cell('PC_CELL')
        if type(_pc) is KToken and _pc.sort == INT:
            srcmap_data = self.srcmap_data(contract_name, int(_pc.token))
            if srcmap_data is not None:
                path, start, end = srcmap_data
                ret_strs.append(f'src: {str(path)}:{start}:{end}')
        return ret_strs

    def custom_view(self, contract_name: str, element: KCFGElem) -> Iterable[str]:
        if type(element) is KCFG.Node:
            pc_cell = element.cterm.try_cell('PC_CELL')
            if type(pc_cell) is KToken and pc_cell.sort == INT:
                return self.solidity_src(contract_name, int(pc_cell.token))
        elif type(element) is KCFG.Edge:
            return list(element.rules)
        elif type(element) is KCFG.NDBranch:
            return list(element.rules)
        return ['NO DATA']

    def build(self) -> None:
        try:
            run_process(['forge', 'build', '--build-info', '--root', str(self._root)], logger=_LOGGER)
        except FileNotFoundError as err:
            raise RuntimeError(
                "Error: 'forge' command not found. Please ensure that 'forge' is installed and added to your PATH."
            ) from err
        except CalledProcessError as err:
            raise RuntimeError("Couldn't forge build!") from err

    @cached_property
    def all_tests(self) -> list[str]:
        test_dir = os.path.join(self.profile.get('test', 'test'), '')
        return [
            f'{contract.name_with_path}.{method.signature}'
            for contract in self.contracts.values()
            if contract.contract_path.startswith(test_dir)
            for method in contract.methods
            if method.is_test
        ]

    @cached_property
    def all_non_tests(self) -> list[str]:
        return [
            f'{contract.name_with_path}.{method.signature}'
            for contract in self.contracts.values()
            for method in contract.methods
            if f'{contract.name_with_path}.{method.signature}' not in self.all_tests
        ] + [f'{contract.name_with_path}.init' for contract in self.contracts.values() if contract.constructor]

    @staticmethod
    def _escape_brackets(regs: list[str]) -> list[str]:
        regs = [reg.replace('[', '\\[') for reg in regs]
        regs = [reg.replace(']', '\\]') for reg in regs]
        regs = [reg.replace('(', '\\(') for reg in regs]
        return [reg.replace(')', '\\)') for reg in regs]

    @staticmethod
    def _exact_match(regs: list[str]) -> list[str]:
        return [f'(^|%)({reg})$' for reg in regs]

    def matching_tests(self, tests: list[str], exact_match: bool = False) -> list[str]:
        all_tests = self.all_tests
        all_non_tests = self.all_non_tests
        tests = Foundry._escape_brackets(tests)
        tests = Foundry._exact_match(tests) if exact_match else tests
        matched_tests = set()
        unfound_tests = set(tests)
        for test in tests:
            for possible_match in all_tests + all_non_tests:
                if re.search(test, possible_match):
                    matched_tests.add(possible_match)
                    unfound_tests.discard(test)
        if unfound_tests:
            raise ValueError(f'Test identifiers not found: {set(unfound_tests)}')
        elif len(matched_tests) == 0:
            raise ValueError('No test matched the predicates')
        return list(matched_tests)

    def matching_sigs(self, test: str, exact_match: bool = False) -> list[str]:
        test_sigs = self.matching_tests([test], exact_match=exact_match)
        return test_sigs

    def get_test_id(self, test: str, version: int | None) -> str:
        """
        Retrieves the unique identifier for a test based on its name and version.

        If multiple proofs are found for a test without a specific version, the function attempts to resolve to the latest version.

        :param test: The name of the test to find a matching proof for.
        :param version: The version number of the test. If None, the function attempts to resolve to the latest version if multiple matches are found.
        :raises ValueError: If no matching proofs are found for the given test and version, indicating the test does not exist.
        :raises ValueError: If more than one matching proof is found for a given test and version, a full signature is required.
        :return: The unique identifier of the matching proof for the specified test and version.
        """

        def _assert_single_id(l: list[str]) -> str:
            try:
                return single(l)
            except ValueError as e:
                error_msg = (
                    f'Found {len(matching_proof_ids)} matching proofs for {test}:{version}. '
                    f'Provide a full signature of the test, e.g., {matching_sigs[0][5:]!r} --version {version}. '
                    f'Error: {e}'
                )
                raise ValueError(error_msg) from e

        matching_proof_ids = self.proof_ids_with_test(test, version)
        matching_sigs = self.matching_sigs(test)

        if not matching_proof_ids:
            raise ValueError(f'Found no matching proofs for {test}:{version}.')

        _assert_single_id(matching_sigs)

        if len(matching_proof_ids) > 1 and version is None:
            print(
                f'Found {len(matching_proof_ids)} matching proofs for {test}:{version}. Running the latest one. Use the `--version` flag to choose one.'
            )
            latest_version = self.resolve_proof_version(matching_sigs[0], False, version)
            matching_proof_ids = self.proof_ids_with_test(test, latest_version)

        return _assert_single_id(matching_proof_ids)

    @staticmethod
    def success(s: KInner, dst: KInner, r: KInner, c: KInner, e1: KInner, e2: KInner) -> KApply:
        return KApply('foundry_success', [s, dst, r, c, e1, e2])

    @staticmethod
    def fail(s: KInner, dst: KInner, r: KInner, c: KInner, e1: KInner, e2: KInner) -> KApply:
        return notBool(Foundry.success(s, dst, r, c, e1, e2))

    # address(uint160(uint256(keccak256("foundry default caller"))))

    @staticmethod
    def loc_FOUNDRY_FAILED() -> KApply:  # noqa: N802
        return KEVM.loc(
            KApply(
                'contract_access_field',
                [
                    KApply('contract_FoundryCheat'),
                    KApply('slot_failed'),
                ],
            )
        )

    @staticmethod
    def symbolic_contract_prefix() -> str:
        return 'C'

    @staticmethod
    def symbolic_contract_name(contract_name: str) -> str:
        return Foundry.symbolic_contract_prefix() + '_' + contract_name.upper()

    @staticmethod
    def symbolic_contract_id(contract_name: str) -> str:
        return Foundry.symbolic_contract_name(contract_name) + '_ID'

    @staticmethod
    def address_TEST_CONTRACT() -> KToken:  # noqa: N802
        return intToken(0x7FA9385BE102AC3EAC297483DD6233D62B3E1496)

    @staticmethod
    def address_CHEATCODE() -> KToken:  # noqa: N802
        return intToken(0x7109709ECFA91A80626FF3989D68F67F5B1DD12D)

    # Same address as the one used in DappTools's HEVM
    # address(bytes20(uint160(uint256(keccak256('hevm cheat code')))))
    @staticmethod
    def account_CHEATCODE_ADDRESS(store_var: KInner) -> KApply:  # noqa: N802
        return KEVM.account_cell(
            Foundry.address_CHEATCODE(),  # Hardcoded for now
            intToken(0),
            bytesToken(b'\x00'),
            store_var,
            map_empty(),
            map_empty(),
            intToken(0),
        )

    @staticmethod
    def symbolic_account(prefix: str, program: KInner, storage: KInner | None = None) -> KApply:
        return KEVM.account_cell(
            KVariable(prefix + '_ID', sort=KSort('Int')),
            KVariable(prefix + '_BAL', sort=KSort('Int')),
            program,
            storage if storage is not None else KVariable(prefix + '_STORAGE', sort=KSort('Map')),
            KVariable(prefix + '_ORIGSTORAGE', sort=KSort('Map')),
            KVariable(prefix + '_TRANSIENTSTORAGE', sort=KSort('Map')),
            KVariable(prefix + '_NONCE', sort=KSort('Int')),
        )

    @staticmethod
    def help_info() -> list[str]:
        res_lines: list[str] = []
        res_lines.append('')
        res_lines.append('See `foundry_success` predicate for more information:')
        res_lines.append(
            'https://github.com/runtimeverification/kontrol/blob/master/src/kontrol/kdist/foundry.md#foundry-success-predicate'
        )
        res_lines.append('')
        res_lines.append('Access documentation for Kontrol at https://docs.runtimeverification.com/kontrol')
        return res_lines

    @staticmethod
    def filter_proof_ids(proof_ids: list[str], test: str, version: int | None = None) -> list[str]:
        """
        Searches for proof IDs that match a specified test name and an optional version number.

        Each proof ID is expected to follow the format 'proof_dir_1%proof_dir_2%proof_name:version'.
        Only proof IDs that match the given criteria are included in the returned list.
        """
        regex = single(Foundry._escape_brackets([test]))
        matches = []
        for pid in proof_ids:
            try:
                proof_dir, proof_name_version = pid.rsplit('%', 1)
                proof_name, proof_version_str = proof_name_version.split(':', 1)
                proof_version = int(proof_version_str)
            except ValueError:
                continue
            if re.search(regex, proof_name) and (version is None or version == proof_version):
                matches.append(f'{proof_dir}%{proof_name}:{proof_version}')
        return matches

    def proof_ids_with_test(self, test: str, version: int | None = None) -> list[str]:
        proof_ids = self.filter_proof_ids(self.list_proof_dir(), test, version)
        _LOGGER.info(f'Found {len(proof_ids)} matching proofs for {test}:{version}: {proof_ids}')
        return proof_ids

    def get_apr_proof(self, test_id: str) -> APRProof:
        proof = Proof.read_proof_data(self.proofs_dir, test_id)
        if not isinstance(proof, APRProof):
            raise ValueError('Specified proof is not an APRProof.')
        return proof

    def get_proof(self, test_id: str) -> Proof:
        return Proof.read_proof_data(self.proofs_dir, test_id)

    def get_optional_apr_proof(self, test_id: str) -> APRProof | None:
        proof = self.get_optional_proof(test_id)
        if not isinstance(proof, APRProof):
            return None
        return proof

    def get_optional_proof(self, test_id: str) -> Proof | None:
        if Proof.proof_data_exists(test_id, self.proofs_dir):
            return Proof.read_proof_data(self.proofs_dir, test_id)
        return None

    def get_contract_and_method(self, test: str) -> tuple[Contract, Contract.Method | Contract.Constructor]:
        contract_name, method_name = test.split('.')
        contract = self.contracts[contract_name]

        if method_name == 'init':
            constructor = self.contracts[contract_name].constructor
            if constructor is None:
                raise ValueError(f'Contract {contract_name} does not have a constructor.')
            return contract, constructor

        method = contract.method_by_sig[method_name]
        return contract, method

    def list_proof_dir(self) -> list[str]:
        return listdir(self.proofs_dir)

    def resolve_setup_proof_version(
        self, test: str, reinit: bool, test_version: int | None = None, user_specified_setup_version: int | None = None
    ) -> int:
        _, method = self.get_contract_and_method(test)
        effective_test_version = 0 if test_version is None else self.free_proof_version(test)

        if not method.up_to_date(self.digest_file):
            _LOGGER.info(f'Creating a new version of {test} because it was updated.')
            return self.free_proof_version(test)

        if reinit:
            if user_specified_setup_version is None:
                _LOGGER.info(
                    f'Creating a new version of {test} because --reinit was specified and --setup-version is not specified.'
                )
            elif not Proof.proof_data_exists(f'{test}:{user_specified_setup_version}', self.proofs_dir):
                _LOGGER.info(
                    f'Creating a new version of {test} because --reinit was specified and --setup-version is set to a non-existing version'
                )
            else:
                _LOGGER.info(f'Reusing version {user_specified_setup_version} of {test}')
                effective_test_version = user_specified_setup_version
        else:
            latest_test_version = self.latest_proof_version(test)
            effective_test_version = 0 if latest_test_version is None else latest_test_version
            if user_specified_setup_version is not None and Proof.proof_data_exists(
                f'{test}:{user_specified_setup_version}', self.proofs_dir
            ):
                effective_test_version = user_specified_setup_version
            _LOGGER.info(f'Using version {effective_test_version} of {test}')

        return effective_test_version

    def resolve_proof_version(
        self,
        test: str,
        reinit: bool,
        user_specified_version: int | None,
    ) -> int:
        _, method = self.get_contract_and_method(test)

        if reinit and user_specified_version is not None:
            raise ValueError('--reinit is not compatible with specifying proof versions.')

        if reinit:
            _LOGGER.info(f'Creating a new version of test {test} because --reinit was specified.')
            return self.free_proof_version(test)

        if user_specified_version:
            _LOGGER.info(f'Using user-specified version {user_specified_version} for test {test}')
            if not Proof.proof_data_exists(f'{test}:{user_specified_version}', self.proofs_dir):
                raise ValueError(f'The specified version {user_specified_version} of proof {test} does not exist.')
            if not method.up_to_date(self.digest_file):
                _LOGGER.warn(
                    f'Using specified version {user_specified_version} of proof {test}, but it is out of date.'
                )
            return user_specified_version

        if not method.up_to_date(self.digest_file):
            _LOGGER.info(f'Creating a new version of test {test} because it is out of date.')
            return self.free_proof_version(test)

        latest_version = self.latest_proof_version(test)
        return self.check_method_change(latest_version, test, method)

    def check_method_change(
        self, version: int | None, test: str, method: Contract.Method | Contract.Constructor
    ) -> int:
        if version is not None:
            _LOGGER.info(
                f'Using the the latest version {version} of test {test} because it is up to date and no version was specified.'
            )
            if type(method) is Contract.Method and not method.contract_up_to_date(self.digest_file):
                _LOGGER.warning(
                    f'Test {test} was not reinitialized because it is up to date, but the contract it is a part of has changed.'
                )
            return version

        _LOGGER.info(
            f'Test {test} is up to date in {self.digest_file}, but does not exist on disk. Assigning version 0'
        )
        return 0

    def latest_proof_version(
        self,
        test: str,
    ) -> int | None:
        """
        find the highest used proof ID, to be used as a default. Returns None if no version of this proof exists.
        """
        proof_ids = self.filter_proof_ids(self.list_proof_dir(), test.split('%')[-1])
        versions = {int(pid.split(':')[1]) for pid in proof_ids}
        return max(versions, default=None)

    def free_proof_version(
        self,
        test: str,
    ) -> int:
        """
        find the lowest proof id that is not used yet
        """
        latest_version = self.latest_proof_version(test)
        return latest_version + 1 if latest_version is not None else 0


def foundry_show(
    foundry: Foundry,
    options: ShowOptions,
) -> str:
    contract_name, _ = single(foundry.matching_tests([options.test])).split('.')
    test_id = foundry.get_test_id(options.test, options.version)
    proof = foundry.get_apr_proof(test_id)

    nodes: Iterable[int | str] = options.nodes
    if options.pending:
        nodes = list(nodes) + [node.id for node in proof.pending]
    if options.failing:
        nodes = list(nodes) + [node.id for node in proof.failing]
    nodes = unique(nodes)

    unstable_cells = [
        '<program>',
        '<jumpDests>',
        '<pc>',
        '<gas>',
        '<code>',
    ]

    node_printer = foundry_node_printer(
        foundry, contract_name, proof, omit_unstable_output=options.omit_unstable_output
    )
    proof_show = APRProofShow(foundry.kevm, node_printer=node_printer)

    res_lines = proof_show.show(
        proof,
        nodes=nodes,
        node_deltas=options.node_deltas,
        to_module=options.to_module,
        minimize=options.minimize,
        sort_collections=options.sort_collections,
        omit_cells=(unstable_cells if options.omit_unstable_output else []),
    )

    start_server = options.port is None

    if options.failure_info:
        with legacy_explore(
            foundry.kevm,
            kcfg_semantics=KEVMSemantics(),
            id=test_id,
            smt_timeout=options.smt_timeout,
            smt_retry_limit=options.smt_retry_limit,
            start_server=start_server,
            port=options.port,
            maude_port=options.maude_port,
        ) as kcfg_explore:
            res_lines += print_failure_info(proof, kcfg_explore, options.counterexample_info)
            res_lines += Foundry.help_info()

    if options.to_kevm_claims:
        _foundry_labels = [
            prod.klabel
            for prod in foundry.kevm.definition.all_modules_dict['FOUNDRY-CHEAT-CODES'].productions
            if prod.klabel is not None
        ]

        def _remove_foundry_config(_cterm: CTerm) -> CTerm:
            kevm_config_pattern = KApply(
                '<generatedTop>',
                [
                    KApply('<foundry>', [KVariable('KEVM_CELL'), KVariable('CHEATCODES_CELL')]),
                    KVariable('GENERATEDCOUNTER_CELL'),
                ],
            )
            kevm_config_match = kevm_config_pattern.match(_cterm.config)
            if kevm_config_match is None:
                _LOGGER.warning('Unable to match on <kevm> cell.')
                return _cterm
            return CTerm(kevm_config_match['KEVM_CELL'], _cterm.constraints)

        def _contains_foundry_klabel(_kast: KInner) -> bool:
            _contains = False

            def _collect_klabel(_k: KInner) -> None:
                nonlocal _contains
                if type(_k) is KApply and _k.label.name in _foundry_labels:
                    _contains = True

            collect(_collect_klabel, _kast)
            return _contains

        for node in proof.kcfg.nodes:
            proof.kcfg.let_node(node.id, cterm=_remove_foundry_config(node.cterm))

        # Due to bug in KCFG.replace_node: https://github.com/runtimeverification/pyk/issues/686
        proof.kcfg = KCFG.from_dict(proof.kcfg.to_dict())

        claims = [edge.to_rule('BASIC-BLOCK', claim=True) for edge in proof.kcfg.edges()]
        claims = [claim for claim in claims if not _contains_foundry_klabel(claim.body)]
        claims = [
            claim for claim in claims if not KEVMSemantics().is_terminal(CTerm.from_kast(extract_lhs(claim.body)))
        ]
        if len(claims) == 0:
            _LOGGER.warning(f'No claims retained for proof {proof.id}')

        else:
            module_name = Contract.escaped(proof.id.upper() + '-SPEC', '')
            module = KFlatModule(module_name, sentences=claims, imports=[KImport('VERIFICATION')])
            defn = KDefinition(module_name, [module], requires=[KRequire('verification.k')])

            defn_lines = foundry.kevm.pretty_print(defn, in_module='EVM').split('\n')

            res_lines += defn_lines

            if options.kevm_claim_dir is not None:
                kevm_claims_file = options.kevm_claim_dir / (module_name.lower() + '.k')
                kevm_claims_file.write_text('\n'.join(line.rstrip() for line in defn_lines))

    return '\n'.join([line.rstrip() for line in res_lines])


def foundry_to_dot(foundry: Foundry, options: ToDotOptions) -> None:
    dump_dir = foundry.proofs_dir / 'dump'
    test_id = foundry.get_test_id(options.test, options.version)
    contract_name, _ = single(foundry.matching_tests([options.test])).split('.')
    proof = foundry.get_apr_proof(test_id)

    node_printer = foundry_node_printer(foundry, contract_name, proof)
    proof_show = APRProofShow(foundry.kevm, node_printer=node_printer)

    proof_show.dump(proof, dump_dir, dot=True)


def foundry_list(foundry: Foundry) -> list[str]:
    all_methods = [
        f'{contract.name_with_path}.{method.signature}'
        for contract in foundry.contracts.values()
        for method in contract.methods
    ]

    lines: list[str] = []
    for method in sorted(all_methods):
        for test_id in listdir(foundry.proofs_dir):
            test, *_ = test_id.split(':')
            if test == method:
                proof = foundry.get_optional_proof(test_id)
                if proof is not None:
                    lines.extend(proof.summary.lines)
                    lines.append('')
    if len(lines) > 0:
        lines = lines[0:-1]

    return lines


def setup_exec_time(foundry: Foundry, contract: Contract) -> float:
    setup_exec_time = 0.0
    if 'setUp' in contract.method_by_name:
        latest_version = foundry.latest_proof_version(f'{contract.name_with_path}.setUp()')
        setup_digest = f'{contract.name_with_path}.setUp():{latest_version}'
        apr_proof = APRProof.read_proof_data(foundry.proofs_dir, setup_digest)
        setup_exec_time = apr_proof.exec_time
    return setup_exec_time


def foundry_to_xml(foundry: Foundry, proofs: list[APRProof]) -> None:
    testsuites = Et.Element(
        'testsuites', tests='0', failures='0', errors='0', time='0', timestamp=str(datetime.datetime.now())
    )
    tests = 0
    total_exec_time = 0.0
    for proof in proofs:
        tests += 1
        test, *_ = proof.id.split(':')
        contract, test_name = test.split('.')
        _, contract_name = contract.rsplit('%', 1)
        foundry_contract = foundry.contracts[contract]
        contract_path = foundry_contract.contract_path
        proof_exec_time = proof.exec_time
        testsuite = testsuites.find(f'testsuite[@name={contract_name!r}]')
        if testsuite is None:
            proof_exec_time += setup_exec_time(foundry, foundry_contract)
            testsuite = Et.SubElement(
                testsuites,
                'testsuite',
                name=contract_name,
                tests='1',
                failures='0',
                errors='0',
                time=str(proof_exec_time),
                timestamp=str(datetime.datetime.now()),
            )
            properties = Et.SubElement(testsuite, 'properties')
            Et.SubElement(properties, 'property', name='Kontrol version', value=str(VERSION))
        else:
            testsuite_exec_time = float(testsuite.get('time', 0)) + proof_exec_time
            testsuite.set('time', str(testsuite_exec_time))
            testsuite.set('tests', str(int(testsuite.get('tests', 0)) + 1))

        total_exec_time += proof_exec_time
        testcase = Et.SubElement(
            testsuite,
            'testcase',
            name=test_name,
            classname=contract_name,
            time=str(proof_exec_time),
            file=contract_path,
        )

        if not proof.passed:
            if proof.error_info is not None:
                error = Et.SubElement(testcase, 'error', message='Exception')
                trace = traceback.format_exception(proof.error_info)
                error.set('type', str(type(proof.error_info).__name__))
                error.text = '\n' + ' '.join(trace)
                testsuite.set('errors', str(int(testsuite.get('errors', 0)) + 1))
                testsuites.set('errors', str(int(testsuites.get('errors', 0)) + 1))
            else:
                if proof.failure_info is not None and isinstance(proof.failure_info, APRFailureInfo):
                    failure = Et.SubElement(testcase, 'failure', message='Proof failed')
                    text = proof.failure_info.print()
                    failure.set('message', text[0])
                    failure.text = '\n'.join(text[1:-1])
                    testsuite.set('failures', str(int(testsuite.get('failures', 0)) + 1))
                    testsuites.set('failures', str(int(testsuites.get('failures', 0)) + 1))

    testsuites.set('tests', str(tests))
    testsuites.set('time', str(total_exec_time))
    tree = Et.ElementTree(testsuites)
    Et.indent(tree, space='\t', level=0)
    tree.write('kontrol_prove_report.xml')


def foundry_minimize_proof(foundry: Foundry, options: MinimizeProofOptions) -> None:
    test_id = foundry.get_test_id(options.test, options.version)
    apr_proof = foundry.get_apr_proof(test_id)
    apr_proof.minimize_kcfg()
    apr_proof.write_proof_data()


def foundry_remove_node(foundry: Foundry, options: RemoveNodeOptions) -> None:
    test_id = foundry.get_test_id(options.test, options.version)
    apr_proof = foundry.get_apr_proof(test_id)
    node_ids = apr_proof.prune(options.node)
    _LOGGER.info(f'Pruned nodes: {node_ids}')
    apr_proof.write_proof_data()


def foundry_refute_node(
    foundry: Foundry,
    options: RefuteNodeOptions,
) -> RefutationProof | None:
    test_id = foundry.get_test_id(options.test, options.version)
    proof = foundry.get_apr_proof(test_id)

    return proof.refute_node(proof.kcfg.node(options.node))


def foundry_unrefute_node(foundry: Foundry, options: UnrefuteNodeOptions) -> None:
    test_id = foundry.get_test_id(options.test, options.version)
    proof = foundry.get_apr_proof(test_id)

    proof.unrefute_node(proof.kcfg.node(options.node))


def foundry_split_node(
    foundry: Foundry,
    options: SplitNodeOptions,
) -> list[int]:
    contract_name, _ = single(foundry.matching_tests([options.test])).split('.')
    test_id = foundry.get_test_id(options.test, options.version)
    proof = foundry.get_apr_proof(test_id)

    token = KToken(options.branch_condition, 'Bool')
    node_printer = foundry_node_printer(foundry, contract_name, proof)
    parsed_condition = node_printer.kprint.parse_token(token, as_rule=True)

    split_nodes = proof.kcfg.split_on_constraints(
        options.node, [mlEqualsTrue(parsed_condition), mlEqualsFalse(parsed_condition)]
    )
    _LOGGER.info(f'Split node {options.node} into {split_nodes} on branch condition {options.branch_condition}')
    proof.write_proof_data()

    return split_nodes


def foundry_simplify_node(
    foundry: Foundry,
    options: SimplifyNodeOptions,
) -> str:
    test_id = foundry.get_test_id(options.test, options.version)
    apr_proof = foundry.get_apr_proof(test_id)
    cterm = apr_proof.kcfg.node(options.node).cterm
    start_server = options.port is None

    kore_rpc_command = None
    if isinstance(options.kore_rpc_command, str):
        kore_rpc_command = options.kore_rpc_command.split()

    with legacy_explore(
        foundry.kevm,
        kcfg_semantics=KEVMSemantics(),
        id=apr_proof.id,
        bug_report=options.bug_report,
        kore_rpc_command=kore_rpc_command,
        llvm_definition_dir=foundry.llvm_library if options.use_booster else None,
        smt_timeout=options.smt_timeout,
        smt_retry_limit=options.smt_retry_limit,
        smt_tactic=options.smt_tactic,
        trace_rewrites=options.trace_rewrites,
        start_server=start_server,
        port=options.port,
        maude_port=options.maude_port,
    ) as kcfg_explore:
        new_term, _ = kcfg_explore.cterm_symbolic.simplify(cterm)
    if options.replace:
        apr_proof.kcfg.let_node(options.node, cterm=new_term)
        apr_proof.write_proof_data()
    res_term = minimize_term(new_term.kast) if options.minimize else new_term.kast
    return foundry.kevm.pretty_print(res_term, unalias=False, sort_collections=options.sort_collections)


def foundry_merge_nodes(
    foundry: Foundry,
    options: MergeNodesOptions,
) -> None:
    def check_cells_equal(cell: str, nodes: Iterable[KCFG.Node]) -> bool:
        nodes = list(nodes)
        if len(nodes) < 2:
            return True
        cell_value = nodes[0].cterm.try_cell(cell)
        if cell_value is None:
            return False
        for node in nodes[1:]:
            if node.cterm.try_cell(cell) is None or cell_value != node.cterm.cell(cell):
                return False
        return True

    test_id = foundry.get_test_id(options.test, options.version)
    apr_proof = foundry.get_apr_proof(test_id)

    if len(list(options.nodes)) < 2:
        raise ValueError(f'Must supply at least 2 nodes to merge, got: {options.nodes}')

    nodes = [apr_proof.kcfg.node(int(node_id)) for node_id in options.nodes]
    check_cells = ['K_CELL', 'PROGRAM_CELL', 'PC_CELL', 'CALLDEPTH_CELL']
    check_cells_ne = [check_cell for check_cell in check_cells if not check_cells_equal(check_cell, nodes)]

    if check_cells_ne:
        if not all(KEVMSemantics().same_loop(nodes[0].cterm, nd.cterm) for nd in nodes):
            raise ValueError(f'Nodes {options.nodes} cannot be merged because they differ in: {check_cells_ne}')

    anti_unification = nodes[0].cterm
    for node in nodes[1:]:
        anti_unification, _, _ = anti_unification.anti_unify(node.cterm, keep_values=True, kdef=foundry.kevm.definition)
    new_node = apr_proof.kcfg.create_node(anti_unification)
    for node in nodes:
        succ = apr_proof.kcfg.successors(node.id)
        if len(succ) == 0:
            apr_proof.kcfg.create_cover(node.id, new_node.id)
        else:
            apr_proof.prune(node.id, keep_nodes=[node.id])
            apr_proof.kcfg.create_cover(node.id, new_node.id)

    apr_proof.write_proof_data()

    print(f'Merged nodes {options.nodes} into new node {new_node.id}.')
    print(foundry.kevm.pretty_print(new_node.cterm.kast))


def foundry_step_node(
    foundry: Foundry,
    options: StepNodeOptions,
) -> None:
    if options.repeat < 1:
        raise ValueError(f'Expected positive value for --repeat, got: {options.repeat}')
    if options.depth < 1:
        raise ValueError(f'Expected positive value for --depth, got: {options.depth}')

    test_id = foundry.get_test_id(options.test, options.version)
    apr_proof = foundry.get_apr_proof(test_id)
    start_server = options.port is None

    kore_rpc_command = None
    if isinstance(options.kore_rpc_command, str):
        kore_rpc_command = options.kore_rpc_command.split()

    with legacy_explore(
        foundry.kevm,
        kcfg_semantics=KEVMSemantics(),
        id=apr_proof.id,
        bug_report=options.bug_report,
        kore_rpc_command=kore_rpc_command,
        llvm_definition_dir=foundry.llvm_library if options.use_booster else None,
        smt_timeout=options.smt_timeout,
        smt_retry_limit=options.smt_retry_limit,
        smt_tactic=options.smt_tactic,
        trace_rewrites=options.trace_rewrites,
        start_server=start_server,
        port=options.port,
        maude_port=options.maude_port,
    ) as kcfg_explore:
        node = options.node
        for _i in range(options.repeat):
            node = kcfg_explore.step(apr_proof.kcfg, node, apr_proof.logs, depth=options.depth)
            apr_proof.write_proof_data()


def foundry_state_load(options: LoadStateOptions, foundry: Foundry) -> None:
    accounts = read_contract_names(options.contract_names) if options.contract_names else {}
    recreate_state_contract = RecreateState(name=options.name, accounts=accounts)
    if options.from_state_diff:
        access_entries = read_recorded_state_diff(options.accesses_file)
        for access in access_entries:
            recreate_state_contract.extend_with_state_diff(access)
    else:
        recorded_accounts = read_recorded_state_dump(options.accesses_file)
        for account in recorded_accounts:
            recreate_state_contract.extend_with_state_dump(account)

    output_dir_name = options.output_dir_name
    if output_dir_name is None:
        output_dir_name = foundry.profile.get('test', '')

    output_dir = foundry._root / output_dir_name
    ensure_dir_path(output_dir)

    main_file = output_dir / Path(options.name + '.sol')

    if not options.license.strip():
        raise ValueError('License cannot be empty or blank')

    if options.condense_state_diff:
        main_file.write_text(
            '\n'.join(recreate_state_contract.generate_condensed_file(options.comment_generated_file, options.license))
        )
    else:
        code_file = output_dir / Path(options.name + 'Code.sol')
        main_file.write_text(
            '\n'.join(
                recreate_state_contract.generate_main_contract_file(options.comment_generated_file, options.license)
            )
        )
        code_file.write_text(
            '\n'.join(
                recreate_state_contract.generate_code_contract_file(options.comment_generated_file, options.license)
            )
        )


def foundry_section_edge(
    foundry: Foundry,
    options: SectionEdgeOptions,
) -> None:
    test_id = foundry.get_test_id(options.test, options.version)
    apr_proof = foundry.get_apr_proof(test_id)
    source_id, target_id = options.edge
    start_server = options.port is None

    kore_rpc_command = None
    if isinstance(options.kore_rpc_command, str):
        kore_rpc_command = options.kore_rpc_command.split()

    with legacy_explore(
        foundry.kevm,
        kcfg_semantics=KEVMSemantics(),
        id=apr_proof.id,
        bug_report=options.bug_report,
        kore_rpc_command=kore_rpc_command,
        llvm_definition_dir=foundry.llvm_library if options.use_booster else None,
        smt_timeout=options.smt_timeout,
        smt_retry_limit=options.smt_retry_limit,
        smt_tactic=options.smt_tactic,
        trace_rewrites=options.trace_rewrites,
        start_server=start_server,
        port=options.port,
        maude_port=options.maude_port,
    ) as kcfg_explore:
        kcfg_explore.section_edge(
            apr_proof.kcfg,
            source_id=int(source_id),
            target_id=int(target_id),
            logs=apr_proof.logs,
            sections=options.sections,
        )
    apr_proof.write_proof_data()


def foundry_get_model(
    foundry: Foundry,
    options: GetModelOptions,
) -> str:
    test_id = foundry.get_test_id(options.test, options.version)
    proof = foundry.get_apr_proof(test_id)

    if not options.nodes:
        _LOGGER.warning('Node ID is not provided. Displaying models of failing and pending nodes:')
        failing = pending = True

    nodes: Iterable[NodeIdLike] = options.nodes
    if pending:
        nodes = list(nodes) + [node.id for node in proof.pending]
    if failing:
        nodes = list(nodes) + [node.id for node in proof.failing]
    nodes = unique(nodes)

    res_lines = []

    start_server = options.port is None

    kore_rpc_command = None
    if isinstance(options.kore_rpc_command, str):
        kore_rpc_command = options.kore_rpc_command.split()

    with legacy_explore(
        foundry.kevm,
        kcfg_semantics=KEVMSemantics(),
        id=proof.id,
        bug_report=options.bug_report,
        kore_rpc_command=kore_rpc_command,
        llvm_definition_dir=foundry.llvm_library if options.use_booster else None,
        smt_timeout=options.smt_timeout,
        smt_retry_limit=options.smt_retry_limit,
        smt_tactic=options.smt_tactic,
        trace_rewrites=options.trace_rewrites,
        start_server=start_server,
        port=options.port,
        maude_port=options.maude_port,
    ) as kcfg_explore:
        for node_id in nodes:
            res_lines.append('')
            res_lines.append(f'Node id: {node_id}')
            node = proof.kcfg.node(node_id)
            res_lines.extend(print_model(node, kcfg_explore))

    return '\n'.join(res_lines)


def read_recorded_state_diff(state_file: Path) -> list[StateDiffEntry]:
    if not state_file.exists():
        raise FileNotFoundError(f'Account accesses dictionary file not found: {state_file}')
    accesses = json.loads(state_file.read_text())['accountAccesses']
    return [StateDiffEntry(_a) for _a in accesses]


def read_recorded_state_dump(state_file: Path) -> list[StateDumpEntry]:
    if not state_file.exists():
        raise FileNotFoundError(f'Account accesses dictionary file not found: {state_file}')
    accounts = json.loads(state_file.read_text())
    return [StateDumpEntry(account, accounts[account]) for account in list(accounts)]


def read_contract_names(contract_names: Path) -> dict[str, str]:
    if not contract_names.exists():
        raise FileNotFoundError(f'Contract names dictionary file not found: {contract_names}')
    return json.loads(contract_names.read_text())


class FoundryNodePrinter(KEVMNodePrinter):
    foundry: Foundry
    contract_name: str
    omit_unstable_output: bool

    def __init__(self, foundry: Foundry, contract_name: str, omit_unstable_output: bool = False):
        KEVMNodePrinter.__init__(self, foundry.kevm)
        self.foundry = foundry
        self.contract_name = contract_name
        self.omit_unstable_output = omit_unstable_output

    def print_node(self, kcfg: KCFG, node: KCFG.Node) -> list[str]:
        ret_strs = super().print_node(kcfg, node)
        _pc = node.cterm.try_cell('PC_CELL')
        if type(_pc) is KToken and _pc.sort == INT:
            srcmap_data = self.foundry.srcmap_data(self.contract_name, int(_pc.token))
            if not self.omit_unstable_output and srcmap_data is not None:
                path, start, end = srcmap_data
                ret_strs.append(f'src: {str(path)}:{start}:{end}')
        return ret_strs


class FoundryAPRNodePrinter(FoundryNodePrinter, APRProofNodePrinter):
    def __init__(self, foundry: Foundry, contract_name: str, proof: APRProof, omit_unstable_output: bool = False):
        FoundryNodePrinter.__init__(self, foundry, contract_name, omit_unstable_output=omit_unstable_output)
        APRProofNodePrinter.__init__(self, proof, foundry.kevm)


def foundry_node_printer(
    foundry: Foundry, contract_name: str, proof: APRProof, omit_unstable_output: bool = False
) -> NodePrinter:
    if type(proof) is APRProof:
        return FoundryAPRNodePrinter(foundry, contract_name, proof, omit_unstable_output=omit_unstable_output)
    raise ValueError(f'Cannot build NodePrinter for proof type: {type(proof)}')


def init_project(project_root: Path, *, skip_forge: bool) -> None:
    """
    Wrapper around `forge init` that creates new Foundry projects compatible with Kontrol.

    :param skip_forge: Skip the `forge init` process, if there already exists a Foundry project.
    :param project_root: Name of the new project that is created.
    """

    if not skip_forge:
        run_process(['forge', 'init', str(project_root), '--no-git'], logger=_LOGGER)

    root = ensure_dir_path(project_root)
    write_to_file(root / 'lemmas.k', empty_lemmas_file_contents())
    write_to_file(root / 'KONTROL.md', kontrol_file_contents())
    write_to_file(root / 'kontrol.toml', kontrol_toml_file_contents())
    append_to_file(root / 'foundry.toml', foundry_toml_extra_contents())
    run_process(
        ['forge', 'install', '--no-git', 'runtimeverification/kontrol-cheatcodes'],
        logger=_LOGGER,
        cwd=root,
    )<|MERGE_RESOLUTION|>--- conflicted
+++ resolved
@@ -191,18 +191,17 @@
             contract_name = json_path.split('/')[-1]
             contract_json = json.loads(Path(json_path).read_text())
             contract_name = contract_name[0:-5] if contract_name.endswith('.json') else contract_name
-<<<<<<< HEAD
             contract = Contract(contract_name, contract_json, foundry=True)
             if self.add_enum_constraints:
                 find_enums(contract_json['ast'])
-=======
             try:
                 contract = Contract(contract_name, contract_json, foundry=True)
+                if self.add_enum_constraints:
+                    find_enums(contract_json['ast'])
             except KeyError:
                 _LOGGER.warning(f'Skipping non-compatible JSON file for contract: {contract_name} at {json_path}.')
                 continue
             find_enums(contract_json['ast'])
->>>>>>> d3765ce1
 
             _contracts[contract.name_with_path] = contract  # noqa: B909
 
