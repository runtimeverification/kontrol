from __future__ import annotations

import json
import logging
import os
import re
import sys
from functools import cached_property
from os import listdir
from pathlib import Path
from subprocess import CalledProcessError
from typing import TYPE_CHECKING

import tomlkit
from kevm_pyk.kevm import KEVM, KEVMNodePrinter, KEVMSemantics
from kevm_pyk.utils import byte_offset_to_lines, legacy_explore, print_failure_info, print_model
from pyk.cterm import CTerm
from pyk.kast.inner import KApply, KSort, KToken, KVariable
from pyk.kast.manip import collect, extract_lhs, minimize_term
from pyk.kast.outer import KDefinition, KFlatModule, KImport, KRequire
from pyk.kcfg import KCFG
from pyk.prelude.bytes import bytesToken
from pyk.prelude.collections import map_empty
from pyk.prelude.kbool import notBool
from pyk.prelude.kint import INT, intToken
from pyk.proof.proof import Proof
from pyk.proof.reachability import APRBMCProof, APRProof
from pyk.proof.show import APRBMCProofNodePrinter, APRProofNodePrinter, APRProofShow
from pyk.utils import ensure_dir_path, hash_str, run_process, single, unique

from .deployment import DeploymentSummary, SummaryEntry
from .solc_to_k import Contract

if TYPE_CHECKING:
    from collections.abc import Iterable
    from typing import Any, Final

    from pyk.kast.inner import KInner
    from pyk.kcfg.kcfg import NodeIdLike
    from pyk.kcfg.tui import KCFGElem
    from pyk.proof.show import NodePrinter
    from pyk.utils import BugReport

    from .options import RPCOptions


_LOGGER: Final = logging.getLogger(__name__)


class Foundry:
    _root: Path
    _toml: dict[str, Any]
    _bug_report: BugReport | None

    class Sorts:
        FOUNDRY_CELL: Final = KSort('FoundryCell')

    def __init__(
        self,
        foundry_root: Path,
        bug_report: BugReport | None = None,
    ) -> None:
        self._root = foundry_root
        with (foundry_root / 'foundry.toml').open('rb') as f:
            self._toml = tomlkit.load(f)
        self._bug_report = bug_report

    def lookup_full_contract_name(self, contract_name: str) -> str:
        contracts = [
            full_contract_name
            for full_contract_name in self.contracts
            if contract_name == full_contract_name.split('%')[-1]
        ]
        if len(contracts) == 0:
            raise ValueError(
                f"Tried to look up contract name {contract_name}, found none out of {[contract_name_with_path.split('/')[-1] for contract_name_with_path in self.contracts.keys()]}"
            )
        if len(contracts) > 1:
            raise ValueError(
                f'Tried to look up contract name {contract_name}, found duplicates {[contract[0] for contract in contracts]}'
            )
        return single(contracts)

    @property
    def profile(self) -> dict[str, Any]:
        profile_name = os.getenv('FOUNDRY_PROFILE', default='default')
        return self._toml['profile'][profile_name]

    @property
    def out(self) -> Path:
        return self._root / self.profile.get('out', '')

    @property
    def proofs_dir(self) -> Path:
        return self.out / 'proofs'

    @property
    def digest_file(self) -> Path:
        return self.out / 'digest'

    @property
    def kompiled(self) -> Path:
        return self.out / 'kompiled'

    @property
    def llvm_library(self) -> Path:
        return self.kompiled / 'llvm-library'

    @property
    def main_file(self) -> Path:
        return self.kompiled / 'foundry.k'

    @property
    def contracts_file(self) -> Path:
        return self.kompiled / 'contracts.k'

    @cached_property
    def kevm(self) -> KEVM:
        use_directory = self.out / 'tmp'
        ensure_dir_path(use_directory)
        return KEVM(
            definition_dir=self.kompiled,
            main_file=self.main_file,
            use_directory=use_directory,
            bug_report=self._bug_report,
        )

    @cached_property
    def contracts(self) -> dict[str, Contract]:
        pattern = '**/*.sol/*.json'
        paths = self.out.glob(pattern)
        json_paths = [str(path) for path in paths]
        json_paths = [json_path for json_path in json_paths if not json_path.endswith('.metadata.json')]
        json_paths = sorted(json_paths)  # Must sort to get consistent output order on different platforms
        _LOGGER.info(f'Processing contract files: {json_paths}')
        _contracts: dict[str, Contract] = {}
        for json_path in json_paths:
            _LOGGER.debug(f'Processing contract file: {json_path}')
            contract_name = json_path.split('/')[-1]
            contract_json = json.loads(Path(json_path).read_text())
            contract_name = contract_name[0:-5] if contract_name.endswith('.json') else contract_name
            contract = Contract(contract_name, contract_json, foundry=True)

            _contracts[contract.name_with_path] = contract

        return _contracts

    def mk_proofs_dir(self) -> None:
        self.proofs_dir.mkdir(exist_ok=True)

    def method_digest(self, contract_name: str, method_sig: str) -> str:
        return self.contracts[contract_name].method_by_sig[method_sig].digest

    @cached_property
    def digest(self) -> str:
        contract_digests = [self.contracts[c].digest for c in sorted(self.contracts)]
        return hash_str('\n'.join(contract_digests))

    @cached_property
    def llvm_dylib(self) -> Path | None:
        match sys.platform:
            case 'linux':
                dylib = self.llvm_library / 'interpreter.so'
            case 'darwin':
                dylib = self.llvm_library / 'interpreter.dylib'
            case _:
                raise ValueError('Unsupported platform: {sys.platform}')

        if dylib.exists():
            return dylib
        else:
            return None

    def up_to_date(self) -> bool:
        if not self.digest_file.exists():
            return False
        digest_dict = json.loads(self.digest_file.read_text())
        if 'foundry' not in digest_dict:
            digest_dict['foundry'] = ''
        self.digest_file.write_text(json.dumps(digest_dict, indent=4))
        return digest_dict['foundry'] == self.digest

    def update_digest(self) -> None:
        digest_dict = {}
        if self.digest_file.exists():
            digest_dict = json.loads(self.digest_file.read_text())
        digest_dict['foundry'] = self.digest
        self.digest_file.write_text(json.dumps(digest_dict, indent=4))

        _LOGGER.info(f'Updated Foundry digest file: {self.digest_file}')

    @cached_property
    def contract_ids(self) -> dict[int, str]:
        _contract_ids = {}
        for c in self.contracts.values():
            _contract_ids[c.contract_id] = c.name_with_path
        return _contract_ids

    def srcmap_data(self, contract_name: str, pc: int) -> tuple[Path, int, int] | None:
        if contract_name not in self.contracts:
            _LOGGER.info(f'Contract not found in Foundry project: {contract_name}')
        contract = self.contracts[contract_name]
        if pc not in contract.srcmap:
            _LOGGER.info(f'pc not found in srcmap for contract {contract_name}: {pc}')
            return None
        s, l, f, _, _ = contract.srcmap[pc]
        if f not in self.contract_ids:
            _LOGGER.info(f'Contract id not found in sourcemap data: {f}')
            return None
        src_contract = self.contracts[self.contract_ids[f]]
        src_contract_path = self._root / src_contract.contract_path
        src_contract_text = src_contract_path.read_text()
        _, start, end = byte_offset_to_lines(src_contract_text.split('\n'), s, l)
        return (src_contract_path, start, end)

    def solidity_src(self, contract_name: str, pc: int) -> Iterable[str]:
        srcmap_data = self.srcmap_data(contract_name, pc)
        if srcmap_data is None:
            return [f'No sourcemap data for contract at pc {contract_name}: {pc}']
        contract_path, start, end = srcmap_data
        if not (contract_path.exists() and contract_path.is_file()):
            return [f'No file at path for contract {contract_name}: {contract_path}']
        lines = contract_path.read_text().split('\n')
        prefix_lines = [f'   {l}' for l in lines[:start]]
        actual_lines = [f' | {l}' for l in lines[start:end]]
        suffix_lines = [f'   {l}' for l in lines[end:]]
        return prefix_lines + actual_lines + suffix_lines

    def short_info_for_contract(self, contract_name: str, cterm: CTerm) -> list[str]:
        ret_strs = self.kevm.short_info(cterm)
        _pc = cterm.cell('PC_CELL')
        if type(_pc) is KToken and _pc.sort == INT:
            srcmap_data = self.srcmap_data(contract_name, int(_pc.token))
            if srcmap_data is not None:
                path, start, end = srcmap_data
                ret_strs.append(f'src: {str(path)}:{start}:{end}')
        return ret_strs

    def custom_view(self, contract_name: str, element: KCFGElem) -> Iterable[str]:
        if type(element) is KCFG.Node:
            pc_cell = element.cterm.try_cell('PC_CELL')
            if type(pc_cell) is KToken and pc_cell.sort == INT:
                return self.solidity_src(contract_name, int(pc_cell.token))
        elif type(element) is KCFG.Edge:
            return list(element.rules)
        elif type(element) is KCFG.NDBranch:
            return list(element.rules)
        return ['NO DATA']

    def build(self) -> None:
        try:
            run_process(['forge', 'build', '--root', str(self._root)], logger=_LOGGER)
        except FileNotFoundError:
            print("Error: 'forge' command not found. Please ensure that 'forge' is installed and added to your PATH.")
            sys.exit(1)
        except CalledProcessError as err:
            raise RuntimeError("Couldn't forge build!") from err

    @cached_property
    def all_tests(self) -> list[str]:
        return [
            f'{contract.name_with_path}.{method.signature}'
            for contract in self.contracts.values()
            if contract.name_with_path.endswith('Test')
            for method in contract.methods
            if method.name.startswith('test')
        ]

    @cached_property
    def all_non_tests(self) -> list[str]:
        return [
            f'{contract.name_with_path}.{method.signature}'
            for contract in self.contracts.values()
            for method in contract.methods
            if f'{contract.name_with_path}.{method.signature}' not in self.all_tests
        ] + [f'{contract.name_with_path}.init' for contract in self.contracts.values() if contract.constructor]

    @staticmethod
    def _escape_brackets(regs: list[str]) -> list[str]:
        regs = [reg.replace('[', '\\[') for reg in regs]
        regs = [reg.replace(']', '\\]') for reg in regs]
        regs = [reg.replace('(', '\\(') for reg in regs]
        return [reg.replace(')', '\\)') for reg in regs]

    def matching_tests(self, tests: list[str]) -> list[str]:
        all_tests = self.all_tests
        all_non_tests = self.all_non_tests
        tests = self._escape_brackets(tests)
        matched_tests = set()
        unfound_tests = set(tests)
        for test in tests:
            for possible_match in all_tests + all_non_tests:
                if re.search(test, possible_match):
                    matched_tests.add(possible_match)
                    unfound_tests.discard(test)
        if unfound_tests:
            raise ValueError(f'Test identifiers not found: {set(unfound_tests)}')
        elif len(matched_tests) == 0:
            raise ValueError('No test matched the predicates')
        return list(matched_tests)

    def matching_sigs(self, test: str) -> list[str]:
        test_sigs = self.matching_tests([test])
        return test_sigs

<<<<<<< HEAD
    def get_test_id(self, test: str, id: int | None) -> str:
        matching_proofs = self.proofs_with_test(test)
        if not matching_proofs:
            raise ValueError(f'Found no matching proofs for {test}.')
        if id is None:
            if len(matching_proofs) > 1:
                proof_versions = [proof.id for proof in matching_proofs]
                raise ValueError(
                    f'Found {len(matching_proofs)} matching proofs for {test}: {proof_versions}. Use the --version flag to choose one.'
                )
            test_id = single(matching_proofs).id
            return test_id
        else:
            for proof in matching_proofs:
                if proof.id.endswith(str(id)):
                    return proof.id
            raise ValueError('No proof matching this predicate.')
=======
    def get_test_id(self, test: str, version: int | None) -> str:
        matching_proof_ids = self.proof_ids_with_test(test, version)
        if len(matching_proof_ids) == 0:
            raise ValueError(f'Found no matching proofs for {test}:{version}.')
        if len(matching_proof_ids) > 1:
            raise ValueError(
                f'Found {len(matching_proof_ids)} matching proofs for {test}:{version}. Use the --version flag to choose one.'
            )
        return single(matching_proof_ids)
>>>>>>> 9ef828b5

    @staticmethod
    def success(s: KInner, dst: KInner, r: KInner, c: KInner, e1: KInner, e2: KInner) -> KApply:
        return KApply('foundry_success', [s, dst, r, c, e1, e2])

    @staticmethod
    def fail(s: KInner, dst: KInner, r: KInner, c: KInner, e1: KInner, e2: KInner) -> KApply:
        return notBool(Foundry.success(s, dst, r, c, e1, e2))

    # address(uint160(uint256(keccak256("foundry default caller"))))

    @staticmethod
    def loc_FOUNDRY_FAILED() -> KApply:  # noqa: N802
        return KEVM.loc(
            KApply(
                'contract_access_field',
                [
                    KApply('FoundryCheat_FOUNDRY-ACCOUNTS_FoundryContract'),
                    KApply('Failed_FOUNDRY-ACCOUNTS_FoundryField'),
                ],
            )
        )

    @staticmethod
    def address_TEST_CONTRACT() -> KToken:  # noqa: N802
        return intToken(0x7FA9385BE102AC3EAC297483DD6233D62B3E1496)

    @staticmethod
    def address_TEST_SYMBOLIC() -> KVariable:  # noqa: N802
        return KVariable('CONTRACT_ID', sort=INT)

    @staticmethod
    def address_CHEATCODE() -> KToken:  # noqa: N802
        return intToken(0x7109709ECFA91A80626FF3989D68F67F5B1DD12D)

    # Same address as the one used in DappTools's HEVM
    # address(bytes20(uint160(uint256(keccak256('hevm cheat code')))))
    @staticmethod
    def account_CHEATCODE_ADDRESS(store_var: KInner) -> KApply:  # noqa: N802
        return KEVM.account_cell(
            Foundry.address_CHEATCODE(),  # Hardcoded for now
            intToken(0),
            bytesToken(b'\x00'),
            store_var,
            map_empty(),
            intToken(0),
        )

    @staticmethod
    def help_info() -> list[str]:
        res_lines: list[str] = []
        print_foundry_success_info = any('foundry_success' in line for line in res_lines)
        if print_foundry_success_info:
            res_lines.append('')
            res_lines.append('See `foundry_success` predicate for more information:')
            res_lines.append(
                'https://github.com/runtimeverification/kontrol/blob/master/src/kontrol/kdist/foundry.md#foundry-success-predicate'
            )
        res_lines.append('')
        res_lines.append(
            'Access documentation for KEVM foundry integration at https://docs.runtimeverification.com/kontrol'
        )
        return res_lines

    def proof_ids_with_test(self, test: str, version: int | None = None) -> list[str]:
        regex = single(self._escape_brackets([test]))
        all_proof_ids: list[tuple[str, str, int]] = []
        for pid in listdir(self.proofs_dir):
            proof_dir = '%'.join(pid.split('%')[0:-1])
            proof_name = pid.split('%')[1].split(':')[0]
            proof_version = int(pid.split(':')[1])
            all_proof_ids.append((proof_dir, proof_name, proof_version))
        proof_ids = [
            (pd, pn, pv) for pd, pn, pv in all_proof_ids if re.search(regex, pn) and (version is None or version == pv)
        ]
        _LOGGER.info(f'Found {len(proof_ids)} matching proofs for {regex}:{version}: {proof_ids}')
        return [f'{pd}%{pn}:{pv}' for pd, pn, pv in proof_ids]

    def get_apr_proof(self, test_id: str) -> APRProof:
        proof = Proof.read_proof_data(self.proofs_dir, test_id)
        if not isinstance(proof, APRProof):
            raise ValueError('Specified proof is not an APRProof.')
        return proof

    def get_proof(self, test_id: str) -> Proof:
        return Proof.read_proof_data(self.proofs_dir, test_id)

    def get_optional_apr_proof(self, test_id: str) -> APRProof | None:
        proof = self.get_optional_proof(test_id)
        if not isinstance(proof, APRProof):
            return None
        return proof

    def get_optional_proof(self, test_id: str) -> Proof | None:
        if Proof.proof_data_exists(test_id, self.proofs_dir):
            return Proof.read_proof_data(self.proofs_dir, test_id)
        return None

    def get_contract_and_method(self, test: str) -> tuple[Contract, Contract.Method | Contract.Constructor]:
        contract_name, method_name = test.split('.')
        contract = self.contracts[contract_name]

        if method_name == 'init':
            constructor = self.contracts[contract_name].constructor
            if constructor is None:
                raise ValueError(f'Contract {contract_name} does not have a constructor.')
            return contract, constructor

        method = contract.method_by_sig[method_name]
        return contract, method

    def list_proof_dir(self) -> list[str]:
        return listdir(self.proofs_dir)

    def resolve_proof_version(
        self,
        test: str,
        reinit: bool,
        user_specified_version: int | None,
    ) -> int:
        _, method = self.get_contract_and_method(test)

        if reinit and user_specified_version is not None:
            raise ValueError('--reinit is not compatible with specifying proof versions.')

        if reinit:
            _LOGGER.info(f'Creating a new version of test {test} because --reinit was specified.')
            return self.free_proof_version(test)

        if user_specified_version:
            _LOGGER.info(f'Using user-specified version {user_specified_version} for test {test}')
            if not Proof.proof_data_exists(f'{test}:{user_specified_version}', self.proofs_dir):
                raise ValueError(f'The specified version {user_specified_version} of proof {test} does not exist.')
            if not method.up_to_date(self.digest_file):
                _LOGGER.warn(
                    f'Using specified version {user_specified_version} of proof {test}, but it is out of date.'
                )
            return user_specified_version

        if not method.up_to_date(self.digest_file):
            _LOGGER.info(f'Creating a new version of test {test} because it is out of date.')
            return self.free_proof_version(test)

        latest_version = self.latest_proof_version(test)
        if latest_version is not None:
            _LOGGER.info(
                f'Using the the latest version {latest_version} of test {test} because it is up to date and no version was specified.'
            )
            if type(method) is Contract.Method and not method.contract_up_to_date(self.digest_file):
                _LOGGER.warning(
                    f'Test {test} was not reinitialized because it is up to date, but the contract it is a part of has changed.'
                )
            return latest_version

        _LOGGER.info(
            f'Test {test} is up to date in {self.digest_file}, but does not exist on disk. Assigning version 0'
        )
        return 0

    def latest_proof_version(
        self,
        test: str,
    ) -> int | None:
        """
        find the highest used proof ID, to be used as a default. Returns None if no version of this proof exists.
        """
        proof_ids = listdir(self.proofs_dir)
        versions = {int(pid.split(':')[1]) for pid in proof_ids if pid.split(':')[0] == test}
        return max(versions, default=None)

    def free_proof_version(
        self,
        test: str,
    ) -> int:
        """
        find the lowest proof id that is not used yet
        """
        latest_version = self.latest_proof_version(test)
        return latest_version + 1 if latest_version is not None else 0


def foundry_show(
    foundry: Foundry,
    test: str,
    version: int | None = None,
    nodes: Iterable[NodeIdLike] = (),
    node_deltas: Iterable[tuple[NodeIdLike, NodeIdLike]] = (),
    to_module: bool = False,
    to_kevm_claims: bool = False,
    kevm_claim_dir: Path | None = None,
    minimize: bool = True,
    sort_collections: bool = False,
    omit_unstable_output: bool = False,
    pending: bool = False,
    failing: bool = False,
    failure_info: bool = False,
    counterexample_info: bool = False,
    smt_timeout: int | None = None,
    smt_retry_limit: int | None = None,
    port: int | None = None,
    maude_port: int | None = None,
) -> str:
    contract_name, _ = single(foundry.matching_tests([test])).split('.')
    test_id = foundry.get_test_id(test, version)
    proof = foundry.get_apr_proof(test_id)

    if pending:
        nodes = list(nodes) + [node.id for node in proof.pending]
    if failing:
        nodes = list(nodes) + [node.id for node in proof.failing]
    nodes = unique(nodes)

    unstable_cells = [
        '<program>',
        '<jumpDests>',
        '<pc>',
        '<gas>',
        '<code>',
    ]

    node_printer = foundry_node_printer(foundry, contract_name, proof)
    proof_show = APRProofShow(foundry.kevm, node_printer=node_printer)

    res_lines = proof_show.show(
        proof,
        nodes=nodes,
        node_deltas=node_deltas,
        to_module=to_module,
        minimize=minimize,
        sort_collections=sort_collections,
        omit_cells=(unstable_cells if omit_unstable_output else []),
    )

    start_server = port is None

    if failure_info:
        with legacy_explore(
            foundry.kevm,
            kcfg_semantics=KEVMSemantics(),
            id=test_id,
            smt_timeout=smt_timeout,
            smt_retry_limit=smt_retry_limit,
            start_server=start_server,
            port=port,
            maude_port=maude_port,
        ) as kcfg_explore:
            res_lines += print_failure_info(proof, kcfg_explore, counterexample_info)
            res_lines += Foundry.help_info()

    if to_kevm_claims:
        _foundry_labels = [
            prod.klabel
            for prod in foundry.kevm.definition.all_modules_dict['FOUNDRY-CHEAT-CODES'].productions
            if prod.klabel is not None
        ]

        def _remove_foundry_config(_cterm: CTerm) -> CTerm:
            kevm_config_pattern = KApply(
                '<generatedTop>',
                [
                    KApply('<foundry>', [KVariable('KEVM_CELL'), KVariable('CHEATCODES_CELL')]),
                    KVariable('GENERATEDCOUNTER_CELL'),
                ],
            )
            kevm_config_match = kevm_config_pattern.match(_cterm.config)
            if kevm_config_match is None:
                _LOGGER.warning('Unable to match on <kevm> cell.')
                return _cterm
            return CTerm(kevm_config_match['KEVM_CELL'], _cterm.constraints)

        def _contains_foundry_klabel(_kast: KInner) -> bool:
            _contains = False

            def _collect_klabel(_k: KInner) -> None:
                nonlocal _contains
                if type(_k) is KApply and _k.label.name in _foundry_labels:
                    _contains = True

            collect(_collect_klabel, _kast)
            return _contains

        for node in proof.kcfg.nodes:
            proof.kcfg.replace_node(node.id, _remove_foundry_config(node.cterm))

        # Due to bug in KCFG.replace_node: https://github.com/runtimeverification/pyk/issues/686
        proof.kcfg = KCFG.from_dict(proof.kcfg.to_dict())

        claims = [edge.to_rule('BASIC-BLOCK', claim=True) for edge in proof.kcfg.edges()]
        claims = [claim for claim in claims if not _contains_foundry_klabel(claim.body)]
        claims = [
            claim for claim in claims if not KEVMSemantics().is_terminal(CTerm.from_kast(extract_lhs(claim.body)))
        ]
        if len(claims) == 0:
            _LOGGER.warning(f'No claims retained for proof {proof.id}')

        else:
            module_name = re.sub(r'[%().:,]+', '-', proof.id.upper()) + '-SPEC'
            module = KFlatModule(module_name, sentences=claims, imports=[KImport('VERIFICATION')])
            defn = KDefinition(module_name, [module], requires=[KRequire('verification.k')])

            defn_lines = foundry.kevm.pretty_print(defn, in_module='EVM').split('\n')

            res_lines += defn_lines

            if kevm_claim_dir is not None:
                kevm_claims_file = kevm_claim_dir / (module_name.lower() + '.k')
                kevm_claims_file.write_text('\n'.join(line.rstrip() for line in defn_lines))

    return '\n'.join([line.rstrip() for line in res_lines])


def foundry_to_dot(foundry: Foundry, test: str, version: int | None = None) -> None:
    dump_dir = foundry.proofs_dir / 'dump'
    test_id = foundry.get_test_id(test, version)
    contract_name, _ = single(foundry.matching_tests([test])).split('.')
    proof = foundry.get_apr_proof(test_id)

    node_printer = foundry_node_printer(foundry, contract_name, proof)
    proof_show = APRProofShow(foundry.kevm, node_printer=node_printer)

    proof_show.dump(proof, dump_dir, dot=True)


def foundry_list(foundry: Foundry) -> list[str]:
    all_methods = [
        f'{contract.name_with_path}.{method.signature}'
        for contract in foundry.contracts.values()
        for method in contract.methods
    ]

    lines: list[str] = []
    for method in sorted(all_methods):
        for test_id in listdir(foundry.proofs_dir):
            test, *_ = test_id.split(':')
            if test == method:
                proof = foundry.get_optional_proof(test_id)
                if proof is not None:
                    lines.extend(proof.summary.lines)
                    lines.append('')
    if len(lines) > 0:
        lines = lines[0:-1]

    return lines


def foundry_remove_node(foundry: Foundry, test: str, node: NodeIdLike, version: int | None = None) -> None:
    test_id = foundry.get_test_id(test, version)
    apr_proof = foundry.get_apr_proof(test_id)
    node_ids = apr_proof.prune(node)
    _LOGGER.info(f'Pruned nodes: {node_ids}')
    apr_proof.write_proof_data()


def foundry_simplify_node(
    foundry: Foundry,
    test: str,
    node: NodeIdLike,
    rpc_options: RPCOptions,
    version: int | None = None,
    replace: bool = False,
    minimize: bool = True,
    sort_collections: bool = False,
    bug_report: BugReport | None = None,
) -> str:
    test_id = foundry.get_test_id(test, version)
    apr_proof = foundry.get_apr_proof(test_id)
    cterm = apr_proof.kcfg.node(node).cterm
    start_server = rpc_options.port is None

    with legacy_explore(
        foundry.kevm,
        kcfg_semantics=KEVMSemantics(),
        id=apr_proof.id,
        bug_report=bug_report,
        kore_rpc_command=rpc_options.kore_rpc_command,
        llvm_definition_dir=foundry.llvm_library if rpc_options.use_booster else None,
        smt_timeout=rpc_options.smt_timeout,
        smt_retry_limit=rpc_options.smt_retry_limit,
        smt_tactic=rpc_options.smt_tactic,
        trace_rewrites=rpc_options.trace_rewrites,
        start_server=start_server,
        port=rpc_options.port,
        maude_port=rpc_options.maude_port,
    ) as kcfg_explore:
        new_term, _ = kcfg_explore.cterm_simplify(cterm)
    if replace:
        apr_proof.kcfg.replace_node(node, new_term)
        apr_proof.write_proof_data()
    res_term = minimize_term(new_term.kast) if minimize else new_term.kast
    return foundry.kevm.pretty_print(res_term, unalias=False, sort_collections=sort_collections)


def foundry_merge_nodes(
    foundry: Foundry,
    test: str,
    node_ids: Iterable[NodeIdLike],
    version: int | None = None,
    bug_report: BugReport | None = None,
    include_disjunct: bool = False,
) -> None:
    def check_cells_equal(cell: str, nodes: Iterable[KCFG.Node]) -> bool:
        nodes = list(nodes)
        if len(nodes) < 2:
            return True
        cell_value = nodes[0].cterm.try_cell(cell)
        if cell_value is None:
            return False
        for node in nodes[1:]:
            if node.cterm.try_cell(cell) is None or cell_value != node.cterm.cell(cell):
                return False
        return True

    test_id = foundry.get_test_id(test, version)
    apr_proof = foundry.get_apr_proof(test_id)

    if len(list(node_ids)) < 2:
        raise ValueError(f'Must supply at least 2 nodes to merge, got: {node_ids}')

    nodes = [apr_proof.kcfg.node(int(node_id)) for node_id in node_ids]
    check_cells = ['K_CELL', 'PROGRAM_CELL', 'PC_CELL', 'CALLDEPTH_CELL']
    check_cells_ne = [check_cell for check_cell in check_cells if not check_cells_equal(check_cell, nodes)]
    if check_cells_ne:
        raise ValueError(f'Nodes {node_ids} cannot be merged because they differ in: {check_cells_ne}')

    anti_unification = nodes[0].cterm
    for node in nodes[1:]:
        anti_unification, _, _ = anti_unification.anti_unify(node.cterm, keep_values=True, kdef=foundry.kevm.definition)
    new_node = apr_proof.kcfg.create_node(anti_unification)
    for node in nodes:
        apr_proof.kcfg.create_cover(node.id, new_node.id)

    apr_proof.write_proof_data()

    print(f'Merged nodes {node_ids} into new node {new_node.id}.')
    print(foundry.kevm.pretty_print(new_node.cterm.kast))


def foundry_step_node(
    foundry: Foundry,
    test: str,
    node: NodeIdLike,
    rpc_options: RPCOptions,
    version: int | None = None,
    repeat: int = 1,
    depth: int = 1,
    bug_report: BugReport | None = None,
) -> None:
    if repeat < 1:
        raise ValueError(f'Expected positive value for --repeat, got: {repeat}')
    if depth < 1:
        raise ValueError(f'Expected positive value for --depth, got: {depth}')

    test_id = foundry.get_test_id(test, version)
    apr_proof = foundry.get_apr_proof(test_id)
    start_server = rpc_options.port is None

    with legacy_explore(
        foundry.kevm,
        kcfg_semantics=KEVMSemantics(),
        id=apr_proof.id,
        bug_report=bug_report,
        kore_rpc_command=rpc_options.kore_rpc_command,
        llvm_definition_dir=foundry.llvm_library if rpc_options.use_booster else None,
        smt_timeout=rpc_options.smt_timeout,
        smt_retry_limit=rpc_options.smt_retry_limit,
        smt_tactic=rpc_options.smt_tactic,
        trace_rewrites=rpc_options.trace_rewrites,
        start_server=start_server,
        port=rpc_options.port,
        maude_port=rpc_options.maude_port,
    ) as kcfg_explore:
        for _i in range(repeat):
            node = kcfg_explore.step(apr_proof.kcfg, node, apr_proof.logs, depth=depth)
            apr_proof.write_proof_data()


def foundry_summary(
    name: str,
    accesses_file: Path,
    contract_names: Path | None,
    output_dir_name: str | None,
    foundry: Foundry,
    license: str,
    comment_generated_file: str,
    condense_summary: bool = False,
) -> None:
    access_entries = read_summary(accesses_file)
    accounts = read_contract_names(contract_names) if contract_names else {}
    summary_contract = DeploymentSummary(name=name, accounts=accounts)
    for access in access_entries:
        summary_contract.extend(access)

    if output_dir_name is None:
        output_dir_name = foundry.profile.get('test', '')

    output_dir = foundry._root / output_dir_name
    ensure_dir_path(output_dir)

    main_file = output_dir / Path(name + '.sol')

    if not license.strip():
        raise ValueError('License cannot be empty or blank')

    if condense_summary:
        main_file.write_text('\n'.join(summary_contract.generate_condensed_file(comment_generated_file, license)))
    else:
        code_file = output_dir / Path(name + 'Code.sol')
        main_file.write_text('\n'.join(summary_contract.generate_main_contract_file(comment_generated_file, license)))
        code_file.write_text('\n'.join(summary_contract.generate_code_contract_file(comment_generated_file, license)))


def foundry_section_edge(
    foundry: Foundry,
    test: str,
    edge: tuple[str, str],
    rpc_options: RPCOptions,
    version: int | None = None,
    sections: int = 2,
    replace: bool = False,
    bug_report: BugReport | None = None,
) -> None:
    test_id = foundry.get_test_id(test, version)
    apr_proof = foundry.get_apr_proof(test_id)
    source_id, target_id = edge
    start_server = rpc_options.port is None

    with legacy_explore(
        foundry.kevm,
        kcfg_semantics=KEVMSemantics(),
        id=apr_proof.id,
        bug_report=bug_report,
        kore_rpc_command=rpc_options.kore_rpc_command,
        llvm_definition_dir=foundry.llvm_library if rpc_options.use_booster else None,
        smt_timeout=rpc_options.smt_timeout,
        smt_retry_limit=rpc_options.smt_retry_limit,
        smt_tactic=rpc_options.smt_tactic,
        trace_rewrites=rpc_options.trace_rewrites,
        start_server=start_server,
        port=rpc_options.port,
        maude_port=rpc_options.maude_port,
    ) as kcfg_explore:
        kcfg_explore.section_edge(
            apr_proof.kcfg, source_id=int(source_id), target_id=int(target_id), logs=apr_proof.logs, sections=sections
        )
    apr_proof.write_proof_data()


def foundry_get_model(
    foundry: Foundry,
    test: str,
    rpc_options: RPCOptions,
    version: int | None = None,
    nodes: Iterable[NodeIdLike] = (),
    pending: bool = False,
    failing: bool = False,
    bug_report: BugReport | None = None,
) -> str:
    test_id = foundry.get_test_id(test, version)
    proof = foundry.get_apr_proof(test_id)

    if not nodes:
        _LOGGER.warning('Node ID is not provided. Displaying models of failing and pending nodes:')
        failing = pending = True

    if pending:
        nodes = list(nodes) + [node.id for node in proof.pending]
    if failing:
        nodes = list(nodes) + [node.id for node in proof.failing]
    nodes = unique(nodes)

    res_lines = []

    start_server = rpc_options.port is None

    with legacy_explore(
        foundry.kevm,
        kcfg_semantics=KEVMSemantics(),
        id=proof.id,
        bug_report=bug_report,
        kore_rpc_command=rpc_options.kore_rpc_command,
        llvm_definition_dir=foundry.llvm_library if rpc_options.use_booster else None,
        smt_timeout=rpc_options.smt_timeout,
        smt_retry_limit=rpc_options.smt_retry_limit,
        smt_tactic=rpc_options.smt_tactic,
        trace_rewrites=rpc_options.trace_rewrites,
        start_server=start_server,
        port=rpc_options.port,
        maude_port=rpc_options.maude_port,
    ) as kcfg_explore:
        for node_id in nodes:
            res_lines.append('')
            res_lines.append(f'Node id: {node_id}')
            node = proof.kcfg.node(node_id)
            res_lines.extend(print_model(node, kcfg_explore))

    return '\n'.join(res_lines)


def read_summary(accesses_file: Path) -> list[SummaryEntry]:
    if not accesses_file.exists():
        raise FileNotFoundError(f'Account accesses dictionary file not found: {accesses_file}')
    accesses = json.loads(accesses_file.read_text())['accountAccesses']
    return [SummaryEntry(_a) for _a in accesses]


def read_contract_names(contract_names: Path) -> dict[str, str]:
    if not contract_names.exists():
        raise FileNotFoundError(f'Contract names dictionary file not found: {contract_names}')
    return json.loads(contract_names.read_text())


class FoundryNodePrinter(KEVMNodePrinter):
    foundry: Foundry
    contract_name: str

    def __init__(self, foundry: Foundry, contract_name: str):
        KEVMNodePrinter.__init__(self, foundry.kevm)
        self.foundry = foundry
        self.contract_name = contract_name

    def print_node(self, kcfg: KCFG, node: KCFG.Node) -> list[str]:
        ret_strs = super().print_node(kcfg, node)
        _pc = node.cterm.try_cell('PC_CELL')
        if type(_pc) is KToken and _pc.sort == INT:
            srcmap_data = self.foundry.srcmap_data(self.contract_name, int(_pc.token))
            if srcmap_data is not None:
                path, start, end = srcmap_data
                ret_strs.append(f'src: {str(path)}:{start}:{end}')
        return ret_strs


class FoundryAPRNodePrinter(FoundryNodePrinter, APRProofNodePrinter):
    def __init__(self, foundry: Foundry, contract_name: str, proof: APRProof):
        FoundryNodePrinter.__init__(self, foundry, contract_name)
        APRProofNodePrinter.__init__(self, proof, foundry.kevm)


class FoundryAPRBMCNodePrinter(FoundryNodePrinter, APRBMCProofNodePrinter):
    def __init__(self, foundry: Foundry, contract_name: str, proof: APRBMCProof):
        FoundryNodePrinter.__init__(self, foundry, contract_name)
        APRBMCProofNodePrinter.__init__(self, proof, foundry.kevm)


def foundry_node_printer(foundry: Foundry, contract_name: str, proof: APRProof) -> NodePrinter:
    if type(proof) is APRBMCProof:
        return FoundryAPRBMCNodePrinter(foundry, contract_name, proof)
    if type(proof) is APRProof:
        return FoundryAPRNodePrinter(foundry, contract_name, proof)
    raise ValueError(f'Cannot build NodePrinter for proof type: {type(proof)}')<|MERGE_RESOLUTION|>--- conflicted
+++ resolved
@@ -303,35 +303,15 @@
         test_sigs = self.matching_tests([test])
         return test_sigs
 
-<<<<<<< HEAD
-    def get_test_id(self, test: str, id: int | None) -> str:
-        matching_proofs = self.proofs_with_test(test)
-        if not matching_proofs:
-            raise ValueError(f'Found no matching proofs for {test}.')
-        if id is None:
-            if len(matching_proofs) > 1:
-                proof_versions = [proof.id for proof in matching_proofs]
-                raise ValueError(
-                    f'Found {len(matching_proofs)} matching proofs for {test}: {proof_versions}. Use the --version flag to choose one.'
-                )
-            test_id = single(matching_proofs).id
-            return test_id
-        else:
-            for proof in matching_proofs:
-                if proof.id.endswith(str(id)):
-                    return proof.id
-            raise ValueError('No proof matching this predicate.')
-=======
     def get_test_id(self, test: str, version: int | None) -> str:
         matching_proof_ids = self.proof_ids_with_test(test, version)
         if len(matching_proof_ids) == 0:
             raise ValueError(f'Found no matching proofs for {test}:{version}.')
         if len(matching_proof_ids) > 1:
             raise ValueError(
-                f'Found {len(matching_proof_ids)} matching proofs for {test}:{version}. Use the --version flag to choose one.'
+                f'Found {len(matching_proof_ids)} matching proofs for {test}:{matching_proof_ids}. Use the --version flag to choose one.'
             )
         return single(matching_proof_ids)
->>>>>>> 9ef828b5
 
     @staticmethod
     def success(s: KInner, dst: KInner, r: KInner, c: KInner, e1: KInner, e2: KInner) -> KApply:
