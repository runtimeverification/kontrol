from __future__ import annotations

import ast
import json
import logging
import re
from pathlib import Path
from typing import TYPE_CHECKING

import pyk
from eth_abi import decode
from pyk.kbuild.utils import KVersion, k_version

if TYPE_CHECKING:
    from typing import Final
    from pyk.cterm import CTerm
    from argparse import Namespace

import os
import stat

from rich.console import Console

from . import VERSION

console = Console()

_LOG_FORMAT: Final = '%(levelname)s %(asctime)s %(name)s - %(message)s'
_LOGGER: Final = logging.getLogger(__name__)


def ensure_name_is_unique(name: str, cterm: CTerm) -> str:
    """Ensure that a given name for a KVariable is unique within the context of a CTerm.

    :param name: name of a KVariable
    :param cterm: cterm
    :return: Returns the name if it's not used, otherwise appends a suffix.
    :rtype: str
    """
    if name not in cterm.free_vars:
        return name

    index = next(i for i in range(len(cterm.free_vars) + 1) if f'{name}_{i}' not in cterm.free_vars)
    return f'{name}_{index}'


def check_k_version() -> None:
    expected_k_version = KVersion.parse(f'v{pyk.__version__}')
    actual_k_version = k_version()

    if not _compare_versions(expected_k_version, actual_k_version):
        _LOGGER.warning(
            f'K version {expected_k_version.text} was expected but K version {actual_k_version.text} is being used.'
        )


def _compare_versions(ver1: KVersion, ver2: KVersion) -> bool:
    if ver1.major != ver2.major or ver1.minor != ver2.minor or ver1.patch != ver2.patch:
        return False

    if ver1.git == ver2.git:
        return True

    if ver1.git and ver2.git:
        return False

    git = ver1.git or ver2.git
    assert git  # git is not None for exactly one of ver1 and ver2
    return not git.ahead and not git.dirty


def config_file_path(args: Namespace) -> Path:
    return (
        Path.joinpath(
            Path('.') if not getattr(args, 'foundry_root', None) else args.foundry_root,
            'kontrol.toml',
        )
        if not getattr(args, 'config_file', None)
        else args.config_file
    )


def loglevel(args: Namespace, toml_args: dict) -> int:
    def is_attr_used(attr_name: str) -> bool | None:
        return getattr(args, attr_name, None) or toml_args.get(attr_name)

    if is_attr_used('debug'):
        return logging.DEBUG

    if is_attr_used('verbose'):
        return logging.INFO

    return logging.WARNING


def _read_digest_file(digest_file: Path) -> dict:
    if digest_file.exists():
        digest_dict = json.loads(digest_file.read_text())
    else:
        digest_dict = {}
    if 'methods' not in digest_dict:
        digest_dict['methods'] = {}
    return digest_dict


def kontrol_up_to_date(digest_file: Path) -> bool:
    if not digest_file.exists():
        return False
    digest_dict = _read_digest_file(digest_file)
    return digest_dict.get('kontrol', '') == VERSION


def read_contract_names(contract_names: Path) -> dict[str, str]:
    if not contract_names.exists():
        raise FileNotFoundError(f'Contract names dictionary file not found: {contract_names}')
    return json.loads(contract_names.read_text())


def parse_test_version_tuple(value: str) -> tuple[str, int | None]:
    if ':' in value:
        test, version = value.split(':')
        return (test, int(version))
    else:
        return (value, None)


def hex_string_to_int(hex: str) -> int:
    if hex.startswith('0x'):
        return int(hex, 16)
    else:
        raise ValueError('Invalid hex format')


def write_to_file(file_path: Path, content: str, grant_exec_permission: bool = False) -> None:
    """
    Writes the given content to a file specified by the file path with or without execution rights.

    Args:
    - file_path: Path object representing the path to the file including the file name.
    - content: A string containing the content to be written to the file.
    """
    try:
        with file_path.open('w', encoding='utf-8') as file:
            file.write(content)
            if grant_exec_permission:
                # Grant execute permission
                # Fetch current permissions
                current_permissions = os.stat(file_path).st_mode
                # Add execute permissions
                os.chmod(file_path, current_permissions | stat.S_IXUSR | stat.S_IXGRP | stat.S_IXOTH)
    except Exception as e:
        print(f'An error occurred while writing to the file: {e}')


def append_to_file(file_path: Path, content: str) -> None:
    """Appends the given content to a file specified by the file path."""
    try:
        with file_path.open('a', encoding='utf-8') as file:
            file.write(content)
    except Exception as e:
        print(f'An error occurred while writing to the file: {e}')


def empty_lemmas_file_contents() -> str:
    return """requires "kontrol.md"

module KONTROL-LEMMAS
    imports KONTROL-BASE

// Your lemmas go here
// Not sure what to do next? Try checking the documentation for writing lemmas: https://docs.runtimeverification.com/kontrol/guides/advancing-proofs/kevm-lemmas

endmodule
"""


def kontrol_file_contents() -> str:
    return """
## Kontrol

**Kontrol grants developers the ability to perform formal verification without learning a new language or tool.**

## Documentation

https://docs.runtimeverification.com/kontrol/cheatsheets/kontrol-cheatsheet

## Usage

### Build

```shell
$ kontrol build
```

### Test

```shell
$ kontrol prove --match-test 'ContractName.TestName()'
```

### List

```shell
$ kontrol list
```

### Show

```shell
$ kontrol show --match-test 'ContractName.TestName()'
```

### Explore KCFG

```shell
$ kontrol view-kcfg 'ContractName.TestName()'
```

### Clean

```shell
$ kontrol clean
```


### Help

```shell
$ kontrol --help
$ kontrol command --help
```
"""


def kontrol_toml_file_contents() -> str:
    return """[build.default]
foundry-project-root       = '.'
regen                      = false
rekompile                  = false
verbose                    = false
debug                      = false
require                    = 'lemmas.k'
module-import              = 'TestBase:KONTROL-LEMMAS'
auxiliary-lemmas           = true
o2                         = true

[prove.default]
foundry-project-root       = '.'
verbose                    = false
debug                      = false
max-depth                  = 25000
reinit                     = false
cse                        = false
workers                    = 4
failure-information        = true
counterexample-information = true
minimize-proofs            = false
fail-fast                  = true
smt-timeout                = 1000
break-every-step           = false
break-on-jumpi             = false
break-on-calls             = false
break-on-storage           = false
break-on-basic-blocks      = false
break-on-cheatcodes        = false
run-constructor            = true
no-stack-checks            = true

[show.default]
foundry-project-root       = '.'
verbose                    = false
debug                      = false
use-hex-encoding           = false

[view-kcfg.default]
foundry-project-root       = '.'
use-hex-encoding           = false
"""


def foundry_toml_use_optimizer() -> str:
    return """
optimizer = true
"""


def _rv_yellow() -> str:
    return '#ffcc07'


def _rv_blue() -> str:
    return '#0097cb'


def replace_k_words(text: str) -> str:
    replacements = {
        '+Int': '+',
        '-Int': '-',
        '*Int': '*',
        '/Int': '/',
        'divInt': '/',
        'modInt': '%',
        'orBool': '||',
        'andBool': '&&',
        'notBool': '!',
        '#Equals': '==',
        'NUMBER_CELL': 'block.number',
        'TIMESTAMP_CELL': 'block.timestamp',
        ':Int': '',
        ':Bytes': '',
    }

    for old, new in replacements.items():
        text = text.replace(old, new)

    text = re.sub(r'\bKV\d*_', '', text)

    return text


def decode_log_message(token: str, selector: int) -> str | None:
    if selector == EMPTY_LOG_SELECTOR:
        return ''
    elif selector in CONSOLE_SELECTORS:
        param_types = CONSOLE_SELECTORS[selector]
        decoded = decode(param_types, ast.literal_eval(token))
        output = ' '.join(str(item) for item in decoded)
        return output
    else:
        _LOGGER.warning(f'Unknown console logging function: 0x{selector:08x}')
        return None


EMPTY_LOG_SELECTOR = 1368866505
# a mapping from function selectors to the argument types used in the log functions from
# https://github.com/foundry-rs/forge-std/blob/ee93fdc45d1e5e4dee883afe0103109881a83549/src/console.sol
CONSOLE_SELECTORS: Final[dict[int, list[str]]] = {
    1696970229: ['int256'],
    2567288644: ['uint256'],
    196436950: ['string'],
    3128604750: ['bool'],
    1603383471: ['address'],
    3782998358: ['bytes'],
    1866559945: ['bytes1'],
    2606666814: ['bytes2'],
    2005072429: ['bytes3'],
    4221807929: ['bytes4'],
    1434697262: ['bytes5'],
    1229106630: ['bytes6'],
    1165275051: ['bytes7'],
    2567103615: ['bytes8'],
    1352743135: ['bytes9'],
    2646780055: ['bytes10'],
    3691558567: ['bytes11'],
    1985402567: ['bytes12'],
    885119003: ['bytes13'],
    1022016101: ['bytes14'],
    1494891938: ['bytes15'],
    529363730: ['bytes16'],
    4170863407: ['bytes17'],
    3630507586: ['bytes18'],
    16083913: ['bytes19'],
    3971503742: ['bytes20'],
    810729615: ['bytes21'],
    2155525172: ['bytes22'],
    1232711735: ['bytes23'],
    158838524: ['bytes24'],
    2930349631: ['bytes25'],
    3546502696: ['bytes26'],
    4231475103: ['bytes27'],
    942643764: ['bytes28'],
    2048423489: ['bytes29'],
    3291746038: ['bytes30'],
    2180810312: ['bytes31'],
    757192439: ['bytes32'],
    4163653873: ['uint256'],
    760966329: ['int256'],
    1093685164: ['string'],
    843419373: ['bool'],
    741264322: ['address'],
    4133908826: ['uint256', 'uint256'],
    1681903839: ['uint256', 'string'],
    480083635: ['uint256', 'bool'],
    1764191366: ['uint256', 'address'],
    3054400204: ['string', 'uint256'],
    1017521806: ['string', 'int256'],
    1264337527: ['string', 'string'],
    3283441205: ['string', 'bool'],
    832238387: ['string', 'address'],
    965833939: ['bool', 'uint256'],
    2414527781: ['bool', 'string'],
    705760899: ['bool', 'bool'],
    2235320393: ['bool', 'address'],
    2198464680: ['address', 'uint256'],
    1973388987: ['address', 'string'],
    1974863315: ['address', 'bool'],
    3673216170: ['address', 'address'],
    3522001468: ['uint256', 'uint256', 'uint256'],
    1909476082: ['uint256', 'uint256', 'string'],
    1197922930: ['uint256', 'uint256', 'bool'],
    1553380145: ['uint256', 'uint256', 'address'],
    933920076: ['uint256', 'string', 'uint256'],
    2970968351: ['uint256', 'string', 'string'],
    1290643290: ['uint256', 'string', 'bool'],
    2063255897: ['uint256', 'string', 'address'],
    537493524: ['uint256', 'bool', 'uint256'],
    2239189025: ['uint256', 'bool', 'string'],
    544310864: ['uint256', 'bool', 'bool'],
    889741179: ['uint256', 'bool', 'address'],
    1520131797: ['uint256', 'address', 'uint256'],
    1674265081: ['uint256', 'address', 'string'],
    2607726658: ['uint256', 'address', 'bool'],
    3170737120: ['uint256', 'address', 'address'],
    3393701099: ['string', 'uint256', 'uint256'],
    1500569737: ['string', 'uint256', 'string'],
    3396809649: ['string', 'uint256', 'bool'],
    478069832: ['string', 'uint256', 'address'],
    1478619041: ['string', 'string', 'uint256'],
    753761519: ['string', 'string', 'string'],
    2967534005: ['string', 'string', 'bool'],
    2515337621: ['string', 'string', 'address'],
    3378075862: ['string', 'bool', 'uint256'],
    3801674877: ['string', 'bool', 'string'],
    2232122070: ['string', 'bool', 'bool'],
    2469116728: ['string', 'bool', 'address'],
    220641573: ['string', 'address', 'uint256'],
    3773410639: ['string', 'address', 'string'],
    3374145236: ['string', 'address', 'bool'],
    4243355104: ['string', 'address', 'address'],
    923808615: ['bool', 'uint256', 'uint256'],
    3288086896: ['bool', 'uint256', 'string'],
    3906927529: ['bool', 'uint256', 'bool'],
    143587794: ['bool', 'uint256', 'address'],
    278130193: ['bool', 'string', 'uint256'],
    2960557183: ['bool', 'string', 'string'],
    3686056519: ['bool', 'string', 'bool'],
    2509355347: ['bool', 'string', 'address'],
    317855234: ['bool', 'bool', 'uint256'],
    626391622: ['bool', 'bool', 'string'],
    1349555864: ['bool', 'bool', 'bool'],
    276362893: ['bool', 'bool', 'address'],
    1601936123: ['bool', 'address', 'uint256'],
    3734671984: ['bool', 'address', 'string'],
    415876934: ['bool', 'address', 'bool'],
    3530962535: ['bool', 'address', 'address'],
    3063663350: ['address', 'uint256', 'uint256'],
    2717051050: ['address', 'uint256', 'string'],
    1736575400: ['address', 'uint256', 'bool'],
    2076235848: ['address', 'uint256', 'address'],
    1742565361: ['address', 'string', 'uint256'],
    4218888805: ['address', 'string', 'string'],
    3473018801: ['address', 'string', 'bool'],
    4035396840: ['address', 'string', 'address'],
    2622462459: ['address', 'bool', 'uint256'],
    555898316: ['address', 'bool', 'string'],
    3951234194: ['address', 'bool', 'bool'],
    4044790253: ['address', 'bool', 'address'],
    402547077: ['address', 'address', 'uint256'],
    7426238: ['address', 'address', 'string'],
    4070990470: ['address', 'address', 'bool'],
    25986242: ['address', 'address', 'address'],
    423606272: ['uint256', 'uint256', 'uint256', 'uint256'],
    1506790371: ['uint256', 'uint256', 'uint256', 'string'],
    3315126661: ['uint256', 'uint256', 'uint256', 'bool'],
    4202792367: ['uint256', 'uint256', 'uint256', 'address'],
    1570936811: ['uint256', 'uint256', 'string', 'uint256'],
    668512210: ['uint256', 'uint256', 'string', 'string'],
    2062986021: ['uint256', 'uint256', 'string', 'bool'],
    1121066423: ['uint256', 'uint256', 'string', 'address'],
    3950997458: ['uint256', 'uint256', 'bool', 'uint256'],
    2780101785: ['uint256', 'uint256', 'bool', 'string'],
    2869451494: ['uint256', 'uint256', 'bool', 'bool'],
    2592172675: ['uint256', 'uint256', 'bool', 'address'],
    2297881778: ['uint256', 'uint256', 'address', 'uint256'],
    1826504888: ['uint256', 'uint256', 'address', 'string'],
    365610102: ['uint256', 'uint256', 'address', 'bool'],
    1453707697: ['uint256', 'uint256', 'address', 'address'],
    2193775476: ['uint256', 'string', 'uint256', 'uint256'],
    3082360010: ['uint256', 'string', 'uint256', 'string'],
    1763348340: ['uint256', 'string', 'uint256', 'bool'],
    992115124: ['uint256', 'string', 'uint256', 'address'],
    2955463101: ['uint256', 'string', 'string', 'uint256'],
    564987523: ['uint256', 'string', 'string', 'string'],
    3014047421: ['uint256', 'string', 'string', 'bool'],
    3582182914: ['uint256', 'string', 'string', 'address'],
    3472922752: ['uint256', 'string', 'bool', 'uint256'],
    3537118157: ['uint256', 'string', 'bool', 'string'],
    3126025628: ['uint256', 'string', 'bool', 'bool'],
    2922300801: ['uint256', 'string', 'bool', 'address'],
    3906142605: ['uint256', 'string', 'address', 'uint256'],
    2621104033: ['uint256', 'string', 'address', 'string'],
    2428701270: ['uint256', 'string', 'address', 'bool'],
    1634266465: ['uint256', 'string', 'address', 'address'],
    3333212072: ['uint256', 'bool', 'uint256', 'uint256'],
    3724797812: ['uint256', 'bool', 'uint256', 'string'],
    2443193898: ['uint256', 'bool', 'uint256', 'bool'],
    2295029825: ['uint256', 'bool', 'uint256', 'address'],
    740099910: ['uint256', 'bool', 'string', 'uint256'],
    1757984957: ['uint256', 'bool', 'string', 'string'],
    3952250239: ['uint256', 'bool', 'string', 'bool'],
    4015165464: ['uint256', 'bool', 'string', 'address'],
    1952763427: ['uint256', 'bool', 'bool', 'uint256'],
    3722155361: ['uint256', 'bool', 'bool', 'string'],
    3069540257: ['uint256', 'bool', 'bool', 'bool'],
    1768164185: ['uint256', 'bool', 'bool', 'address'],
    125994997: ['uint256', 'bool', 'address', 'uint256'],
    2917159623: ['uint256', 'bool', 'address', 'string'],
    1162695845: ['uint256', 'bool', 'address', 'bool'],
    2716814523: ['uint256', 'bool', 'address', 'address'],
    211605953: ['uint256', 'address', 'uint256', 'uint256'],
    3719324961: ['uint256', 'address', 'uint256', 'string'],
    1601452668: ['uint256', 'address', 'uint256', 'bool'],
    364980149: ['uint256', 'address', 'uint256', 'address'],
    1182952285: ['uint256', 'address', 'string', 'uint256'],
    1041403043: ['uint256', 'address', 'string', 'string'],
    3425872647: ['uint256', 'address', 'string', 'bool'],
    2629472255: ['uint256', 'address', 'string', 'address'],
    1522374954: ['uint256', 'address', 'bool', 'uint256'],
    2432370346: ['uint256', 'address', 'bool', 'string'],
    3813741583: ['uint256', 'address', 'bool', 'bool'],
    4017276179: ['uint256', 'address', 'bool', 'address'],
    1936653238: ['uint256', 'address', 'address', 'uint256'],
    52195187: ['uint256', 'address', 'address', 'string'],
    153090805: ['uint256', 'address', 'address', 'bool'],
    612938772: ['uint256', 'address', 'address', 'address'],
    2812835923: ['string', 'uint256', 'uint256', 'uint256'],
    2236298390: ['string', 'uint256', 'uint256', 'string'],
    1982258066: ['string', 'uint256', 'uint256', 'bool'],
    3793609336: ['string', 'uint256', 'uint256', 'address'],
    3330189777: ['string', 'uint256', 'string', 'uint256'],
    1522028063: ['string', 'uint256', 'string', 'string'],
    2099530013: ['string', 'uint256', 'string', 'bool'],
    2084975268: ['string', 'uint256', 'string', 'address'],
    3827003247: ['string', 'uint256', 'bool', 'uint256'],
    2885106328: ['string', 'uint256', 'bool', 'string'],
    894187222: ['string', 'uint256', 'bool', 'bool'],
    3773389720: ['string', 'uint256', 'bool', 'address'],
    1325727174: ['string', 'uint256', 'address', 'uint256'],
    2684039059: ['string', 'uint256', 'address', 'string'],
    2182163010: ['string', 'uint256', 'address', 'bool'],
    1587722158: ['string', 'uint256', 'address', 'address'],
    4099767596: ['string', 'string', 'uint256', 'uint256'],
    1562023706: ['string', 'string', 'uint256', 'string'],
    3282609748: ['string', 'string', 'uint256', 'bool'],
    270792626: ['string', 'string', 'uint256', 'address'],
    2393878571: ['string', 'string', 'string', 'uint256'],
    3731419658: ['string', 'string', 'string', 'string'],
    739726573: ['string', 'string', 'string', 'bool'],
    1834430276: ['string', 'string', 'string', 'address'],
    3601791698: ['string', 'string', 'bool', 'uint256'],
    1585754346: ['string', 'string', 'bool', 'string'],
    1081628777: ['string', 'string', 'bool', 'bool'],
    3279013851: ['string', 'string', 'bool', 'address'],
    2093204999: ['string', 'string', 'address', 'uint256'],
    3944480640: ['string', 'string', 'address', 'string'],
    1556958775: ['string', 'string', 'address', 'bool'],
    1134328815: ['string', 'string', 'address', 'address'],
    1689631591: ['string', 'bool', 'uint256', 'uint256'],
    1949134567: ['string', 'bool', 'uint256', 'string'],
    2331496330: ['string', 'bool', 'uint256', 'bool'],
    2472413631: ['string', 'bool', 'uint256', 'address'],
    620303461: ['string', 'bool', 'string', 'uint256'],
    2821114603: ['string', 'bool', 'string', 'string'],
    1066037277: ['string', 'bool', 'string', 'bool'],
    3764542249: ['string', 'bool', 'string', 'address'],
    2386524329: ['string', 'bool', 'bool', 'uint256'],
    2636305885: ['string', 'bool', 'bool', 'string'],
    2304440517: ['string', 'bool', 'bool', 'bool'],
    1905304873: ['string', 'bool', 'bool', 'address'],
    1560853253: ['string', 'bool', 'address', 'uint256'],
    764294052: ['string', 'bool', 'address', 'string'],
    2508990662: ['string', 'bool', 'address', 'bool'],
    870964509: ['string', 'bool', 'address', 'address'],
    4176812830: ['string', 'address', 'uint256', 'uint256'],
    1514632754: ['string', 'address', 'uint256', 'string'],
    4232594928: ['string', 'address', 'uint256', 'bool'],
    1677429701: ['string', 'address', 'uint256', 'address'],
    2446397742: ['string', 'address', 'string', 'uint256'],
    609847026: ['string', 'address', 'string', 'string'],
    1595265676: ['string', 'address', 'string', 'bool'],
    2864486961: ['string', 'address', 'string', 'address'],
    1050642026: ['string', 'address', 'bool', 'uint256'],
    72663161: ['string', 'address', 'bool', 'string'],
    2038975531: ['string', 'address', 'bool', 'bool'],
    573965245: ['string', 'address', 'bool', 'address'],
    2398352281: ['string', 'address', 'address', 'uint256'],
    2148146279: ['string', 'address', 'address', 'string'],
    3047013728: ['string', 'address', 'address', 'bool'],
    3985582326: ['string', 'address', 'address', 'address'],
    927708338: ['bool', 'uint256', 'uint256', 'uint256'],
    2389310301: ['bool', 'uint256', 'uint256', 'string'],
    3197649747: ['bool', 'uint256', 'uint256', 'bool'],
    14518201: ['bool', 'uint256', 'uint256', 'address'],
    1779538402: ['bool', 'uint256', 'string', 'uint256'],
    4122747465: ['bool', 'uint256', 'string', 'string'],
    3857124139: ['bool', 'uint256', 'string', 'bool'],
    4275904511: ['bool', 'uint256', 'string', 'address'],
    2140912802: ['bool', 'uint256', 'bool', 'uint256'],
    2437143473: ['bool', 'uint256', 'bool', 'string'],
    3468031191: ['bool', 'uint256', 'bool', 'bool'],
    2597139990: ['bool', 'uint256', 'bool', 'address'],
    355982471: ['bool', 'uint256', 'address', 'uint256'],
    464760986: ['bool', 'uint256', 'address', 'string'],
    3032683775: ['bool', 'uint256', 'address', 'bool'],
    653615272: ['bool', 'uint256', 'address', 'address'],
    679886795: ['bool', 'string', 'uint256', 'uint256'],
    450457062: ['bool', 'string', 'uint256', 'string'],
    1796103507: ['bool', 'string', 'uint256', 'bool'],
    362193358: ['bool', 'string', 'uint256', 'address'],
    2078327787: ['bool', 'string', 'string', 'uint256'],
    392356650: ['bool', 'string', 'string', 'string'],
    508266469: ['bool', 'string', 'string', 'bool'],
    2547225816: ['bool', 'string', 'string', 'address'],
    369533843: ['bool', 'string', 'bool', 'uint256'],
    1211958294: ['bool', 'string', 'bool', 'string'],
    3697185627: ['bool', 'string', 'bool', 'bool'],
    1401816747: ['bool', 'string', 'bool', 'address'],
    2781534868: ['bool', 'string', 'address', 'uint256'],
    316065672: ['bool', 'string', 'address', 'string'],
    1842623690: ['bool', 'string', 'address', 'bool'],
    724244700: ['bool', 'string', 'address', 'address'],
    196087467: ['bool', 'bool', 'uint256', 'uint256'],
    2111099104: ['bool', 'bool', 'uint256', 'string'],
    1637764366: ['bool', 'bool', 'uint256', 'bool'],
    1420274080: ['bool', 'bool', 'uint256', 'address'],
    3819555375: ['bool', 'bool', 'string', 'uint256'],
    1830717265: ['bool', 'bool', 'string', 'string'],
    3092715066: ['bool', 'bool', 'string', 'bool'],
    4188875657: ['bool', 'bool', 'string', 'address'],
    1836074433: ['bool', 'bool', 'bool', 'uint256'],
    719587540: ['bool', 'bool', 'bool', 'string'],
    992632032: ['bool', 'bool', 'bool', 'bool'],
    2352126746: ['bool', 'bool', 'bool', 'address'],
    1276263767: ['bool', 'bool', 'address', 'uint256'],
    2695133539: ['bool', 'bool', 'address', 'string'],
    3231908568: ['bool', 'bool', 'address', 'bool'],
    4102557348: ['bool', 'bool', 'address', 'address'],
    2079424929: ['bool', 'address', 'uint256', 'uint256'],
    1374724088: ['bool', 'address', 'uint256', 'string'],
    3590430492: ['bool', 'address', 'uint256', 'bool'],
    325780957: ['bool', 'address', 'uint256', 'address'],
    3256837319: ['bool', 'address', 'string', 'uint256'],
    2805734838: ['bool', 'address', 'string', 'string'],
    3804222987: ['bool', 'address', 'string', 'bool'],
    1870422078: ['bool', 'address', 'string', 'address'],
    126031106: ['bool', 'address', 'bool', 'uint256'],
    1248250676: ['bool', 'address', 'bool', 'string'],
    1788626827: ['bool', 'address', 'bool', 'bool'],
    474063670: ['bool', 'address', 'bool', 'address'],
    208064958: ['bool', 'address', 'address', 'uint256'],
    3625099623: ['bool', 'address', 'address', 'string'],
    1180699616: ['bool', 'address', 'address', 'bool'],
    487903233: ['bool', 'address', 'address', 'address'],
    888202806: ['address', 'uint256', 'uint256', 'uint256'],
    1244184599: ['address', 'uint256', 'uint256', 'string'],
    1727118439: ['address', 'uint256', 'uint256', 'bool'],
    551786573: ['address', 'uint256', 'uint256', 'address'],
    3204577425: ['address', 'uint256', 'string', 'uint256'],
    2292761606: ['address', 'uint256', 'string', 'string'],
    3474460764: ['address', 'uint256', 'string', 'bool'],
    1547898183: ['address', 'uint256', 'string', 'address'],
    586594713: ['address', 'uint256', 'bool', 'uint256'],
    3316483577: ['address', 'uint256', 'bool', 'string'],
    1005970743: ['address', 'uint256', 'bool', 'bool'],
    2736520652: ['address', 'uint256', 'bool', 'address'],
    269444366: ['address', 'uint256', 'address', 'uint256'],
    497649386: ['address', 'uint256', 'address', 'string'],
    2713504179: ['address', 'uint256', 'address', 'bool'],
    1200430178: ['address', 'uint256', 'address', 'address'],
    499704248: ['address', 'string', 'uint256', 'uint256'],
    1149776040: ['address', 'string', 'uint256', 'string'],
    251125840: ['address', 'string', 'uint256', 'bool'],
    1662531192: ['address', 'string', 'uint256', 'address'],
    362776871: ['address', 'string', 'string', 'uint256'],
    1560462603: ['address', 'string', 'string', 'string'],
    900007711: ['address', 'string', 'string', 'bool'],
    2689478535: ['address', 'string', 'string', 'address'],
    1365129398: ['address', 'string', 'bool', 'uint256'],
    3154862590: ['address', 'string', 'bool', 'string'],
    1595759775: ['address', 'string', 'bool', 'bool'],
    542667202: ['address', 'string', 'bool', 'address'],
    1166009295: ['address', 'string', 'address', 'uint256'],
    4158874181: ['address', 'string', 'address', 'string'],
    233909110: ['address', 'string', 'address', 'bool'],
    221706784: ['address', 'string', 'address', 'address'],
    946861556: ['address', 'bool', 'uint256', 'uint256'],
    178704301: ['address', 'bool', 'uint256', 'string'],
    3294903840: ['address', 'bool', 'uint256', 'bool'],
    3438776481: ['address', 'bool', 'uint256', 'address'],
    2162598411: ['address', 'bool', 'string', 'uint256'],
    1197235251: ['address', 'bool', 'string', 'string'],
    1353532957: ['address', 'bool', 'string', 'bool'],
    436029782: ['address', 'bool', 'string', 'address'],
    2353946086: ['address', 'bool', 'bool', 'uint256'],
    3754205928: ['address', 'bool', 'bool', 'string'],
    3401856121: ['address', 'bool', 'bool', 'bool'],
    3476636805: ['address', 'bool', 'bool', 'address'],
    2807847390: ['address', 'bool', 'address', 'uint256'],
    769095910: ['address', 'bool', 'address', 'string'],
    2801077007: ['address', 'bool', 'address', 'bool'],
    1711502813: ['address', 'bool', 'address', 'address'],
    3193255041: ['address', 'address', 'uint256', 'uint256'],
    4256496016: ['address', 'address', 'uint256', 'string'],
    2604815586: ['address', 'address', 'uint256', 'bool'],
    2376523509: ['address', 'address', 'uint256', 'address'],
    4011651047: ['address', 'address', 'string', 'uint256'],
    566079269: ['address', 'address', 'string', 'string'],
    1863997774: ['address', 'address', 'string', 'bool'],
    2406706454: ['address', 'address', 'string', 'address'],
    963766156: ['address', 'address', 'bool', 'uint256'],
    2858762440: ['address', 'address', 'bool', 'string'],
    752096074: ['address', 'address', 'bool', 'bool'],
    2669396846: ['address', 'address', 'bool', 'address'],
    2485456247: ['address', 'address', 'address', 'uint256'],
    4161329696: ['address', 'address', 'address', 'string'],
    238520724: ['address', 'address', 'address', 'bool'],
    1717301556: ['address', 'address', 'address', 'address'],
}


def kontrol_test_file_contents() -> str:
<<<<<<< HEAD
    return '''pragma solidity ^0.8.26;

=======
    return """pragma solidity ^0.8.26;
>>>>>>> 175dc760
import "forge-std/Vm.sol";
import "forge-std/Test.sol";
import "kontrol-cheatcodes/KontrolCheats.sol";

contract KontrolTest is Test, KontrolCheats {
    enum Mode {
        Assume,
        Try,
        Assert
    }
<<<<<<< HEAD

=======
>>>>>>> 175dc760
    function _establish(Mode mode, bool condition) internal pure returns (bool) {
        if (mode == Mode.Assume) {
            vm.assume(condition);
            return true;
        } else if (mode == Mode.Try) {
            return condition;
        } else {
            assert(condition);
            return true;
        }
    }
<<<<<<< HEAD

=======
>>>>>>> 175dc760
    function _loadData(
        address contractAddress,
        uint256 slot,
        uint256 offset,
        uint256 width
    ) internal view returns (uint256) {
        // `offset` and `width` must not overflow the slot
        assert(offset + width <= 32);
<<<<<<< HEAD

=======
>>>>>>> 175dc760
        // Slot read mask
        uint256 mask;
        unchecked {
            mask = (2 ** (8 * width)) - 1;
        }
        // Value right shift
        uint256 shift = 8 * offset;
<<<<<<< HEAD

        // Current slot value
        uint256 slotValue = uint256(vm.load(contractAddress, bytes32(slot)));

        // Isolate and return data to retrieve
        return mask & (slotValue >> shift);
    }

=======
        // Current slot value
        uint256 slotValue = uint256(vm.load(contractAddress, bytes32(slot)));
        // Isolate and return data to retrieve
        return mask & (slotValue >> shift);
    }
>>>>>>> 175dc760
    function _storeData(address contractAddress, uint256 slot, uint256 offset, uint256 width, uint256 value) internal {
        // `offset` and `width` must not overflow the slot
        assert(offset + width <= 32);
        // and `value` must fit into the designated part
        assert(width == 32 || value < 2 ** (8 * width));
<<<<<<< HEAD

=======
>>>>>>> 175dc760
        // Slot update mask
        uint256 maskLeft;
        unchecked {
            maskLeft = ~((2 ** (8 * (offset + width))) - 1);
        }
        uint256 maskRight = (2 ** (8 * offset)) - 1;
        uint256 mask = maskLeft | maskRight;
<<<<<<< HEAD

        uint256 updatedValue = (2 ** (8 * offset)) * value;

=======
        uint256 updatedValue = (2 ** (8 * offset)) * value;
>>>>>>> 175dc760
        // Current slot value
        uint256 slotValue = uint256(vm.load(contractAddress, bytes32(slot)));
        // Updated slot value
        slotValue = updatedValue | (mask & slotValue);
<<<<<<< HEAD

        vm.store(contractAddress, bytes32(slot), bytes32(slotValue));
    }

=======
        vm.store(contractAddress, bytes32(slot), bytes32(slotValue));
    }
>>>>>>> 175dc760
    function _loadMappingData(
        address contractAddress,
        uint256 mappingSlot,
        uint256 key,
        uint256 subSlot,
        uint256 offset,
        uint256 width
    ) internal view returns (uint256) {
        bytes32 hashedSlot = keccak256(abi.encodePacked(key, mappingSlot));
        return _loadData(contractAddress, uint256(hashedSlot) + subSlot, offset, width);
    }
<<<<<<< HEAD

=======
>>>>>>> 175dc760
    function _storeMappingData(
        address contractAddress,
        uint256 mappingSlot,
        uint256 key,
        uint256 subSlot,
        uint256 offset,
        uint256 width,
        uint256 value
    ) internal {
        bytes32 hashedSlot = keccak256(abi.encodePacked(key, mappingSlot));
        _storeData(contractAddress, uint256(hashedSlot) + subSlot, offset, width, value);
    }
<<<<<<< HEAD

    function _loadUInt256(address contractAddress, uint256 slot) internal view returns (uint256) {
        return _loadData(contractAddress, slot, 0, 32);
    }

=======
    function _loadUInt256(address contractAddress, uint256 slot) internal view returns (uint256) {
        return _loadData(contractAddress, slot, 0, 32);
    }
>>>>>>> 175dc760
    function _loadMappingUInt256(
        address contractAddress,
        uint256 mappingSlot,
        uint256 key,
        uint256 subSlot
    ) internal view returns (uint256) {
        bytes32 hashedSlot = keccak256(abi.encodePacked(key, mappingSlot));
        return _loadData(contractAddress, uint256(hashedSlot) + subSlot, 0, 32);
    }
<<<<<<< HEAD

    function _loadAddress(address contractAddress, uint256 slot) internal view returns (address) {
        return address(uint160(_loadData(contractAddress, slot, 0, 20)));
    }

=======
    function _loadAddress(address contractAddress, uint256 slot) internal view returns (address) {
        return address(uint160(_loadData(contractAddress, slot, 0, 20)));
    }
>>>>>>> 175dc760
    function _storeMappingUInt256(
        address contractAddress,
        uint256 mappingSlot,
        uint256 key,
        uint256 subSlot,
        uint256 value
    ) internal {
        bytes32 hashedSlot = keccak256(abi.encodePacked(key, mappingSlot));
        _storeData(contractAddress, uint256(hashedSlot) + subSlot, 0, 32, value);
    }
<<<<<<< HEAD

    function _storeUInt256(address contractAddress, uint256 slot, uint256 value) internal {
        _storeData(contractAddress, slot, 0, 32, value);
    }

    function _storeAddress(address contractAddress, uint256 slot, address value) internal {
        _storeData(contractAddress, slot, 0, 20, uint160(value));
    }

    function _storeBytes32(address contractAddress, uint256 slot, bytes32 value) internal {
        _storeUInt256(contractAddress, slot, uint256(value));
    }

=======
    function _storeUInt256(address contractAddress, uint256 slot, uint256 value) internal {
        _storeData(contractAddress, slot, 0, 32, value);
    }
    function _storeAddress(address contractAddress, uint256 slot, address value) internal {
        _storeData(contractAddress, slot, 0, 20, uint160(value));
    }
    function _storeBytes32(address contractAddress, uint256 slot, bytes32 value) internal {
        _storeUInt256(contractAddress, slot, uint256(value));
    }
>>>>>>> 175dc760
    function _assumeNoOverflow(uint256 augend, uint256 addend) internal pure {
        unchecked {
            vm.assume(augend < augend + addend);
        }
    }
<<<<<<< HEAD

    function _clearSlot(address contractAddress, uint256 slot) internal {
        _storeUInt256(contractAddress, slot, 0);
    }

=======
    function _clearSlot(address contractAddress, uint256 slot) internal {
        _storeUInt256(contractAddress, slot, 0);
    }
>>>>>>> 175dc760
    function _clearMappingSlot(address contractAddress, uint256 mappingSlot, uint256 key, uint256 subSlot) internal {
        bytes32 hashedSlot = keccak256(abi.encodePacked(key, mappingSlot));
        _storeData(contractAddress, uint256(hashedSlot) + subSlot, 0, 32, 0);
    }
<<<<<<< HEAD
}'''
=======
}"""
>>>>>>> 175dc760
<|MERGE_RESOLUTION|>--- conflicted
+++ resolved
@@ -719,12 +719,7 @@
 
 
 def kontrol_test_file_contents() -> str:
-<<<<<<< HEAD
-    return '''pragma solidity ^0.8.26;
-
-=======
     return """pragma solidity ^0.8.26;
->>>>>>> 175dc760
 import "forge-std/Vm.sol";
 import "forge-std/Test.sol";
 import "kontrol-cheatcodes/KontrolCheats.sol";
@@ -735,10 +730,6 @@
         Try,
         Assert
     }
-<<<<<<< HEAD
-
-=======
->>>>>>> 175dc760
     function _establish(Mode mode, bool condition) internal pure returns (bool) {
         if (mode == Mode.Assume) {
             vm.assume(condition);
@@ -750,10 +741,6 @@
             return true;
         }
     }
-<<<<<<< HEAD
-
-=======
->>>>>>> 175dc760
     function _loadData(
         address contractAddress,
         uint256 slot,
@@ -762,10 +749,6 @@
     ) internal view returns (uint256) {
         // `offset` and `width` must not overflow the slot
         assert(offset + width <= 32);
-<<<<<<< HEAD
-
-=======
->>>>>>> 175dc760
         // Slot read mask
         uint256 mask;
         unchecked {
@@ -773,31 +756,16 @@
         }
         // Value right shift
         uint256 shift = 8 * offset;
-<<<<<<< HEAD
-
-        // Current slot value
-        uint256 slotValue = uint256(vm.load(contractAddress, bytes32(slot)));
-
-        // Isolate and return data to retrieve
-        return mask & (slotValue >> shift);
-    }
-
-=======
         // Current slot value
         uint256 slotValue = uint256(vm.load(contractAddress, bytes32(slot)));
         // Isolate and return data to retrieve
         return mask & (slotValue >> shift);
     }
->>>>>>> 175dc760
     function _storeData(address contractAddress, uint256 slot, uint256 offset, uint256 width, uint256 value) internal {
         // `offset` and `width` must not overflow the slot
         assert(offset + width <= 32);
         // and `value` must fit into the designated part
         assert(width == 32 || value < 2 ** (8 * width));
-<<<<<<< HEAD
-
-=======
->>>>>>> 175dc760
         // Slot update mask
         uint256 maskLeft;
         unchecked {
@@ -805,26 +773,13 @@
         }
         uint256 maskRight = (2 ** (8 * offset)) - 1;
         uint256 mask = maskLeft | maskRight;
-<<<<<<< HEAD
-
         uint256 updatedValue = (2 ** (8 * offset)) * value;
-
-=======
-        uint256 updatedValue = (2 ** (8 * offset)) * value;
->>>>>>> 175dc760
         // Current slot value
         uint256 slotValue = uint256(vm.load(contractAddress, bytes32(slot)));
         // Updated slot value
         slotValue = updatedValue | (mask & slotValue);
-<<<<<<< HEAD
-
         vm.store(contractAddress, bytes32(slot), bytes32(slotValue));
     }
-
-=======
-        vm.store(contractAddress, bytes32(slot), bytes32(slotValue));
-    }
->>>>>>> 175dc760
     function _loadMappingData(
         address contractAddress,
         uint256 mappingSlot,
@@ -836,10 +791,6 @@
         bytes32 hashedSlot = keccak256(abi.encodePacked(key, mappingSlot));
         return _loadData(contractAddress, uint256(hashedSlot) + subSlot, offset, width);
     }
-<<<<<<< HEAD
-
-=======
->>>>>>> 175dc760
     function _storeMappingData(
         address contractAddress,
         uint256 mappingSlot,
@@ -852,17 +803,9 @@
         bytes32 hashedSlot = keccak256(abi.encodePacked(key, mappingSlot));
         _storeData(contractAddress, uint256(hashedSlot) + subSlot, offset, width, value);
     }
-<<<<<<< HEAD
-
     function _loadUInt256(address contractAddress, uint256 slot) internal view returns (uint256) {
         return _loadData(contractAddress, slot, 0, 32);
     }
-
-=======
-    function _loadUInt256(address contractAddress, uint256 slot) internal view returns (uint256) {
-        return _loadData(contractAddress, slot, 0, 32);
-    }
->>>>>>> 175dc760
     function _loadMappingUInt256(
         address contractAddress,
         uint256 mappingSlot,
@@ -872,17 +815,9 @@
         bytes32 hashedSlot = keccak256(abi.encodePacked(key, mappingSlot));
         return _loadData(contractAddress, uint256(hashedSlot) + subSlot, 0, 32);
     }
-<<<<<<< HEAD
-
     function _loadAddress(address contractAddress, uint256 slot) internal view returns (address) {
         return address(uint160(_loadData(contractAddress, slot, 0, 20)));
     }
-
-=======
-    function _loadAddress(address contractAddress, uint256 slot) internal view returns (address) {
-        return address(uint160(_loadData(contractAddress, slot, 0, 20)));
-    }
->>>>>>> 175dc760
     function _storeMappingUInt256(
         address contractAddress,
         uint256 mappingSlot,
@@ -893,53 +828,25 @@
         bytes32 hashedSlot = keccak256(abi.encodePacked(key, mappingSlot));
         _storeData(contractAddress, uint256(hashedSlot) + subSlot, 0, 32, value);
     }
-<<<<<<< HEAD
-
     function _storeUInt256(address contractAddress, uint256 slot, uint256 value) internal {
         _storeData(contractAddress, slot, 0, 32, value);
     }
-
     function _storeAddress(address contractAddress, uint256 slot, address value) internal {
         _storeData(contractAddress, slot, 0, 20, uint160(value));
     }
-
     function _storeBytes32(address contractAddress, uint256 slot, bytes32 value) internal {
         _storeUInt256(contractAddress, slot, uint256(value));
     }
-
-=======
-    function _storeUInt256(address contractAddress, uint256 slot, uint256 value) internal {
-        _storeData(contractAddress, slot, 0, 32, value);
-    }
-    function _storeAddress(address contractAddress, uint256 slot, address value) internal {
-        _storeData(contractAddress, slot, 0, 20, uint160(value));
-    }
-    function _storeBytes32(address contractAddress, uint256 slot, bytes32 value) internal {
-        _storeUInt256(contractAddress, slot, uint256(value));
-    }
->>>>>>> 175dc760
     function _assumeNoOverflow(uint256 augend, uint256 addend) internal pure {
         unchecked {
             vm.assume(augend < augend + addend);
         }
     }
-<<<<<<< HEAD
-
     function _clearSlot(address contractAddress, uint256 slot) internal {
         _storeUInt256(contractAddress, slot, 0);
     }
-
-=======
-    function _clearSlot(address contractAddress, uint256 slot) internal {
-        _storeUInt256(contractAddress, slot, 0);
-    }
->>>>>>> 175dc760
     function _clearMappingSlot(address contractAddress, uint256 mappingSlot, uint256 key, uint256 subSlot) internal {
         bytes32 hashedSlot = keccak256(abi.encodePacked(key, mappingSlot));
         _storeData(contractAddress, uint256(hashedSlot) + subSlot, 0, 32, 0);
     }
-<<<<<<< HEAD
-}'''
-=======
-}"""
->>>>>>> 175dc760
+}"""