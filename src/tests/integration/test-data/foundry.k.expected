--- conflicted
+++ resolved
@@ -2,7 +2,6 @@
 requires "requires/lemmas.k"
 
 module FOUNDRY-MAIN
-<<<<<<< HEAD
     imports public S2KtestZModAccountParamsTest-VERIFICATION
     imports public S2KtestZModAddrTest-VERIFICATION
     imports public S2KtestZModAllowChangesTest-VERIFICATION
@@ -91,6 +90,7 @@
     imports public S2KsrcZModToken-VERIFICATION
     imports public S2KtestZModBytesTypeTest-VERIFICATION
     imports public S2KtestZModIntTypeTest-VERIFICATION
+    imports public S2KtestZModStructTypeTest-VERIFICATION
     imports public S2KtestZModUintTypeTest-VERIFICATION
     imports public S2KlibZModforgeZSubstdZModsrcZModVm-VERIFICATION
     imports public S2KlibZModforgeZSubstdZModsrcZModVmSafe-VERIFICATION
@@ -98,104 +98,6 @@
     imports public S2KlibZModforgeZSubstdZModsrcZModconsole2-VERIFICATION
     imports public S2KlibZModforgeZSubstdZModsrcZModsafeconsole-VERIFICATION
     imports public S2KlibZModforgeZSubstdZModlibZModdsZSubtestZModsrcZModDSTest-VERIFICATION
-=======
-    imports public S2KAccountParamsTest-VERIFICATION
-    imports public S2KAddrTest-VERIFICATION
-    imports public S2KAllowChangesTest-VERIFICATION
-    imports public S2KValueStore-VERIFICATION
-    imports public S2KAmbiguousTest-VERIFICATION
-    imports public S2KArithmeticTest-VERIFICATION
-    imports public S2KAssumeTest-VERIFICATION
-    imports public S2KBMCLoopsTest-VERIFICATION
-    imports public S2KCommonBase-VERIFICATION
-    imports public S2KScriptBase-VERIFICATION
-    imports public S2KTestBase-VERIFICATION
-    imports public S2KBlockParamsTest-VERIFICATION
-    imports public S2KRollTest-VERIFICATION
-    imports public S2KBroadcastTest-VERIFICATION
-    imports public S2KConstants-VERIFICATION
-    imports public S2KContract-VERIFICATION
-    imports public S2KContractTest-VERIFICATION
-    imports public S2KContractBTest-VERIFICATION
-    imports public S2KCounter-VERIFICATION
-    imports public S2KCounterTest-VERIFICATION
-    imports public S2KDynamicTypes-VERIFICATION
-    imports public S2KExpectEmit-VERIFICATION
-    imports public S2KEmitContractTest-VERIFICATION
-    imports public S2KEnvTest-VERIFICATION
-    imports public S2KDummy-VERIFICATION
-    imports public S2KExpectCallTest-VERIFICATION
-    imports public S2KDepthReverter-VERIFICATION
-    imports public S2KExpectRevertTest-VERIFICATION
-    imports public S2KReverter-VERIFICATION
-    imports public S2KReverterWithReturn-VERIFICATION
-    imports public S2KFfiTest-VERIFICATION
-    imports public S2KFilesTest-VERIFICATION
-    imports public S2KForkTest-VERIFICATION
-    imports public S2KFreshIntTest-VERIFICATION
-    imports public S2KGasTest-VERIFICATION
-    imports public S2KGetCodeTest-VERIFICATION
-    imports public S2KIMulticall3-VERIFICATION
-    imports public S2KInitCodeTest-VERIFICATION
-    imports public S2KInitCodeBranchTest-VERIFICATION
-    imports public S2KKEVMCheats-VERIFICATION
-    imports public S2KKEVMCheatsBase-VERIFICATION
-    imports public S2KLabelTest-VERIFICATION
-    imports public S2KLoopsTest-VERIFICATION
-    imports public S2KMergeTest-VERIFICATION
-    imports public S2KMethodDisambiguateTest-VERIFICATION
-    imports public S2KMockCallTest-VERIFICATION
-    imports public S2KMyIERC20-VERIFICATION
-    imports public S2KMyToken-VERIFICATION
-    imports public S2KNoImport-VERIFICATION
-    imports public S2KOwnerUpOnly-VERIFICATION
-    imports public S2KOwnerUpOnlyTest-VERIFICATION
-    imports public S2KAdditionalToken-VERIFICATION
-    imports public S2KMyErc20-VERIFICATION
-    imports public S2KPlainPrankTest-VERIFICATION
-    imports public S2KPrank-VERIFICATION
-    imports public S2KPrankTest-VERIFICATION
-    imports public S2KPreconditionsTest-VERIFICATION
-    imports public S2KRecordLogsTest-VERIFICATION
-    imports public S2KSafe-VERIFICATION
-    imports public S2KSafeTest-VERIFICATION
-    imports public S2KSetup2Test-VERIFICATION
-    imports public S2KSetUpDeployTest-VERIFICATION
-    imports public S2KSetUpTest-VERIFICATION
-    imports public S2KSignTest-VERIFICATION
-    imports public S2KAssertTest-VERIFICATION
-    imports public S2KSnapshotTest-VERIFICATION
-    imports public S2KStdAssertions-VERIFICATION
-    imports public S2KStdChains-VERIFICATION
-    imports public S2KStdCheats-VERIFICATION
-    imports public S2KStdCheatsSafe-VERIFICATION
-    imports public S2KstdError-VERIFICATION
-    imports public S2KStdInvariant-VERIFICATION
-    imports public S2KstdJson-VERIFICATION
-    imports public S2KstdMath-VERIFICATION
-    imports public S2KstdStorage-VERIFICATION
-    imports public S2KstdStorageSafe-VERIFICATION
-    imports public S2KStdStyle-VERIFICATION
-    imports public S2KStdUtils-VERIFICATION
-    imports public S2KStore-VERIFICATION
-    imports public S2KStoreTest-VERIFICATION
-    imports public S2KSymbolicStorageTest-VERIFICATION
-    imports public S2KSymbolicStore-VERIFICATION
-    imports public S2KTest-VERIFICATION
-    imports public S2KTestNumber-VERIFICATION
-    imports public S2KToStringTest-VERIFICATION
-    imports public S2KToken-VERIFICATION
-    imports public S2KBytesTypeTest-VERIFICATION
-    imports public S2KIntTypeTest-VERIFICATION
-    imports public S2KStructTypeTest-VERIFICATION
-    imports public S2KUintTypeTest-VERIFICATION
-    imports public S2KVm-VERIFICATION
-    imports public S2KVmSafe-VERIFICATION
-    imports public S2Kconsole-VERIFICATION
-    imports public S2Kconsole2-VERIFICATION
-    imports public S2Ksafeconsole-VERIFICATION
-    imports public S2KDSTest-VERIFICATION
->>>>>>> e38c22d2
     
     
 
@@ -818,20 +720,15 @@
 
 endmodule
 
-<<<<<<< HEAD
+module S2KtestZModStructTypeTest-VERIFICATION
+    imports public S2KtestZModStructTypeTest-CONTRACT
+    
+    
+
+endmodule
+
 module S2KtestZModUintTypeTest-VERIFICATION
     imports public S2KtestZModUintTypeTest-CONTRACT
-=======
-module S2KStructTypeTest-VERIFICATION
-    imports public S2KStructTypeTest-CONTRACT
-    
-    
-
-endmodule
-
-module S2KUintTypeTest-VERIFICATION
-    imports public S2KUintTypeTest-CONTRACT
->>>>>>> e38c22d2
     
     
 
