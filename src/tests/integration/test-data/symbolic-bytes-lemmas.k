--- conflicted
+++ resolved
@@ -51,16 +51,10 @@
       requires N <=Int lengthBytes(B)
       [simplification(60), concrete(B, N), preserves-definedness]
 
-<<<<<<< HEAD
-    rule { B #Equals #buf( N, X:Int ) } => { #asInteger ( B ) #Equals X modInt (2 ^Int (8 *Int N)) }
-      requires lengthBytes(B) ==Int N
-      [simplification, concrete(B)]
-=======
     rule { B #Equals #buf( N, X:Int ) } => { #asWord ( B ) #Equals X }
       requires lengthBytes(B) ==Int N andBool N <=Int 32
        andBool 0 <=Int X andBool 0 <Int 2 ^Int (8 *Int N)
       [simplification(80), concrete(B, N)]
->>>>>>> 8d7a6cf9
 
     //
     // Equality of #asWord
