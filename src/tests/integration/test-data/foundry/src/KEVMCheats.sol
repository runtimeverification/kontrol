--- conflicted
+++ resolved
@@ -25,15 +25,12 @@
     function allowChangesToStorage(address,uint256) external;
     // Sets the remaining gas to an infinite value.
     function infiniteGas() external;
-<<<<<<< HEAD
     // Sets the current <gas> cell to the supplied amount.
     function setGas(uint256) external;
-=======
     // Returns a symbolic unsigned integer
     function freshUInt(uint8) external returns (uint256);
     // Returns a symbolic boolean value
     function freshBool() external returns (uint256);
->>>>>>> fc4e2287
 }
 
 abstract contract KEVMCheats {
