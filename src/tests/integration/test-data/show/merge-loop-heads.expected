
┌─ 1 (root, init)
│   k: #execute ~> CONTINUATION:K
│   pc: 0
│   callDepth: 0
│   statusCode: STATUSCODE:StatusCode
│
│  (350 steps)
├─ 3 (split)
│   k: JUMPI 1478 bool2Word ( VV0_n_114b9705:Int <=Int 0 ) ~> #pc [ JUMPI ] ~> #execute ...
│   pc: 1449
│   callDepth: 0
│   statusCode: STATUSCODE:StatusCode
┃
┃ (branch)
┣━━┓ constraint: VV0_n_114b9705:Int <=Int 0
┃  │
┃  ├─ 4
┃  │   k: JUMPI 1478 bool2Word ( VV0_n_114b9705:Int <=Int 0 ) ~> #pc [ JUMPI ] ~> #execute ...
┃  │   pc: 1449
┃  │   callDepth: 0
┃  │   statusCode: STATUSCODE:StatusCode
┃  │
┃  ┊  constraint: OMITTED CONSTRAINT
┃  ┊  subst: OMITTED SUBST
┃  ├─ 20
┃  │   k: JUMPI 1478 bool2Word ( VV0_n_114b9705:Int <=Int V_8ae8c0f0:Int ) ~> #pc [ JUMPI  ...
┃  │   pc: 1449
┃  │   callDepth: 0
┃  │   statusCode: STATUSCODE:StatusCode
┃  │
┃  │  (135 steps)
┃  └─ 23 (leaf, pending)
┃      k: #end EVMC_SUCCESS ~> #pc [ STOP ] ~> #execute ~> CONTINUATION:K
┃      pc: 350
┃      callDepth: 0
┃      statusCode: STATUSCODE:StatusCode
┃
┗━━┓ constraint: ( notBool VV0_n_114b9705:Int <=Int 0 )
   │
   ├─ 5
   │   k: JUMPI 1478 bool2Word ( VV0_n_114b9705:Int <=Int 0 ) ~> #pc [ JUMPI ] ~> #execute ...
   │   pc: 1449
   │   callDepth: 0
   │   statusCode: STATUSCODE:StatusCode
   │
   │  (224 steps)
   ├─ 7 (split)
   │   k: JUMPI 1478 bool2Word ( VV0_n_114b9705:Int <=Int 1 ) ~> #pc [ JUMPI ] ~> #execute ...
   │   pc: 1449
   │   callDepth: 0
   │   statusCode: STATUSCODE:StatusCode
   ┃
   ┃ (branch)
   ┣━━┓ constraint: VV0_n_114b9705:Int <=Int 1
   ┃  │
   ┃  ├─ 9
   ┃  │   k: JUMPI 1478 bool2Word ( VV0_n_114b9705:Int <=Int 1 ) ~> #pc [ JUMPI ] ~> #execute ...
   ┃  │   pc: 1449
   ┃  │   callDepth: 0
   ┃  │   statusCode: STATUSCODE:StatusCode
   ┃  │
   ┃  ┊  constraint: OMITTED CONSTRAINT
   ┃  ┊  subst: OMITTED SUBST
   ┃  └─ 20
   ┃      k: JUMPI 1478 bool2Word ( VV0_n_114b9705:Int <=Int V_8ae8c0f0:Int ) ~> #pc [ JUMPI  ...
   ┃      pc: 1449
   ┃      callDepth: 0
   ┃      statusCode: STATUSCODE:StatusCode
   ┃     (continues as previously)
   ┃
   ┗━━┓ constraint: ( notBool VV0_n_114b9705:Int <=Int 1 )
      │
      ├─ 10
      │   k: JUMPI 1478 bool2Word ( VV0_n_114b9705:Int <=Int 1 ) ~> #pc [ JUMPI ] ~> #execute ...
      │   pc: 1449
      │   callDepth: 0
      │   statusCode: STATUSCODE:StatusCode
      │
      │  (224 steps)
      ├─ 13 (split)
      │   k: JUMPI 1478 bool2Word ( VV0_n_114b9705:Int <=Int 2 ) ~> #pc [ JUMPI ] ~> #execute ...
      │   pc: 1449
      │   callDepth: 0
      │   statusCode: STATUSCODE:StatusCode
      ┃
      ┃ (branch)
      ┣━━┓ constraint: VV0_n_114b9705:Int <=Int 2
      ┃  │
      ┃  ├─ 15
      ┃  │   k: JUMPI 1478 bool2Word ( VV0_n_114b9705:Int <=Int 2 ) ~> #pc [ JUMPI ] ~> #execute ...
      ┃  │   pc: 1449
      ┃  │   callDepth: 0
      ┃  │   statusCode: STATUSCODE:StatusCode
      ┃  │
      ┃  ┊  constraint: OMITTED CONSTRAINT
      ┃  ┊  subst: OMITTED SUBST
      ┃  └─ 20
      ┃      k: JUMPI 1478 bool2Word ( VV0_n_114b9705:Int <=Int V_8ae8c0f0:Int ) ~> #pc [ JUMPI  ...
      ┃      pc: 1449
      ┃      callDepth: 0
      ┃      statusCode: STATUSCODE:StatusCode
      ┃     (continues as previously)
      ┃
      ┗━━┓ constraint: ( notBool VV0_n_114b9705:Int <=Int 2 )
         │
         ├─ 16
         │   k: JUMPI 1478 bool2Word ( VV0_n_114b9705:Int <=Int 2 ) ~> #pc [ JUMPI ] ~> #execute ...
         │   pc: 1449
         │   callDepth: 0
         │   statusCode: STATUSCODE:StatusCode
         │
         │  (224 steps)
         ├─ 19 (split)
         │   k: JUMPI 1478 bool2Word ( VV0_n_114b9705:Int <=Int 3 ) ~> #pc [ JUMPI ] ~> #execute ...
         │   pc: 1449
         │   callDepth: 0
         │   statusCode: STATUSCODE:StatusCode
         ┃
         ┃ (branch)
         ┣━━┓ constraint: VV0_n_114b9705:Int <=Int 3
         ┃  │
         ┃  └─ 21 (leaf, pending)
         ┃      k: JUMPI 1478 bool2Word ( VV0_n_114b9705:Int <=Int 3 ) ~> #pc [ JUMPI ] ~> #execute ...
         ┃      pc: 1449
         ┃      callDepth: 0
         ┃      statusCode: STATUSCODE:StatusCode
         ┃
         ┗━━┓ constraint: ( notBool VV0_n_114b9705:Int <=Int 3 )
            │
            └─ 22 (leaf, pending)
                k: JUMPI 1478 bool2Word ( VV0_n_114b9705:Int <=Int 3 ) ~> #pc [ JUMPI ] ~> #execute ...
                pc: 1449
                callDepth: 0
                statusCode: STATUSCODE:StatusCode


┌─ 2 (root, leaf, target, terminal)
│   k: #halt ~> CONTINUATION:K
│   pc: PC_CELL_5d410f2a:Int
│   callDepth: CALLDEPTH_CELL_5d410f2a:Int
│   statusCode: STATUSCODE_FINAL:StatusCode


Node 21:

( <generatedTop>
  <foundry>
    <kevm>
      <k>
        JUMPI 1478 bool2Word ( VV0_n_114b9705:Int <=Int 3 )
        ~> #pc [ JUMPI ]
        ~> #execute
        ~> CONTINUATION:K
      </k>
      <mode>
        NORMAL
      </mode>
      <schedule>
        SHANGHAI
      </schedule>
      <useGas>
        false
      </useGas>
      <ethereum>
        <evm>
          <output>
            b""
          </output>
          <callStack>
            .List
          </callStack>
          <interimStates>
            .List
          </interimStates>
          <touchedAccounts>
            .Set
          </touchedAccounts>
          <callState>
            <id>
              728815563385977040452943777879061427756277306518
            </id>
            <caller>
              CALLER_ID:Int
            </caller>
            <callData>
              b"\x96\xe07\x91" +Bytes #buf ( 32 , VV0_n_114b9705:Int )
            </callData>
            <callValue>
              0
            </callValue>
            <wordStack>
              ( 3 : ( 3 : ( VV0_n_114b9705:Int : ( 349 : ( selector ( "test_bmc(uint256)" ) : .WordStack ) ) ) ) )
            </wordStack>
            <localMem>
              b"\x00\x00\x00\x00\x00\x00\x00\x00\x00\x00\x00\x00\x00\x00\x00\x00\x00\x00\x00\x00\x00\x00\x00\x00\x00\x00\x00\x00\x00\x00\x00\x00\x00\x00\x00\x00\x00\x00\x00\x00\x00\x00\x00\x00\x00\x00\x00\x00\x00\x00\x00\x00\x00\x00\x00\x00\x00\x00\x00\x00\x00\x00\x00\x00\x00\x00\x00\x00\x00\x00\x00\x00\x00\x00\x00\x00\x00\x00\x00\x00\x00\x00\x00\x00\x00\x00\x00\x00\x00\x00\x00\x00\x00\x00\x00\x80"
            </localMem>
            <memoryUsed>
              0
            </memoryUsed>
            <callGas>
              0
            </callGas>
            <static>
              false
            </static>
            <callDepth>
              0
            </callDepth>
            ...
          </callState>
          <substate>
            <log>
              .List
            </log>
            <refund>
              0
            </refund>
            <accessedAccounts>
              .Set
            </accessedAccounts>
            <accessedStorage>
              .Map
            </accessedStorage>
            ...
          </substate>
          <origin>
            ORIGIN_ID:Int
          </origin>
          <block>
            <number>
              NUMBER_CELL:Int
            </number>
            <timestamp>
              TIMESTAMP_CELL:Int
            </timestamp>
            ...
          </block>
          ...
        </evm>
        <network>
          <accounts>
            ( <account>
              <acctID>
                645326474426547203313410069153905908525362434349
              </acctID>
              <balance>
                0
              </balance>
              <storage>
                .Map
              </storage>
              <origStorage>
                .Map
              </origStorage>
              <nonce>
                0
              </nonce>
              ...
            </account>
            <account>
              <acctID>
                728815563385977040452943777879061427756277306518
              </acctID>
              <balance>
                0
              </balance>
              <storage>
                .Map
              </storage>
              <origStorage>
                .Map
              </origStorage>
              <nonce>
                1
              </nonce>
              ...
            </account> )
          </accounts>
          ...
        </network>
      </ethereum>
      ...
    </kevm>
    <cheatcodes>
      <prank>
        <active>
          false
        </active>
        <singleCall>
          false
        </singleCall>
        ...
      </prank>
      <expectedRevert>
        <isRevertExpected>
          false
        </isRevertExpected>
        ...
      </expectedRevert>
      <expectedOpcode>
        <isOpcodeExpected>
          false
        </isOpcodeExpected>
        ...
      </expectedOpcode>
      <expectEmit>
        <recordEvent>
          false
        </recordEvent>
        <isEventExpected>
          false
        </isEventExpected>
        ...
      </expectEmit>
      <whitelist>
        <isCallWhitelistActive>
          false
        </isCallWhitelistActive>
        <isStorageWhitelistActive>
          false
        </isStorageWhitelistActive>
        <addressSet>
          .Set
        </addressSet>
        <storageSlotSet>
          .Set
        </storageSlotSet>
      </whitelist>
      <mockCalls>
        .MockCallCellMap
      </mockCalls>
    </cheatcodes>
    <KEVMTracing>
      <activeTracing>
        false
      </activeTracing>
      <traceStorage>
        false
      </traceStorage>
      <traceWordStack>
        false
      </traceWordStack>
      <traceMemory>
        false
      </traceMemory>
      <recordedTrace>
        false
      </recordedTrace>
      <traceData>
        .List
      </traceData>
    </KEVMTracing>
  </foundry>
  ...
</generatedTop>
#And ( { true #Equals 0 <=Int CALLER_ID:Int }
#And ( { true #Equals 0 <=Int ORIGIN_ID:Int }
#And ( { true #Equals 0 <=Int NUMBER_CELL:Int }
#And ( { true #Equals 0 <Int VV0_n_114b9705:Int }
#And ( { true #Equals 1 <Int VV0_n_114b9705:Int }
#And ( { true #Equals 2 <Int VV0_n_114b9705:Int }
#And ( { true #Equals 0 <=Int TIMESTAMP_CELL:Int }
#And ( { true #Equals 0 <=Int VV0_n_114b9705:Int }
#And ( { true #Equals VV0_n_114b9705:Int <=Int 3 }
#And ( { true #Equals CALLER_ID:Int <Int pow160 }
#And ( { true #Equals ORIGIN_ID:Int <Int pow160 }
#And ( { true #Equals CALLER_ID:Int =/=Int 645326474426547203313410069153905908525362434349 }
#And ( { true #Equals ORIGIN_ID:Int =/=Int 645326474426547203313410069153905908525362434349 }
#And ( { true #Equals CONTRACT_ID:Int =/=Int 645326474426547203313410069153905908525362434349 }
#And ( { true #Equals NUMBER_CELL:Int <=Int maxSInt256 }
#And ( { true #Equals TIMESTAMP_CELL:Int <Int pow256 }
#And ( { true #Equals VV0_n_114b9705:Int <Int pow256 }
#And ( { true #Equals ( notBool ( 0 <Int CALLER_ID:Int andBool CALLER_ID:Int <=Int 9 ) ) }
#And { true #Equals ( notBool ( 0 <Int ORIGIN_ID:Int andBool ORIGIN_ID:Int <=Int 9 ) ) } ) ) ) ) ) ) ) ) ) ) ) ) ) ) ) ) ) ) )



Node 22:

( <generatedTop>
  <foundry>
    <kevm>
      <k>
        JUMPI 1478 bool2Word ( VV0_n_114b9705:Int <=Int 3 )
        ~> #pc [ JUMPI ]
        ~> #execute
        ~> CONTINUATION:K
      </k>
      <mode>
        NORMAL
      </mode>
      <schedule>
        SHANGHAI
      </schedule>
      <useGas>
        false
      </useGas>
      <ethereum>
        <evm>
          <output>
            b""
          </output>
          <callStack>
            .List
          </callStack>
          <interimStates>
            .List
          </interimStates>
          <touchedAccounts>
            .Set
          </touchedAccounts>
          <callState>
            <id>
              728815563385977040452943777879061427756277306518
            </id>
            <caller>
              CALLER_ID:Int
            </caller>
            <callData>
              b"\x96\xe07\x91" +Bytes #buf ( 32 , VV0_n_114b9705:Int )
            </callData>
            <callValue>
              0
            </callValue>
            <wordStack>
              ( 3 : ( 3 : ( VV0_n_114b9705:Int : ( 349 : ( selector ( "test_bmc(uint256)" ) : .WordStack ) ) ) ) )
            </wordStack>
            <localMem>
              b"\x00\x00\x00\x00\x00\x00\x00\x00\x00\x00\x00\x00\x00\x00\x00\x00\x00\x00\x00\x00\x00\x00\x00\x00\x00\x00\x00\x00\x00\x00\x00\x00\x00\x00\x00\x00\x00\x00\x00\x00\x00\x00\x00\x00\x00\x00\x00\x00\x00\x00\x00\x00\x00\x00\x00\x00\x00\x00\x00\x00\x00\x00\x00\x00\x00\x00\x00\x00\x00\x00\x00\x00\x00\x00\x00\x00\x00\x00\x00\x00\x00\x00\x00\x00\x00\x00\x00\x00\x00\x00\x00\x00\x00\x00\x00\x80"
            </localMem>
            <memoryUsed>
              0
            </memoryUsed>
            <callGas>
              0
            </callGas>
            <static>
              false
            </static>
            <callDepth>
              0
            </callDepth>
            ...
          </callState>
          <substate>
            <log>
              .List
            </log>
            <refund>
              0
            </refund>
            <accessedAccounts>
              .Set
            </accessedAccounts>
            <accessedStorage>
              .Map
            </accessedStorage>
            ...
          </substate>
          <origin>
            ORIGIN_ID:Int
          </origin>
          <block>
            <number>
              NUMBER_CELL:Int
            </number>
            <timestamp>
              TIMESTAMP_CELL:Int
            </timestamp>
            ...
          </block>
          ...
        </evm>
        <network>
          <accounts>
            ( <account>
              <acctID>
                645326474426547203313410069153905908525362434349
              </acctID>
              <balance>
                0
              </balance>
              <storage>
                .Map
              </storage>
              <origStorage>
                .Map
              </origStorage>
              <nonce>
                0
              </nonce>
              ...
            </account>
            <account>
              <acctID>
                728815563385977040452943777879061427756277306518
              </acctID>
              <balance>
                0
              </balance>
              <storage>
                .Map
              </storage>
              <origStorage>
                .Map
              </origStorage>
              <nonce>
                1
              </nonce>
              ...
            </account> )
          </accounts>
          ...
        </network>
      </ethereum>
      ...
    </kevm>
    <cheatcodes>
      <prank>
        <active>
          false
        </active>
        <singleCall>
          false
        </singleCall>
        ...
      </prank>
      <expectedRevert>
        <isRevertExpected>
          false
        </isRevertExpected>
        ...
      </expectedRevert>
      <expectedOpcode>
        <isOpcodeExpected>
          false
        </isOpcodeExpected>
        ...
      </expectedOpcode>
      <expectEmit>
        <recordEvent>
          false
        </recordEvent>
        <isEventExpected>
          false
        </isEventExpected>
        ...
      </expectEmit>
      <whitelist>
        <isCallWhitelistActive>
          false
        </isCallWhitelistActive>
        <isStorageWhitelistActive>
          false
        </isStorageWhitelistActive>
        <addressSet>
          .Set
        </addressSet>
        <storageSlotSet>
          .Set
        </storageSlotSet>
      </whitelist>
      <mockCalls>
        .MockCallCellMap
      </mockCalls>
    </cheatcodes>
  </foundry>
  ...
</generatedTop>
#And ( { true #Equals 0 <=Int CALLER_ID:Int }
#And ( { true #Equals 0 <=Int ORIGIN_ID:Int }
#And ( { true #Equals 0 <=Int NUMBER_CELL:Int }
#And ( { true #Equals 0 <Int VV0_n_114b9705:Int }
#And ( { true #Equals 1 <Int VV0_n_114b9705:Int }
#And ( { true #Equals 2 <Int VV0_n_114b9705:Int }
#And ( { true #Equals 0 <=Int TIMESTAMP_CELL:Int }
#And ( { true #Equals 0 <=Int VV0_n_114b9705:Int }
#And ( { true #Equals CALLER_ID:Int <Int pow160 }
#And ( { true #Equals ORIGIN_ID:Int <Int pow160 }
#And ( { true #Equals CALLER_ID:Int =/=Int 645326474426547203313410069153905908525362434349 }
#And ( { true #Equals ORIGIN_ID:Int =/=Int 645326474426547203313410069153905908525362434349 }
#And ( { true #Equals CONTRACT_ID:Int =/=Int 645326474426547203313410069153905908525362434349 }
#And ( { true #Equals ( notBool VV0_n_114b9705:Int <=Int 3 ) }
#And ( { true #Equals NUMBER_CELL:Int <=Int maxSInt256 }
#And ( { true #Equals TIMESTAMP_CELL:Int <Int pow256 }
#And ( { true #Equals VV0_n_114b9705:Int <Int pow256 }
#And ( { true #Equals ( notBool ( 0 <Int CALLER_ID:Int andBool CALLER_ID:Int <=Int 9 ) ) }
#And { true #Equals ( notBool ( 0 <Int ORIGIN_ID:Int andBool ORIGIN_ID:Int <=Int 9 ) ) } ) ) ) ) ) ) ) ) ) ) ) ) ) ) ) ) ) ) )



Node 23:

( <generatedTop>
  <foundry>
    <kevm>
      <k>
        #end EVMC_SUCCESS
        ~> #pc [ STOP ]
        ~> #execute
        ~> CONTINUATION:K
      </k>
      <mode>
        NORMAL
      </mode>
      <schedule>
        SHANGHAI
      </schedule>
      <useGas>
        false
      </useGas>
      <ethereum>
        <evm>
          <output>
            b""
          </output>
          <callStack>
            .List
          </callStack>
          <interimStates>
            .List
          </interimStates>
          <touchedAccounts>
            .Set
          </touchedAccounts>
          <callState>
            <id>
              728815563385977040452943777879061427756277306518
            </id>
            <caller>
              CALLER_ID:Int
            </caller>
            <callData>
              b"\x96\xe07\x91" +Bytes #buf ( 32 , VV0_n_114b9705:Int )
            </callData>
            <callValue>
              0
            </callValue>
            <wordStack>
              ( selector ( "test_bmc(uint256)" ) : .WordStack )
            </wordStack>
            <localMem>
              b"\x00\x00\x00\x00\x00\x00\x00\x00\x00\x00\x00\x00\x00\x00\x00\x00\x00\x00\x00\x00\x00\x00\x00\x00\x00\x00\x00\x00\x00\x00\x00\x00\x00\x00\x00\x00\x00\x00\x00\x00\x00\x00\x00\x00\x00\x00\x00\x00\x00\x00\x00\x00\x00\x00\x00\x00\x00\x00\x00\x00\x00\x00\x00\x00\x00\x00\x00\x00\x00\x00\x00\x00\x00\x00\x00\x00\x00\x00\x00\x00\x00\x00\x00\x00\x00\x00\x00\x00\x00\x00\x00\x00\x00\x00\x00\x80"
            </localMem>
            <memoryUsed>
              0
            </memoryUsed>
            <callGas>
              0
            </callGas>
            <static>
              false
            </static>
            <callDepth>
              0
            </callDepth>
            ...
          </callState>
          <substate>
            <log>
              .List
            </log>
            <refund>
              0
            </refund>
            <accessedAccounts>
              .Set
            </accessedAccounts>
            <accessedStorage>
              .Map
            </accessedStorage>
            ...
          </substate>
          <origin>
            ORIGIN_ID:Int
          </origin>
          <block>
            <number>
              NUMBER_CELL:Int
            </number>
            <timestamp>
              TIMESTAMP_CELL:Int
            </timestamp>
            ...
          </block>
          ...
        </evm>
        <network>
          <accounts>
            ( <account>
              <acctID>
                645326474426547203313410069153905908525362434349
              </acctID>
              <balance>
                0
              </balance>
              <storage>
                .Map
              </storage>
              <origStorage>
                .Map
              </origStorage>
              <nonce>
                0
              </nonce>
              ...
            </account>
            <account>
              <acctID>
                728815563385977040452943777879061427756277306518
              </acctID>
              <balance>
                0
              </balance>
              <storage>
                .Map
              </storage>
              <origStorage>
                .Map
              </origStorage>
              <nonce>
                1
              </nonce>
              ...
            </account> )
          </accounts>
          ...
        </network>
      </ethereum>
      ...
    </kevm>
    <cheatcodes>
      <prank>
        <active>
          false
        </active>
        <singleCall>
          false
        </singleCall>
        ...
      </prank>
      <expectedRevert>
        <isRevertExpected>
          false
        </isRevertExpected>
        ...
      </expectedRevert>
      <expectedOpcode>
        <isOpcodeExpected>
          false
        </isOpcodeExpected>
        ...
      </expectedOpcode>
      <expectEmit>
        <recordEvent>
          false
        </recordEvent>
        <isEventExpected>
          false
        </isEventExpected>
        ...
      </expectEmit>
      <whitelist>
        <isCallWhitelistActive>
          false
        </isCallWhitelistActive>
        <isStorageWhitelistActive>
          false
        </isStorageWhitelistActive>
        <addressSet>
          .Set
        </addressSet>
        <storageSlotSet>
          .Set
        </storageSlotSet>
      </whitelist>
      <mockCalls>
        .MockCallCellMap
      </mockCalls>
    </cheatcodes>
    <KEVMTracing>
      <activeTracing>
        false
      </activeTracing>
      <traceStorage>
        false
      </traceStorage>
      <traceWordStack>
        false
      </traceWordStack>
      <traceMemory>
        false
      </traceMemory>
      <recordedTrace>
        false
      </recordedTrace>
      <traceData>
        .List
      </traceData>
    </KEVMTracing>
  </foundry>
  ...
</generatedTop>
#And ( { true #Equals 0 <=Int CALLER_ID:Int }
#And ( { true #Equals 0 <=Int ORIGIN_ID:Int }
#And ( { true #Equals 0 <=Int NUMBER_CELL:Int }
#And ( { true #Equals 0 <=Int TIMESTAMP_CELL:Int }
#And ( { true #Equals 0 <=Int VV0_n_114b9705:Int }
#And ( { true #Equals VV0_n_114b9705:Int <=Int V_8ae8c0f0:Int }
#And ( { true #Equals CALLER_ID:Int <Int pow160 }
#And ( { true #Equals ORIGIN_ID:Int <Int pow160 }
#And ( { true #Equals CALLER_ID:Int =/=Int 645326474426547203313410069153905908525362434349 }
#And ( { true #Equals ORIGIN_ID:Int =/=Int 645326474426547203313410069153905908525362434349 }
#And ( { true #Equals NUMBER_CELL:Int <=Int maxSInt256 }
#And ( { true #Equals TIMESTAMP_CELL:Int <Int pow256 }
#And ( { true #Equals VV0_n_114b9705:Int <Int pow256 }
#And ( { true #Equals ( notBool ( 0 <Int CALLER_ID:Int andBool CALLER_ID:Int <=Int 9 ) ) }
#And ( { true #Equals ( notBool ( 0 <Int ORIGIN_ID:Int andBool ORIGIN_ID:Int <=Int 9 ) ) }
#And { true #Equals ( ( V_8ae8c0f0:Int ==Int V_45741f39:Int andBool ( ( V_45741f39:Int ==Int 0 andBool VV0_n_114b9705:Int <=Int 0 ) orBool ( V_45741f39:Int ==Int 1 andBool ( 0 <Int VV0_n_114b9705:Int andBool VV0_n_114b9705:Int <=Int 1 ) ) ) ) orBool ( V_8ae8c0f0:Int ==Int 2 andBool ( 0 <Int VV0_n_114b9705:Int andBool ( 1 <Int VV0_n_114b9705:Int andBool ( VV0_n_114b9705:Int <=Int 2 andBool ( notBool CONTRACT_ID:Int ==Int 645326474426547203313410069153905908525362434349 ) ) ) ) ) ) } ) ) ) ) ) ) ) ) ) ) ) ) ) ) ) )



module SUMMARY-TEST%BMCLOOPSTEST.TEST-BMC(UINT256):0
    
    
    rule [BASIC-BLOCK-1-TO-3]: <foundry>
           <kevm>
             <k>
               ( .K => JUMPI 1478 bool2Word ( VV0_n_114b9705:Int <=Int 0 )
               ~> #pc [ JUMPI ] )
               ~> #execute
               ~> _CONTINUATION
             </k>
             <mode>
               NORMAL
             </mode>
             <schedule>
               SHANGHAI
             </schedule>
             <useGas>
               false
             </useGas>
             <ethereum>
               <evm>
                 <output>
                   b""
                 </output>
                 <callStack>
                   .List
                 </callStack>
                 <interimStates>
                   .List
                 </interimStates>
                 <touchedAccounts>
                   .Set
                 </touchedAccounts>
                 <callState>
                   <id>
                     728815563385977040452943777879061427756277306518
                   </id>
                   <caller>
                     CALLER_ID:Int
                   </caller>
                   <callData>
                     b"\x96\xe07\x91" +Bytes #buf ( 32 , VV0_n_114b9705:Int )
                   </callData>
                   <callValue>
                     0
                   </callValue>
                   <wordStack>
                     ( .WordStack => ( 0 : ( 0 : ( VV0_n_114b9705:Int : ( 349 : ( selector ( "test_bmc(uint256)" ) : .WordStack ) ) ) ) ) )
                   </wordStack>
                   <localMem>
                     ( b"" => b"\x00\x00\x00\x00\x00\x00\x00\x00\x00\x00\x00\x00\x00\x00\x00\x00\x00\x00\x00\x00\x00\x00\x00\x00\x00\x00\x00\x00\x00\x00\x00\x00\x00\x00\x00\x00\x00\x00\x00\x00\x00\x00\x00\x00\x00\x00\x00\x00\x00\x00\x00\x00\x00\x00\x00\x00\x00\x00\x00\x00\x00\x00\x00\x00\x00\x00\x00\x00\x00\x00\x00\x00\x00\x00\x00\x00\x00\x00\x00\x00\x00\x00\x00\x00\x00\x00\x00\x00\x00\x00\x00\x00\x00\x00\x00\x80" )
                   </localMem>
                   <memoryUsed>
                     0
                   </memoryUsed>
                   <callGas>
                     0
                   </callGas>
                   <static>
                     false
                   </static>
                   <callDepth>
                     0
                   </callDepth>
                   ...
                 </callState>
                 <substate>
                   <log>
                     .List
                   </log>
                   <refund>
                     0
                   </refund>
                   <accessedAccounts>
                     .Set
                   </accessedAccounts>
                   <accessedStorage>
                     .Map
                   </accessedStorage>
                   ...
                 </substate>
                 <origin>
                   ORIGIN_ID:Int
                 </origin>
                 <block>
                   <number>
                     NUMBER_CELL:Int
                   </number>
                   <timestamp>
                     TIMESTAMP_CELL:Int
                   </timestamp>
                   ...
                 </block>
                 ...
               </evm>
               <network>
                 <accounts>
                   ( <account>
                     <acctID>
                       645326474426547203313410069153905908525362434349
                     </acctID>
                     <balance>
                       0
                     </balance>
                     <storage>
                       .Map
                     </storage>
                     <origStorage>
                       .Map
                     </origStorage>
                     <nonce>
                       0
                     </nonce>
                     ...
                   </account>
                   <account>
                     <acctID>
                       728815563385977040452943777879061427756277306518
                     </acctID>
                     <balance>
                       0
                     </balance>
                     <storage>
                       .Map
                     </storage>
                     <origStorage>
                       .Map
                     </origStorage>
                     <nonce>
                       1
                     </nonce>
                     ...
                   </account> )
                 </accounts>
                 ...
               </network>
             </ethereum>
             ...
           </kevm>
           <cheatcodes>
             <prank>
               <active>
                 false
               </active>
               <singleCall>
                 false
               </singleCall>
               ...
             </prank>
             <expectedRevert>
               <isRevertExpected>
                 false
               </isRevertExpected>
               ...
             </expectedRevert>
             <expectedOpcode>
               <isOpcodeExpected>
                 false
               </isOpcodeExpected>
               ...
             </expectedOpcode>
             <expectEmit>
               <recordEvent>
                 false
               </recordEvent>
               <isEventExpected>
                 false
               </isEventExpected>
               ...
             </expectEmit>
             <whitelist>
               <isCallWhitelistActive>
                 false
               </isCallWhitelistActive>
               <isStorageWhitelistActive>
                 false
               </isStorageWhitelistActive>
               <addressSet>
                 .Set
               </addressSet>
               <storageSlotSet>
                 .Set
               </storageSlotSet>
             </whitelist>
             <mockCalls>
               .MockCallCellMap
             </mockCalls>
           </cheatcodes>
           <KEVMTracing>
             <activeTracing>
               false
             </activeTracing>
             <traceStorage>
               false
             </traceStorage>
             <traceWordStack>
               false
             </traceWordStack>
             <traceMemory>
               false
             </traceMemory>
             <recordedTrace>
               false
             </recordedTrace>
             <traceData>
               .List
             </traceData>
           </KEVMTracing>
         </foundry>
      requires ( 0 <=Int CALLER_ID:Int
       andBool ( 0 <=Int ORIGIN_ID:Int
       andBool ( 0 <=Int NUMBER_CELL:Int
       andBool ( 0 <=Int TIMESTAMP_CELL:Int
       andBool ( 0 <=Int VV0_n_114b9705:Int
       andBool ( CALLER_ID:Int =/=K 645326474426547203313410069153905908525362434349
       andBool ( ORIGIN_ID:Int =/=K 645326474426547203313410069153905908525362434349
       andBool ( CONTRACT_ID:Int =/=K 645326474426547203313410069153905908525362434349
       andBool ( CALLER_ID:Int <Int pow160
       andBool ( ORIGIN_ID:Int <Int pow160
       andBool ( NUMBER_CELL:Int <=Int maxSInt256
       andBool ( TIMESTAMP_CELL:Int <Int pow256
       andBool ( VV0_n_114b9705:Int <Int pow256
       andBool ( ( notBool ( 0 <Int CALLER_ID:Int andBool CALLER_ID:Int <=Int 9 ) )
       andBool ( ( notBool ( 0 <Int ORIGIN_ID:Int andBool ORIGIN_ID:Int <=Int 9 ) )
               )))))))))))))))
       ensures ( CALLER_ID:Int =/=Int 645326474426547203313410069153905908525362434349
       andBool ( ORIGIN_ID:Int =/=Int 645326474426547203313410069153905908525362434349
       andBool ( CONTRACT_ID:Int =/=Int 645326474426547203313410069153905908525362434349
       andBool ( ( notBool ( 0 <Int CALLER_ID:Int andBool CALLER_ID:Int <=Int 9 ) )
       andBool ( ( notBool ( 0 <Int ORIGIN_ID:Int andBool ORIGIN_ID:Int <=Int 9 ) )
               )))))
      [priority(20), label(BASIC-BLOCK-1-TO-3)]
    
    rule [BASIC-BLOCK-5-TO-7]: <foundry>
           <kevm>
             <k>
               JUMPI 1478 bool2Word ( VV0_n_114b9705:Int <=Int ( 0 => 1 ) )
               ~> #pc [ JUMPI ]
               ~> #execute
               ~> _CONTINUATION
             </k>
             <mode>
               NORMAL
             </mode>
             <schedule>
               SHANGHAI
             </schedule>
             <useGas>
               false
             </useGas>
             <ethereum>
               <evm>
                 <output>
                   b""
                 </output>
                 <callStack>
                   .List
                 </callStack>
                 <interimStates>
                   .List
                 </interimStates>
                 <touchedAccounts>
                   .Set
                 </touchedAccounts>
                 <callState>
                   <id>
                     728815563385977040452943777879061427756277306518
                   </id>
                   <caller>
                     CALLER_ID:Int
                   </caller>
                   <callData>
                     b"\x96\xe07\x91" +Bytes #buf ( 32 , VV0_n_114b9705:Int )
                   </callData>
                   <callValue>
                     0
                   </callValue>
                   <wordStack>
                     ( ( 0 => 1 ) : ( ( 0 => 1 ) : ( VV0_n_114b9705:Int : ( 349 : ( selector ( "test_bmc(uint256)" ) : .WordStack ) ) ) ) )
                   </wordStack>
                   <localMem>
                     b"\x00\x00\x00\x00\x00\x00\x00\x00\x00\x00\x00\x00\x00\x00\x00\x00\x00\x00\x00\x00\x00\x00\x00\x00\x00\x00\x00\x00\x00\x00\x00\x00\x00\x00\x00\x00\x00\x00\x00\x00\x00\x00\x00\x00\x00\x00\x00\x00\x00\x00\x00\x00\x00\x00\x00\x00\x00\x00\x00\x00\x00\x00\x00\x00\x00\x00\x00\x00\x00\x00\x00\x00\x00\x00\x00\x00\x00\x00\x00\x00\x00\x00\x00\x00\x00\x00\x00\x00\x00\x00\x00\x00\x00\x00\x00\x80"
                   </localMem>
                   <memoryUsed>
                     0
                   </memoryUsed>
                   <callGas>
                     0
                   </callGas>
                   <static>
                     false
                   </static>
                   <callDepth>
                     0
                   </callDepth>
                   ...
                 </callState>
                 <substate>
                   <log>
                     .List
                   </log>
                   <refund>
                     0
                   </refund>
                   <accessedAccounts>
                     .Set
                   </accessedAccounts>
                   <accessedStorage>
                     .Map
                   </accessedStorage>
                   ...
                 </substate>
                 <origin>
                   ORIGIN_ID:Int
                 </origin>
                 <block>
                   <number>
                     NUMBER_CELL:Int
                   </number>
                   <timestamp>
                     TIMESTAMP_CELL:Int
                   </timestamp>
                   ...
                 </block>
                 ...
               </evm>
               <network>
                 <accounts>
                   ( <account>
                     <acctID>
                       645326474426547203313410069153905908525362434349
                     </acctID>
                     <balance>
                       0
                     </balance>
                     <storage>
                       .Map
                     </storage>
                     <origStorage>
                       .Map
                     </origStorage>
                     <nonce>
                       0
                     </nonce>
                     ...
                   </account>
                   <account>
                     <acctID>
                       728815563385977040452943777879061427756277306518
                     </acctID>
                     <balance>
                       0
                     </balance>
                     <storage>
                       .Map
                     </storage>
                     <origStorage>
                       .Map
                     </origStorage>
                     <nonce>
                       1
                     </nonce>
                     ...
                   </account> )
                 </accounts>
                 ...
               </network>
             </ethereum>
             ...
           </kevm>
           <cheatcodes>
             <prank>
               <active>
                 false
               </active>
               <singleCall>
                 false
               </singleCall>
               ...
             </prank>
             <expectedRevert>
               <isRevertExpected>
                 false
               </isRevertExpected>
               ...
             </expectedRevert>
             <expectedOpcode>
               <isOpcodeExpected>
                 false
               </isOpcodeExpected>
               ...
             </expectedOpcode>
             <expectEmit>
               <recordEvent>
                 false
               </recordEvent>
               <isEventExpected>
                 false
               </isEventExpected>
               ...
             </expectEmit>
             <whitelist>
               <isCallWhitelistActive>
                 false
               </isCallWhitelistActive>
               <isStorageWhitelistActive>
                 false
               </isStorageWhitelistActive>
               <addressSet>
                 .Set
               </addressSet>
               <storageSlotSet>
                 .Set
               </storageSlotSet>
             </whitelist>
             <mockCalls>
               .MockCallCellMap
             </mockCalls>
           </cheatcodes>
           <KEVMTracing>
             <activeTracing>
               false
             </activeTracing>
             <traceStorage>
               false
             </traceStorage>
             <traceWordStack>
               false
             </traceWordStack>
             <traceMemory>
               false
             </traceMemory>
             <recordedTrace>
               false
             </recordedTrace>
             <traceData>
               .List
             </traceData>
           </KEVMTracing>
         </foundry>
      requires ( 0 <=Int CALLER_ID:Int
       andBool ( 0 <=Int ORIGIN_ID:Int
       andBool ( 0 <=Int NUMBER_CELL:Int
       andBool ( 0 <=Int TIMESTAMP_CELL:Int
       andBool ( 0 <=Int VV0_n_114b9705:Int
       andBool ( CALLER_ID:Int <Int pow160
       andBool ( ORIGIN_ID:Int <Int pow160
       andBool ( CALLER_ID:Int =/=Int 645326474426547203313410069153905908525362434349
       andBool ( ORIGIN_ID:Int =/=Int 645326474426547203313410069153905908525362434349
       andBool ( _CONTRACT_ID =/=Int 645326474426547203313410069153905908525362434349
       andBool ( ( notBool VV0_n_114b9705:Int <=Int 0 )
       andBool ( NUMBER_CELL:Int <=Int maxSInt256
       andBool ( TIMESTAMP_CELL:Int <Int pow256
       andBool ( VV0_n_114b9705:Int <Int pow256
       andBool ( ( notBool ( 0 <Int CALLER_ID:Int andBool CALLER_ID:Int <=Int 9 ) )
       andBool ( ( notBool ( 0 <Int ORIGIN_ID:Int andBool ORIGIN_ID:Int <=Int 9 ) )
               ))))))))))))))))
       ensures 0 <Int VV0_n_114b9705:Int
      [priority(20), label(BASIC-BLOCK-5-TO-7)]
    
    rule [BASIC-BLOCK-10-TO-13]: <foundry>
           <kevm>
             <k>
               JUMPI 1478 bool2Word ( VV0_n_114b9705:Int <=Int ( 1 => 2 ) )
               ~> #pc [ JUMPI ]
               ~> #execute
               ~> _CONTINUATION
             </k>
             <mode>
               NORMAL
             </mode>
             <schedule>
               SHANGHAI
             </schedule>
             <useGas>
               false
             </useGas>
             <ethereum>
               <evm>
                 <output>
                   b""
                 </output>
                 <callStack>
                   .List
                 </callStack>
                 <interimStates>
                   .List
                 </interimStates>
                 <touchedAccounts>
                   .Set
                 </touchedAccounts>
                 <callState>
                   <id>
                     728815563385977040452943777879061427756277306518
                   </id>
                   <caller>
                     CALLER_ID:Int
                   </caller>
                   <callData>
                     b"\x96\xe07\x91" +Bytes #buf ( 32 , VV0_n_114b9705:Int )
                   </callData>
                   <callValue>
                     0
                   </callValue>
                   <wordStack>
                     ( ( 1 => 2 ) : ( ( 1 => 2 ) : ( VV0_n_114b9705:Int : ( 349 : ( selector ( "test_bmc(uint256)" ) : .WordStack ) ) ) ) )
                   </wordStack>
                   <localMem>
                     b"\x00\x00\x00\x00\x00\x00\x00\x00\x00\x00\x00\x00\x00\x00\x00\x00\x00\x00\x00\x00\x00\x00\x00\x00\x00\x00\x00\x00\x00\x00\x00\x00\x00\x00\x00\x00\x00\x00\x00\x00\x00\x00\x00\x00\x00\x00\x00\x00\x00\x00\x00\x00\x00\x00\x00\x00\x00\x00\x00\x00\x00\x00\x00\x00\x00\x00\x00\x00\x00\x00\x00\x00\x00\x00\x00\x00\x00\x00\x00\x00\x00\x00\x00\x00\x00\x00\x00\x00\x00\x00\x00\x00\x00\x00\x00\x80"
                   </localMem>
                   <memoryUsed>
                     0
                   </memoryUsed>
                   <callGas>
                     0
                   </callGas>
                   <static>
                     false
                   </static>
                   <callDepth>
                     0
                   </callDepth>
                   ...
                 </callState>
                 <substate>
                   <log>
                     .List
                   </log>
                   <refund>
                     0
                   </refund>
                   <accessedAccounts>
                     .Set
                   </accessedAccounts>
                   <accessedStorage>
                     .Map
                   </accessedStorage>
                   ...
                 </substate>
                 <origin>
                   ORIGIN_ID:Int
                 </origin>
                 <block>
                   <number>
                     NUMBER_CELL:Int
                   </number>
                   <timestamp>
                     TIMESTAMP_CELL:Int
                   </timestamp>
                   ...
                 </block>
                 ...
               </evm>
               <network>
                 <accounts>
                   ( <account>
                     <acctID>
                       645326474426547203313410069153905908525362434349
                     </acctID>
                     <balance>
                       0
                     </balance>
                     <storage>
                       .Map
                     </storage>
                     <origStorage>
                       .Map
                     </origStorage>
                     <nonce>
                       0
                     </nonce>
                     ...
                   </account>
                   <account>
                     <acctID>
                       728815563385977040452943777879061427756277306518
                     </acctID>
                     <balance>
                       0
                     </balance>
                     <storage>
                       .Map
                     </storage>
                     <origStorage>
                       .Map
                     </origStorage>
                     <nonce>
                       1
                     </nonce>
                     ...
                   </account> )
                 </accounts>
                 ...
               </network>
             </ethereum>
             ...
           </kevm>
           <cheatcodes>
             <prank>
               <active>
                 false
               </active>
               <singleCall>
                 false
               </singleCall>
               ...
             </prank>
             <expectedRevert>
               <isRevertExpected>
                 false
               </isRevertExpected>
               ...
             </expectedRevert>
             <expectedOpcode>
               <isOpcodeExpected>
                 false
               </isOpcodeExpected>
               ...
             </expectedOpcode>
             <expectEmit>
               <recordEvent>
                 false
               </recordEvent>
               <isEventExpected>
                 false
               </isEventExpected>
               ...
             </expectEmit>
             <whitelist>
               <isCallWhitelistActive>
                 false
               </isCallWhitelistActive>
               <isStorageWhitelistActive>
                 false
               </isStorageWhitelistActive>
               <addressSet>
                 .Set
               </addressSet>
               <storageSlotSet>
                 .Set
               </storageSlotSet>
             </whitelist>
             <mockCalls>
               .MockCallCellMap
             </mockCalls>
           </cheatcodes>
           <KEVMTracing>
             <activeTracing>
               false
             </activeTracing>
             <traceStorage>
               false
             </traceStorage>
             <traceWordStack>
               false
             </traceWordStack>
             <traceMemory>
               false
             </traceMemory>
             <recordedTrace>
               false
             </recordedTrace>
             <traceData>
               .List
             </traceData>
           </KEVMTracing>
         </foundry>
      requires ( 0 <=Int CALLER_ID:Int
       andBool ( 0 <=Int ORIGIN_ID:Int
       andBool ( 0 <=Int NUMBER_CELL:Int
       andBool ( 0 <Int VV0_n_114b9705:Int
       andBool ( 0 <=Int TIMESTAMP_CELL:Int
       andBool ( 0 <=Int VV0_n_114b9705:Int
       andBool ( CALLER_ID:Int <Int pow160
       andBool ( ORIGIN_ID:Int <Int pow160
       andBool ( CALLER_ID:Int =/=Int 645326474426547203313410069153905908525362434349
       andBool ( ORIGIN_ID:Int =/=Int 645326474426547203313410069153905908525362434349
       andBool ( _CONTRACT_ID =/=Int 645326474426547203313410069153905908525362434349
<<<<<<< HEAD
=======
       andBool ( ( notBool VV0_n_114b9705:Int <=Int 0 )
       andBool ( NUMBER_CELL:Int <=Int maxSInt256
       andBool ( TIMESTAMP_CELL:Int <Int pow256
       andBool ( VV0_n_114b9705:Int <Int pow256
       andBool ( ( notBool ( 0 <Int CALLER_ID:Int andBool CALLER_ID:Int <=Int 9 ) )
       andBool ( ( notBool ( 0 <Int ORIGIN_ID:Int andBool ORIGIN_ID:Int <=Int 9 ) )
               ))))))))))))))))
       ensures 0 <Int VV0_n_114b9705:Int
      [priority(20), label(BASIC-BLOCK-5-TO-7)]
    
    rule [BASIC-BLOCK-6-TO-8]: <foundry>
           <kevm>
             <k>
               ( #end EVMC_SUCCESS => #halt )
               ~> #pc [ STOP ]
               ~> #execute
               ~> _CONTINUATION
             </k>
             <mode>
               NORMAL
             </mode>
             <schedule>
               SHANGHAI
             </schedule>
             <useGas>
               false
             </useGas>
             <ethereum>
               <evm>
                 <output>
                   b""
                 </output>
                 <statusCode>
                   ( _STATUSCODE => EVMC_SUCCESS )
                 </statusCode>
                 <callStack>
                   .List
                 </callStack>
                 <interimStates>
                   .List
                 </interimStates>
                 <touchedAccounts>
                   .Set
                 </touchedAccounts>
                 <callState>
                   <id>
                     728815563385977040452943777879061427756277306518
                   </id>
                   <caller>
                     CALLER_ID:Int
                   </caller>
                   <callData>
                     b"\x96\xe07\x91" +Bytes #buf ( 32 , VV0_n_114b9705:Int )
                   </callData>
                   <callValue>
                     0
                   </callValue>
                   <wordStack>
                     ( selector ( "test_bmc(uint256)" ) : .WordStack )
                   </wordStack>
                   <localMem>
                     b"\x00\x00\x00\x00\x00\x00\x00\x00\x00\x00\x00\x00\x00\x00\x00\x00\x00\x00\x00\x00\x00\x00\x00\x00\x00\x00\x00\x00\x00\x00\x00\x00\x00\x00\x00\x00\x00\x00\x00\x00\x00\x00\x00\x00\x00\x00\x00\x00\x00\x00\x00\x00\x00\x00\x00\x00\x00\x00\x00\x00\x00\x00\x00\x00\x00\x00\x00\x00\x00\x00\x00\x00\x00\x00\x00\x00\x00\x00\x00\x00\x00\x00\x00\x00\x00\x00\x00\x00\x00\x00\x00\x00\x00\x00\x00\x80"
                   </localMem>
                   <memoryUsed>
                     0
                   </memoryUsed>
                   <callGas>
                     0
                   </callGas>
                   <static>
                     false
                   </static>
                   <callDepth>
                     0
                   </callDepth>
                   ...
                 </callState>
                 <substate>
                   <log>
                     .List
                   </log>
                   <refund>
                     0
                   </refund>
                   <accessedAccounts>
                     .Set
                   </accessedAccounts>
                   <accessedStorage>
                     .Map
                   </accessedStorage>
                   ...
                 </substate>
                 <origin>
                   ORIGIN_ID:Int
                 </origin>
                 <block>
                   <number>
                     NUMBER_CELL:Int
                   </number>
                   <timestamp>
                     TIMESTAMP_CELL:Int
                   </timestamp>
                   ...
                 </block>
                 ...
               </evm>
               <network>
                 <accounts>
                   ( <account>
                     <acctID>
                       645326474426547203313410069153905908525362434349
                     </acctID>
                     <balance>
                       0
                     </balance>
                     <storage>
                       .Map
                     </storage>
                     <origStorage>
                       .Map
                     </origStorage>
                     <nonce>
                       0
                     </nonce>
                     ...
                   </account>
                   <account>
                     <acctID>
                       728815563385977040452943777879061427756277306518
                     </acctID>
                     <balance>
                       0
                     </balance>
                     <storage>
                       .Map
                     </storage>
                     <origStorage>
                       .Map
                     </origStorage>
                     <nonce>
                       1
                     </nonce>
                     ...
                   </account> )
                 </accounts>
                 ...
               </network>
             </ethereum>
             ...
           </kevm>
           <cheatcodes>
             <prank>
               <active>
                 false
               </active>
               <singleCall>
                 false
               </singleCall>
               ...
             </prank>
             <expectedRevert>
               <isRevertExpected>
                 false
               </isRevertExpected>
               ...
             </expectedRevert>
             <expectedOpcode>
               <isOpcodeExpected>
                 false
               </isOpcodeExpected>
               ...
             </expectedOpcode>
             <expectEmit>
               <recordEvent>
                 false
               </recordEvent>
               <isEventExpected>
                 false
               </isEventExpected>
               ...
             </expectEmit>
             <whitelist>
               <isCallWhitelistActive>
                 false
               </isCallWhitelistActive>
               <isStorageWhitelistActive>
                 false
               </isStorageWhitelistActive>
               <addressSet>
                 .Set
               </addressSet>
               <storageSlotSet>
                 .Set
               </storageSlotSet>
             </whitelist>
             <mockCalls>
               .MockCallCellMap
             </mockCalls>
           </cheatcodes>
           <KEVMTracing>
             <activeTracing>
               false
             </activeTracing>
             <traceStorage>
               false
             </traceStorage>
             <traceWordStack>
               false
             </traceWordStack>
             <traceMemory>
               false
             </traceMemory>
             <recordedTrace>
               false
             </recordedTrace>
             <traceData>
               .List
             </traceData>
           </KEVMTracing>
         </foundry>
      requires ( 0 <=Int CALLER_ID:Int
       andBool ( 0 <=Int ORIGIN_ID:Int
       andBool ( 0 <=Int NUMBER_CELL:Int
       andBool ( 0 <=Int TIMESTAMP_CELL:Int
       andBool ( 0 <=Int VV0_n_114b9705:Int
       andBool ( VV0_n_114b9705:Int <=Int 0
       andBool ( CALLER_ID:Int <Int pow160
       andBool ( ORIGIN_ID:Int <Int pow160
       andBool ( CALLER_ID:Int =/=Int 645326474426547203313410069153905908525362434349
       andBool ( ORIGIN_ID:Int =/=Int 645326474426547203313410069153905908525362434349
       andBool ( _CONTRACT_ID =/=Int 645326474426547203313410069153905908525362434349
       andBool ( NUMBER_CELL:Int <=Int maxSInt256
       andBool ( TIMESTAMP_CELL:Int <Int pow256
       andBool ( VV0_n_114b9705:Int <Int pow256
       andBool ( ( notBool ( 0 <Int CALLER_ID:Int andBool CALLER_ID:Int <=Int 9 ) )
       andBool ( ( notBool ( 0 <Int ORIGIN_ID:Int andBool ORIGIN_ID:Int <=Int 9 ) )
               ))))))))))))))))
      [priority(20), label(BASIC-BLOCK-6-TO-8)]
    
    rule [BASIC-BLOCK-8-TO-11]: <foundry>
           <kevm>
             <k>
               #halt
               ~> ( #pc [ STOP ]
               ~> #execute => .K )
               ~> _CONTINUATION
             </k>
             <mode>
               NORMAL
             </mode>
             <schedule>
               SHANGHAI
             </schedule>
             <useGas>
               false
             </useGas>
             <ethereum>
               <evm>
                 <output>
                   b""
                 </output>
                 <statusCode>
                   EVMC_SUCCESS
                 </statusCode>
                 <callStack>
                   .List
                 </callStack>
                 <interimStates>
                   .List
                 </interimStates>
                 <touchedAccounts>
                   .Set
                 </touchedAccounts>
                 <callState>
                   <id>
                     728815563385977040452943777879061427756277306518
                   </id>
                   <caller>
                     CALLER_ID:Int
                   </caller>
                   <callData>
                     b"\x96\xe07\x91" +Bytes #buf ( 32 , VV0_n_114b9705:Int )
                   </callData>
                   <callValue>
                     0
                   </callValue>
                   <wordStack>
                     ( selector ( "test_bmc(uint256)" ) : .WordStack )
                   </wordStack>
                   <localMem>
                     b"\x00\x00\x00\x00\x00\x00\x00\x00\x00\x00\x00\x00\x00\x00\x00\x00\x00\x00\x00\x00\x00\x00\x00\x00\x00\x00\x00\x00\x00\x00\x00\x00\x00\x00\x00\x00\x00\x00\x00\x00\x00\x00\x00\x00\x00\x00\x00\x00\x00\x00\x00\x00\x00\x00\x00\x00\x00\x00\x00\x00\x00\x00\x00\x00\x00\x00\x00\x00\x00\x00\x00\x00\x00\x00\x00\x00\x00\x00\x00\x00\x00\x00\x00\x00\x00\x00\x00\x00\x00\x00\x00\x00\x00\x00\x00\x80"
                   </localMem>
                   <memoryUsed>
                     0
                   </memoryUsed>
                   <callGas>
                     0
                   </callGas>
                   <static>
                     false
                   </static>
                   <callDepth>
                     0
                   </callDepth>
                   ...
                 </callState>
                 <substate>
                   <log>
                     .List
                   </log>
                   <refund>
                     0
                   </refund>
                   <accessedAccounts>
                     .Set
                   </accessedAccounts>
                   <accessedStorage>
                     .Map
                   </accessedStorage>
                   ...
                 </substate>
                 <origin>
                   ORIGIN_ID:Int
                 </origin>
                 <block>
                   <number>
                     NUMBER_CELL:Int
                   </number>
                   <timestamp>
                     TIMESTAMP_CELL:Int
                   </timestamp>
                   ...
                 </block>
                 ...
               </evm>
               <network>
                 <accounts>
                   ( <account>
                     <acctID>
                       645326474426547203313410069153905908525362434349
                     </acctID>
                     <balance>
                       0
                     </balance>
                     <storage>
                       .Map
                     </storage>
                     <origStorage>
                       .Map
                     </origStorage>
                     <nonce>
                       0
                     </nonce>
                     ...
                   </account>
                   <account>
                     <acctID>
                       728815563385977040452943777879061427756277306518
                     </acctID>
                     <balance>
                       0
                     </balance>
                     <storage>
                       .Map
                     </storage>
                     <origStorage>
                       .Map
                     </origStorage>
                     <nonce>
                       1
                     </nonce>
                     ...
                   </account> )
                 </accounts>
                 ...
               </network>
             </ethereum>
             ...
           </kevm>
           <cheatcodes>
             <prank>
               <active>
                 false
               </active>
               <singleCall>
                 false
               </singleCall>
               ...
             </prank>
             <expectedRevert>
               <isRevertExpected>
                 false
               </isRevertExpected>
               ...
             </expectedRevert>
             <expectedOpcode>
               <isOpcodeExpected>
                 false
               </isOpcodeExpected>
               ...
             </expectedOpcode>
             <expectEmit>
               <recordEvent>
                 false
               </recordEvent>
               <isEventExpected>
                 false
               </isEventExpected>
               ...
             </expectEmit>
             <whitelist>
               <isCallWhitelistActive>
                 false
               </isCallWhitelistActive>
               <isStorageWhitelistActive>
                 false
               </isStorageWhitelistActive>
               <addressSet>
                 .Set
               </addressSet>
               <storageSlotSet>
                 .Set
               </storageSlotSet>
             </whitelist>
             <mockCalls>
               .MockCallCellMap
             </mockCalls>
           </cheatcodes>
           <KEVMTracing>
             <activeTracing>
               false
             </activeTracing>
             <traceStorage>
               false
             </traceStorage>
             <traceWordStack>
               false
             </traceWordStack>
             <traceMemory>
               false
             </traceMemory>
             <recordedTrace>
               false
             </recordedTrace>
             <traceData>
               .List
             </traceData>
           </KEVMTracing>
         </foundry>
      requires ( 0 <=Int CALLER_ID:Int
       andBool ( 0 <=Int ORIGIN_ID:Int
       andBool ( 0 <=Int NUMBER_CELL:Int
       andBool ( 0 <=Int TIMESTAMP_CELL:Int
       andBool ( 0 <=Int VV0_n_114b9705:Int
       andBool ( VV0_n_114b9705:Int <=Int 0
       andBool ( CALLER_ID:Int <Int pow160
       andBool ( ORIGIN_ID:Int <Int pow160
       andBool ( CALLER_ID:Int =/=Int 645326474426547203313410069153905908525362434349
       andBool ( ORIGIN_ID:Int =/=Int 645326474426547203313410069153905908525362434349
       andBool ( _CONTRACT_ID =/=Int 645326474426547203313410069153905908525362434349
       andBool ( NUMBER_CELL:Int <=Int maxSInt256
       andBool ( TIMESTAMP_CELL:Int <Int pow256
       andBool ( VV0_n_114b9705:Int <Int pow256
       andBool ( ( notBool ( 0 <Int CALLER_ID:Int andBool CALLER_ID:Int <=Int 9 ) )
       andBool ( ( notBool ( 0 <Int ORIGIN_ID:Int andBool ORIGIN_ID:Int <=Int 9 ) )
               ))))))))))))))))
      [priority(20), label(BASIC-BLOCK-8-TO-11)]
    
    rule [BASIC-BLOCK-9-TO-12]: <foundry>
           <kevm>
             <k>
               ( JUMPI 1478 bool2Word ( VV0_n_114b9705:Int <=Int 1 )
               ~> #pc [ JUMPI ] => #end EVMC_SUCCESS
               ~> #pc [ STOP ] )
               ~> #execute
               ~> _CONTINUATION
             </k>
             <mode>
               NORMAL
             </mode>
             <schedule>
               SHANGHAI
             </schedule>
             <useGas>
               false
             </useGas>
             <ethereum>
               <evm>
                 <output>
                   b""
                 </output>
                 <callStack>
                   .List
                 </callStack>
                 <interimStates>
                   .List
                 </interimStates>
                 <touchedAccounts>
                   .Set
                 </touchedAccounts>
                 <callState>
                   <id>
                     728815563385977040452943777879061427756277306518
                   </id>
                   <caller>
                     CALLER_ID:Int
                   </caller>
                   <callData>
                     b"\x96\xe07\x91" +Bytes #buf ( 32 , VV0_n_114b9705:Int )
                   </callData>
                   <callValue>
                     0
                   </callValue>
                   <wordStack>
                     ( ( 1 => selector ( "test_bmc(uint256)" ) ) : ( ( 1 : ( VV0_n_114b9705:Int : ( 349 : ( selector ( "test_bmc(uint256)" ) : .WordStack ) ) ) ) => .WordStack ) )
                   </wordStack>
                   <localMem>
                     b"\x00\x00\x00\x00\x00\x00\x00\x00\x00\x00\x00\x00\x00\x00\x00\x00\x00\x00\x00\x00\x00\x00\x00\x00\x00\x00\x00\x00\x00\x00\x00\x00\x00\x00\x00\x00\x00\x00\x00\x00\x00\x00\x00\x00\x00\x00\x00\x00\x00\x00\x00\x00\x00\x00\x00\x00\x00\x00\x00\x00\x00\x00\x00\x00\x00\x00\x00\x00\x00\x00\x00\x00\x00\x00\x00\x00\x00\x00\x00\x00\x00\x00\x00\x00\x00\x00\x00\x00\x00\x00\x00\x00\x00\x00\x00\x80"
                   </localMem>
                   <memoryUsed>
                     0
                   </memoryUsed>
                   <callGas>
                     0
                   </callGas>
                   <static>
                     false
                   </static>
                   <callDepth>
                     0
                   </callDepth>
                   ...
                 </callState>
                 <substate>
                   <log>
                     .List
                   </log>
                   <refund>
                     0
                   </refund>
                   <accessedAccounts>
                     .Set
                   </accessedAccounts>
                   <accessedStorage>
                     .Map
                   </accessedStorage>
                   ...
                 </substate>
                 <origin>
                   ORIGIN_ID:Int
                 </origin>
                 <block>
                   <number>
                     NUMBER_CELL:Int
                   </number>
                   <timestamp>
                     TIMESTAMP_CELL:Int
                   </timestamp>
                   ...
                 </block>
                 ...
               </evm>
               <network>
                 <accounts>
                   ( <account>
                     <acctID>
                       645326474426547203313410069153905908525362434349
                     </acctID>
                     <balance>
                       0
                     </balance>
                     <storage>
                       .Map
                     </storage>
                     <origStorage>
                       .Map
                     </origStorage>
                     <nonce>
                       0
                     </nonce>
                     ...
                   </account>
                   <account>
                     <acctID>
                       728815563385977040452943777879061427756277306518
                     </acctID>
                     <balance>
                       0
                     </balance>
                     <storage>
                       .Map
                     </storage>
                     <origStorage>
                       .Map
                     </origStorage>
                     <nonce>
                       1
                     </nonce>
                     ...
                   </account> )
                 </accounts>
                 ...
               </network>
             </ethereum>
             ...
           </kevm>
           <cheatcodes>
             <prank>
               <active>
                 false
               </active>
               <singleCall>
                 false
               </singleCall>
               ...
             </prank>
             <expectedRevert>
               <isRevertExpected>
                 false
               </isRevertExpected>
               ...
             </expectedRevert>
             <expectedOpcode>
               <isOpcodeExpected>
                 false
               </isOpcodeExpected>
               ...
             </expectedOpcode>
             <expectEmit>
               <recordEvent>
                 false
               </recordEvent>
               <isEventExpected>
                 false
               </isEventExpected>
               ...
             </expectEmit>
             <whitelist>
               <isCallWhitelistActive>
                 false
               </isCallWhitelistActive>
               <isStorageWhitelistActive>
                 false
               </isStorageWhitelistActive>
               <addressSet>
                 .Set
               </addressSet>
               <storageSlotSet>
                 .Set
               </storageSlotSet>
             </whitelist>
             <mockCalls>
               .MockCallCellMap
             </mockCalls>
           </cheatcodes>
           <KEVMTracing>
             <activeTracing>
               false
             </activeTracing>
             <traceStorage>
               false
             </traceStorage>
             <traceWordStack>
               false
             </traceWordStack>
             <traceMemory>
               false
             </traceMemory>
             <recordedTrace>
               false
             </recordedTrace>
             <traceData>
               .List
             </traceData>
           </KEVMTracing>
         </foundry>
      requires ( 0 <=Int CALLER_ID:Int
       andBool ( 0 <=Int ORIGIN_ID:Int
       andBool ( 0 <=Int NUMBER_CELL:Int
       andBool ( 0 <Int VV0_n_114b9705:Int
       andBool ( 0 <=Int TIMESTAMP_CELL:Int
       andBool ( 0 <=Int VV0_n_114b9705:Int
       andBool ( VV0_n_114b9705:Int <=Int 1
       andBool ( CALLER_ID:Int <Int pow160
       andBool ( ORIGIN_ID:Int <Int pow160
       andBool ( CALLER_ID:Int =/=Int 645326474426547203313410069153905908525362434349
       andBool ( ORIGIN_ID:Int =/=Int 645326474426547203313410069153905908525362434349
       andBool ( _CONTRACT_ID =/=Int 645326474426547203313410069153905908525362434349
       andBool ( NUMBER_CELL:Int <=Int maxSInt256
       andBool ( TIMESTAMP_CELL:Int <Int pow256
       andBool ( VV0_n_114b9705:Int <Int pow256
       andBool ( ( notBool ( 0 <Int CALLER_ID:Int andBool CALLER_ID:Int <=Int 9 ) )
       andBool ( ( notBool ( 0 <Int ORIGIN_ID:Int andBool ORIGIN_ID:Int <=Int 9 ) )
               )))))))))))))))))
      [priority(20), label(BASIC-BLOCK-9-TO-12)]
    
    rule [BASIC-BLOCK-10-TO-13]: <foundry>
           <kevm>
             <k>
               JUMPI 1478 bool2Word ( VV0_n_114b9705:Int <=Int ( 1 => 2 ) )
               ~> #pc [ JUMPI ]
               ~> #execute
               ~> _CONTINUATION
             </k>
             <mode>
               NORMAL
             </mode>
             <schedule>
               SHANGHAI
             </schedule>
             <useGas>
               false
             </useGas>
             <ethereum>
               <evm>
                 <output>
                   b""
                 </output>
                 <callStack>
                   .List
                 </callStack>
                 <interimStates>
                   .List
                 </interimStates>
                 <touchedAccounts>
                   .Set
                 </touchedAccounts>
                 <callState>
                   <id>
                     728815563385977040452943777879061427756277306518
                   </id>
                   <caller>
                     CALLER_ID:Int
                   </caller>
                   <callData>
                     b"\x96\xe07\x91" +Bytes #buf ( 32 , VV0_n_114b9705:Int )
                   </callData>
                   <callValue>
                     0
                   </callValue>
                   <wordStack>
                     ( ( 1 => 2 ) : ( ( 1 => 2 ) : ( VV0_n_114b9705:Int : ( 349 : ( selector ( "test_bmc(uint256)" ) : .WordStack ) ) ) ) )
                   </wordStack>
                   <localMem>
                     b"\x00\x00\x00\x00\x00\x00\x00\x00\x00\x00\x00\x00\x00\x00\x00\x00\x00\x00\x00\x00\x00\x00\x00\x00\x00\x00\x00\x00\x00\x00\x00\x00\x00\x00\x00\x00\x00\x00\x00\x00\x00\x00\x00\x00\x00\x00\x00\x00\x00\x00\x00\x00\x00\x00\x00\x00\x00\x00\x00\x00\x00\x00\x00\x00\x00\x00\x00\x00\x00\x00\x00\x00\x00\x00\x00\x00\x00\x00\x00\x00\x00\x00\x00\x00\x00\x00\x00\x00\x00\x00\x00\x00\x00\x00\x00\x80"
                   </localMem>
                   <memoryUsed>
                     0
                   </memoryUsed>
                   <callGas>
                     0
                   </callGas>
                   <static>
                     false
                   </static>
                   <callDepth>
                     0
                   </callDepth>
                   ...
                 </callState>
                 <substate>
                   <log>
                     .List
                   </log>
                   <refund>
                     0
                   </refund>
                   <accessedAccounts>
                     .Set
                   </accessedAccounts>
                   <accessedStorage>
                     .Map
                   </accessedStorage>
                   ...
                 </substate>
                 <origin>
                   ORIGIN_ID:Int
                 </origin>
                 <block>
                   <number>
                     NUMBER_CELL:Int
                   </number>
                   <timestamp>
                     TIMESTAMP_CELL:Int
                   </timestamp>
                   ...
                 </block>
                 ...
               </evm>
               <network>
                 <accounts>
                   ( <account>
                     <acctID>
                       645326474426547203313410069153905908525362434349
                     </acctID>
                     <balance>
                       0
                     </balance>
                     <storage>
                       .Map
                     </storage>
                     <origStorage>
                       .Map
                     </origStorage>
                     <nonce>
                       0
                     </nonce>
                     ...
                   </account>
                   <account>
                     <acctID>
                       728815563385977040452943777879061427756277306518
                     </acctID>
                     <balance>
                       0
                     </balance>
                     <storage>
                       .Map
                     </storage>
                     <origStorage>
                       .Map
                     </origStorage>
                     <nonce>
                       1
                     </nonce>
                     ...
                   </account> )
                 </accounts>
                 ...
               </network>
             </ethereum>
             ...
           </kevm>
           <cheatcodes>
             <prank>
               <active>
                 false
               </active>
               <singleCall>
                 false
               </singleCall>
               ...
             </prank>
             <expectedRevert>
               <isRevertExpected>
                 false
               </isRevertExpected>
               ...
             </expectedRevert>
             <expectedOpcode>
               <isOpcodeExpected>
                 false
               </isOpcodeExpected>
               ...
             </expectedOpcode>
             <expectEmit>
               <recordEvent>
                 false
               </recordEvent>
               <isEventExpected>
                 false
               </isEventExpected>
               ...
             </expectEmit>
             <whitelist>
               <isCallWhitelistActive>
                 false
               </isCallWhitelistActive>
               <isStorageWhitelistActive>
                 false
               </isStorageWhitelistActive>
               <addressSet>
                 .Set
               </addressSet>
               <storageSlotSet>
                 .Set
               </storageSlotSet>
             </whitelist>
             <mockCalls>
               .MockCallCellMap
             </mockCalls>
           </cheatcodes>
           <KEVMTracing>
             <activeTracing>
               false
             </activeTracing>
             <traceStorage>
               false
             </traceStorage>
             <traceWordStack>
               false
             </traceWordStack>
             <traceMemory>
               false
             </traceMemory>
             <recordedTrace>
               false
             </recordedTrace>
             <traceData>
               .List
             </traceData>
           </KEVMTracing>
         </foundry>
      requires ( 0 <=Int CALLER_ID:Int
       andBool ( 0 <=Int ORIGIN_ID:Int
       andBool ( 0 <=Int NUMBER_CELL:Int
       andBool ( 0 <Int VV0_n_114b9705:Int
       andBool ( 0 <=Int TIMESTAMP_CELL:Int
       andBool ( 0 <=Int VV0_n_114b9705:Int
       andBool ( CALLER_ID:Int <Int pow160
       andBool ( ORIGIN_ID:Int <Int pow160
       andBool ( CALLER_ID:Int =/=Int 645326474426547203313410069153905908525362434349
       andBool ( ORIGIN_ID:Int =/=Int 645326474426547203313410069153905908525362434349
       andBool ( _CONTRACT_ID =/=Int 645326474426547203313410069153905908525362434349
>>>>>>> 0ace9bc0
       andBool ( ( notBool VV0_n_114b9705:Int <=Int 1 )
       andBool ( NUMBER_CELL:Int <=Int maxSInt256
       andBool ( TIMESTAMP_CELL:Int <Int pow256
       andBool ( VV0_n_114b9705:Int <Int pow256
       andBool ( ( notBool ( 0 <Int CALLER_ID:Int andBool CALLER_ID:Int <=Int 9 ) )
       andBool ( ( notBool ( 0 <Int ORIGIN_ID:Int andBool ORIGIN_ID:Int <=Int 9 ) )
               )))))))))))))))))
       ensures 1 <Int VV0_n_114b9705:Int
      [priority(20), label(BASIC-BLOCK-10-TO-13)]
    
    rule [BASIC-BLOCK-16-TO-19]: <foundry>
           <kevm>
             <k>
               JUMPI 1478 bool2Word ( VV0_n_114b9705:Int <=Int ( 2 => 3 ) )
               ~> #pc [ JUMPI ]
               ~> #execute
               ~> _CONTINUATION
             </k>
             <mode>
               NORMAL
             </mode>
             <schedule>
               SHANGHAI
             </schedule>
             <useGas>
               false
             </useGas>
             <ethereum>
               <evm>
                 <output>
                   b""
                 </output>
<<<<<<< HEAD
=======
                 <statusCode>
                   ( _STATUSCODE => EVMC_SUCCESS )
                 </statusCode>
                 <callStack>
                   .List
                 </callStack>
                 <interimStates>
                   .List
                 </interimStates>
                 <touchedAccounts>
                   .Set
                 </touchedAccounts>
                 <callState>
                   <id>
                     728815563385977040452943777879061427756277306518
                   </id>
                   <caller>
                     CALLER_ID:Int
                   </caller>
                   <callData>
                     b"\x96\xe07\x91" +Bytes #buf ( 32 , VV0_n_114b9705:Int )
                   </callData>
                   <callValue>
                     0
                   </callValue>
                   <wordStack>
                     ( selector ( "test_bmc(uint256)" ) : .WordStack )
                   </wordStack>
                   <localMem>
                     b"\x00\x00\x00\x00\x00\x00\x00\x00\x00\x00\x00\x00\x00\x00\x00\x00\x00\x00\x00\x00\x00\x00\x00\x00\x00\x00\x00\x00\x00\x00\x00\x00\x00\x00\x00\x00\x00\x00\x00\x00\x00\x00\x00\x00\x00\x00\x00\x00\x00\x00\x00\x00\x00\x00\x00\x00\x00\x00\x00\x00\x00\x00\x00\x00\x00\x00\x00\x00\x00\x00\x00\x00\x00\x00\x00\x00\x00\x00\x00\x00\x00\x00\x00\x00\x00\x00\x00\x00\x00\x00\x00\x00\x00\x00\x00\x80"
                   </localMem>
                   <memoryUsed>
                     0
                   </memoryUsed>
                   <callGas>
                     0
                   </callGas>
                   <static>
                     false
                   </static>
                   <callDepth>
                     0
                   </callDepth>
                   ...
                 </callState>
                 <substate>
                   <log>
                     .List
                   </log>
                   <refund>
                     0
                   </refund>
                   <accessedAccounts>
                     .Set
                   </accessedAccounts>
                   <accessedStorage>
                     .Map
                   </accessedStorage>
                   ...
                 </substate>
                 <origin>
                   ORIGIN_ID:Int
                 </origin>
                 <block>
                   <number>
                     NUMBER_CELL:Int
                   </number>
                   <timestamp>
                     TIMESTAMP_CELL:Int
                   </timestamp>
                   ...
                 </block>
                 ...
               </evm>
               <network>
                 <accounts>
                   ( <account>
                     <acctID>
                       645326474426547203313410069153905908525362434349
                     </acctID>
                     <balance>
                       0
                     </balance>
                     <storage>
                       .Map
                     </storage>
                     <origStorage>
                       .Map
                     </origStorage>
                     <nonce>
                       0
                     </nonce>
                     ...
                   </account>
                   <account>
                     <acctID>
                       728815563385977040452943777879061427756277306518
                     </acctID>
                     <balance>
                       0
                     </balance>
                     <storage>
                       .Map
                     </storage>
                     <origStorage>
                       .Map
                     </origStorage>
                     <nonce>
                       1
                     </nonce>
                     ...
                   </account> )
                 </accounts>
                 ...
               </network>
             </ethereum>
             ...
           </kevm>
           <cheatcodes>
             <prank>
               <active>
                 false
               </active>
               <singleCall>
                 false
               </singleCall>
               ...
             </prank>
             <expectedRevert>
               <isRevertExpected>
                 false
               </isRevertExpected>
               ...
             </expectedRevert>
             <expectedOpcode>
               <isOpcodeExpected>
                 false
               </isOpcodeExpected>
               ...
             </expectedOpcode>
             <expectEmit>
               <recordEvent>
                 false
               </recordEvent>
               <isEventExpected>
                 false
               </isEventExpected>
               ...
             </expectEmit>
             <whitelist>
               <isCallWhitelistActive>
                 false
               </isCallWhitelistActive>
               <isStorageWhitelistActive>
                 false
               </isStorageWhitelistActive>
               <addressSet>
                 .Set
               </addressSet>
               <storageSlotSet>
                 .Set
               </storageSlotSet>
             </whitelist>
             <mockCalls>
               .MockCallCellMap
             </mockCalls>
           </cheatcodes>
           <KEVMTracing>
             <activeTracing>
               false
             </activeTracing>
             <traceStorage>
               false
             </traceStorage>
             <traceWordStack>
               false
             </traceWordStack>
             <traceMemory>
               false
             </traceMemory>
             <recordedTrace>
               false
             </recordedTrace>
             <traceData>
               .List
             </traceData>
           </KEVMTracing>
         </foundry>
      requires ( 0 <=Int CALLER_ID:Int
       andBool ( 0 <=Int ORIGIN_ID:Int
       andBool ( 0 <=Int NUMBER_CELL:Int
       andBool ( 0 <Int VV0_n_114b9705:Int
       andBool ( 0 <=Int TIMESTAMP_CELL:Int
       andBool ( 0 <=Int VV0_n_114b9705:Int
       andBool ( VV0_n_114b9705:Int <=Int 1
       andBool ( CALLER_ID:Int <Int pow160
       andBool ( ORIGIN_ID:Int <Int pow160
       andBool ( CALLER_ID:Int =/=Int 645326474426547203313410069153905908525362434349
       andBool ( ORIGIN_ID:Int =/=Int 645326474426547203313410069153905908525362434349
       andBool ( _CONTRACT_ID =/=Int 645326474426547203313410069153905908525362434349
       andBool ( NUMBER_CELL:Int <=Int maxSInt256
       andBool ( TIMESTAMP_CELL:Int <Int pow256
       andBool ( VV0_n_114b9705:Int <Int pow256
       andBool ( ( notBool ( 0 <Int CALLER_ID:Int andBool CALLER_ID:Int <=Int 9 ) )
       andBool ( ( notBool ( 0 <Int ORIGIN_ID:Int andBool ORIGIN_ID:Int <=Int 9 ) )
               )))))))))))))))))
      [priority(20), label(BASIC-BLOCK-12-TO-14)]
    
    rule [BASIC-BLOCK-14-TO-17]: <foundry>
           <kevm>
             <k>
               #halt
               ~> ( #pc [ STOP ]
               ~> #execute => .K )
               ~> _CONTINUATION
             </k>
             <mode>
               NORMAL
             </mode>
             <schedule>
               SHANGHAI
             </schedule>
             <useGas>
               false
             </useGas>
             <ethereum>
               <evm>
                 <output>
                   b""
                 </output>
                 <statusCode>
                   EVMC_SUCCESS
                 </statusCode>
>>>>>>> 0ace9bc0
                 <callStack>
                   .List
                 </callStack>
                 <interimStates>
                   .List
                 </interimStates>
                 <touchedAccounts>
                   .Set
                 </touchedAccounts>
                 <callState>
                   <id>
                     728815563385977040452943777879061427756277306518
                   </id>
                   <caller>
                     CALLER_ID:Int
                   </caller>
                   <callData>
                     b"\x96\xe07\x91" +Bytes #buf ( 32 , VV0_n_114b9705:Int )
                   </callData>
                   <callValue>
                     0
                   </callValue>
                   <wordStack>
                     ( ( 2 => 3 ) : ( ( 2 => 3 ) : ( VV0_n_114b9705:Int : ( 349 : ( selector ( "test_bmc(uint256)" ) : .WordStack ) ) ) ) )
                   </wordStack>
                   <localMem>
                     b"\x00\x00\x00\x00\x00\x00\x00\x00\x00\x00\x00\x00\x00\x00\x00\x00\x00\x00\x00\x00\x00\x00\x00\x00\x00\x00\x00\x00\x00\x00\x00\x00\x00\x00\x00\x00\x00\x00\x00\x00\x00\x00\x00\x00\x00\x00\x00\x00\x00\x00\x00\x00\x00\x00\x00\x00\x00\x00\x00\x00\x00\x00\x00\x00\x00\x00\x00\x00\x00\x00\x00\x00\x00\x00\x00\x00\x00\x00\x00\x00\x00\x00\x00\x00\x00\x00\x00\x00\x00\x00\x00\x00\x00\x00\x00\x80"
                   </localMem>
                   <memoryUsed>
                     0
                   </memoryUsed>
                   <callGas>
                     0
                   </callGas>
                   <static>
                     false
                   </static>
                   <callDepth>
                     0
                   </callDepth>
                   ...
                 </callState>
                 <substate>
                   <log>
                     .List
                   </log>
                   <refund>
                     0
                   </refund>
                   <accessedAccounts>
                     .Set
                   </accessedAccounts>
                   <accessedStorage>
                     .Map
                   </accessedStorage>
                   ...
                 </substate>
                 <origin>
                   ORIGIN_ID:Int
                 </origin>
                 <block>
                   <number>
                     NUMBER_CELL:Int
                   </number>
                   <timestamp>
                     TIMESTAMP_CELL:Int
                   </timestamp>
                   ...
                 </block>
                 ...
               </evm>
               <network>
                 <accounts>
                   ( <account>
                     <acctID>
                       645326474426547203313410069153905908525362434349
                     </acctID>
                     <balance>
                       0
                     </balance>
                     <storage>
                       .Map
                     </storage>
                     <origStorage>
                       .Map
                     </origStorage>
                     <nonce>
                       0
                     </nonce>
                     ...
                   </account>
                   <account>
                     <acctID>
                       728815563385977040452943777879061427756277306518
                     </acctID>
                     <balance>
                       0
                     </balance>
                     <storage>
                       .Map
                     </storage>
                     <origStorage>
                       .Map
                     </origStorage>
                     <nonce>
                       1
                     </nonce>
                     ...
                   </account> )
                 </accounts>
                 ...
               </network>
             </ethereum>
             ...
           </kevm>
           <cheatcodes>
             <prank>
               <active>
                 false
               </active>
               <singleCall>
                 false
               </singleCall>
               ...
             </prank>
             <expectedRevert>
               <isRevertExpected>
                 false
               </isRevertExpected>
               ...
             </expectedRevert>
             <expectedOpcode>
               <isOpcodeExpected>
                 false
               </isOpcodeExpected>
               ...
             </expectedOpcode>
             <expectEmit>
               <recordEvent>
                 false
               </recordEvent>
               <isEventExpected>
                 false
               </isEventExpected>
               ...
             </expectEmit>
             <whitelist>
               <isCallWhitelistActive>
                 false
               </isCallWhitelistActive>
               <isStorageWhitelistActive>
                 false
               </isStorageWhitelistActive>
               <addressSet>
                 .Set
               </addressSet>
               <storageSlotSet>
                 .Set
               </storageSlotSet>
             </whitelist>
             <mockCalls>
               .MockCallCellMap
             </mockCalls>
           </cheatcodes>
           <KEVMTracing>
             <activeTracing>
               false
             </activeTracing>
             <traceStorage>
               false
             </traceStorage>
             <traceWordStack>
               false
             </traceWordStack>
             <traceMemory>
               false
             </traceMemory>
             <recordedTrace>
               false
             </recordedTrace>
             <traceData>
               .List
             </traceData>
           </KEVMTracing>
         </foundry>
      requires ( 0 <=Int CALLER_ID:Int
       andBool ( 0 <=Int ORIGIN_ID:Int
       andBool ( 0 <=Int NUMBER_CELL:Int
       andBool ( 0 <Int VV0_n_114b9705:Int
       andBool ( 1 <Int VV0_n_114b9705:Int
       andBool ( 0 <=Int TIMESTAMP_CELL:Int
       andBool ( 0 <=Int VV0_n_114b9705:Int
       andBool ( CALLER_ID:Int <Int pow160
       andBool ( ORIGIN_ID:Int <Int pow160
       andBool ( CALLER_ID:Int =/=Int 645326474426547203313410069153905908525362434349
       andBool ( ORIGIN_ID:Int =/=Int 645326474426547203313410069153905908525362434349
       andBool ( _CONTRACT_ID =/=Int 645326474426547203313410069153905908525362434349
       andBool ( ( notBool VV0_n_114b9705:Int <=Int 2 )
       andBool ( NUMBER_CELL:Int <=Int maxSInt256
       andBool ( TIMESTAMP_CELL:Int <Int pow256
       andBool ( VV0_n_114b9705:Int <Int pow256
       andBool ( ( notBool ( 0 <Int CALLER_ID:Int andBool CALLER_ID:Int <=Int 9 ) )
       andBool ( ( notBool ( 0 <Int ORIGIN_ID:Int andBool ORIGIN_ID:Int <=Int 9 ) )
               ))))))))))))))))))
       ensures 2 <Int VV0_n_114b9705:Int
      [priority(20), label(BASIC-BLOCK-16-TO-19)]
    
    rule [BASIC-BLOCK-20-TO-23]: <foundry>
           <kevm>
             <k>
               ( JUMPI 1478 bool2Word ( VV0_n_114b9705:Int <=Int V_8ae8c0f0:Int )
               ~> #pc [ JUMPI ] => #end EVMC_SUCCESS
               ~> #pc [ STOP ] )
               ~> #execute
               ~> _CONTINUATION
             </k>
             <mode>
               NORMAL
             </mode>
             <schedule>
               SHANGHAI
             </schedule>
             <useGas>
               false
             </useGas>
             <ethereum>
               <evm>
                 <output>
                   b""
                 </output>
                 <callStack>
                   .List
                 </callStack>
                 <interimStates>
                   .List
                 </interimStates>
                 <touchedAccounts>
                   .Set
                 </touchedAccounts>
                 <callState>
                   <id>
                     728815563385977040452943777879061427756277306518
                   </id>
                   <caller>
                     CALLER_ID:Int
                   </caller>
                   <callData>
                     b"\x96\xe07\x91" +Bytes #buf ( 32 , VV0_n_114b9705:Int )
                   </callData>
                   <callValue>
                     0
                   </callValue>
                   <wordStack>
                     ( ( V_8ae8c0f0:Int => selector ( "test_bmc(uint256)" ) ) : ( ( V_8ae8c0f0:Int : ( VV0_n_114b9705:Int : ( 349 : ( selector ( "test_bmc(uint256)" ) : .WordStack ) ) ) ) => .WordStack ) )
                   </wordStack>
                   <localMem>
                     b"\x00\x00\x00\x00\x00\x00\x00\x00\x00\x00\x00\x00\x00\x00\x00\x00\x00\x00\x00\x00\x00\x00\x00\x00\x00\x00\x00\x00\x00\x00\x00\x00\x00\x00\x00\x00\x00\x00\x00\x00\x00\x00\x00\x00\x00\x00\x00\x00\x00\x00\x00\x00\x00\x00\x00\x00\x00\x00\x00\x00\x00\x00\x00\x00\x00\x00\x00\x00\x00\x00\x00\x00\x00\x00\x00\x00\x00\x00\x00\x00\x00\x00\x00\x00\x00\x00\x00\x00\x00\x00\x00\x00\x00\x00\x00\x80"
                   </localMem>
                   <memoryUsed>
                     0
                   </memoryUsed>
                   <callGas>
                     0
                   </callGas>
                   <static>
                     false
                   </static>
                   <callDepth>
                     0
                   </callDepth>
                   ...
                 </callState>
                 <substate>
                   <log>
                     .List
                   </log>
                   <refund>
                     0
                   </refund>
                   <accessedAccounts>
                     .Set
                   </accessedAccounts>
                   <accessedStorage>
                     .Map
                   </accessedStorage>
                   ...
                 </substate>
                 <origin>
                   ORIGIN_ID:Int
                 </origin>
                 <block>
                   <number>
                     NUMBER_CELL:Int
                   </number>
                   <timestamp>
                     TIMESTAMP_CELL:Int
                   </timestamp>
                   ...
                 </block>
                 ...
               </evm>
               <network>
                 <accounts>
                   ( <account>
                     <acctID>
                       645326474426547203313410069153905908525362434349
                     </acctID>
                     <balance>
                       0
                     </balance>
                     <storage>
                       .Map
                     </storage>
                     <origStorage>
                       .Map
                     </origStorage>
                     <nonce>
                       0
                     </nonce>
                     ...
                   </account>
                   <account>
                     <acctID>
                       728815563385977040452943777879061427756277306518
                     </acctID>
                     <balance>
                       0
                     </balance>
                     <storage>
                       .Map
                     </storage>
                     <origStorage>
                       .Map
                     </origStorage>
                     <nonce>
                       1
                     </nonce>
                     ...
                   </account> )
                 </accounts>
                 ...
               </network>
             </ethereum>
             ...
           </kevm>
           <cheatcodes>
             <prank>
               <active>
                 false
               </active>
               <singleCall>
                 false
               </singleCall>
               ...
             </prank>
             <expectedRevert>
               <isRevertExpected>
                 false
               </isRevertExpected>
               ...
             </expectedRevert>
             <expectedOpcode>
               <isOpcodeExpected>
                 false
               </isOpcodeExpected>
               ...
             </expectedOpcode>
             <expectEmit>
               <recordEvent>
                 false
               </recordEvent>
               <isEventExpected>
                 false
               </isEventExpected>
               ...
             </expectEmit>
             <whitelist>
               <isCallWhitelistActive>
                 false
               </isCallWhitelistActive>
               <isStorageWhitelistActive>
                 false
               </isStorageWhitelistActive>
               <addressSet>
                 .Set
               </addressSet>
               <storageSlotSet>
                 .Set
               </storageSlotSet>
             </whitelist>
             <mockCalls>
               .MockCallCellMap
             </mockCalls>
           </cheatcodes>
           <KEVMTracing>
             <activeTracing>
               false
             </activeTracing>
             <traceStorage>
               false
             </traceStorage>
             <traceWordStack>
               false
             </traceWordStack>
             <traceMemory>
               false
             </traceMemory>
             <recordedTrace>
               false
             </recordedTrace>
             <traceData>
               .List
             </traceData>
           </KEVMTracing>
         </foundry>
      requires ( 0 <=Int CALLER_ID:Int
       andBool ( 0 <=Int ORIGIN_ID:Int
       andBool ( 0 <=Int NUMBER_CELL:Int
       andBool ( 0 <=Int TIMESTAMP_CELL:Int
       andBool ( 0 <=Int VV0_n_114b9705:Int
       andBool ( CALLER_ID:Int <Int pow160
       andBool ( ORIGIN_ID:Int <Int pow160
       andBool ( CALLER_ID:Int =/=Int 645326474426547203313410069153905908525362434349
       andBool ( ORIGIN_ID:Int =/=Int 645326474426547203313410069153905908525362434349
       andBool ( NUMBER_CELL:Int <=Int maxSInt256
       andBool ( TIMESTAMP_CELL:Int <Int pow256
       andBool ( VV0_n_114b9705:Int <Int pow256
       andBool ( ( notBool ( 0 <Int CALLER_ID:Int andBool CALLER_ID:Int <=Int 9 ) )
       andBool ( ( notBool ( 0 <Int ORIGIN_ID:Int andBool ORIGIN_ID:Int <=Int 9 ) )
       andBool ( ( ( V_8ae8c0f0 ==K V_45741f39:Int
           andBool ( ( ( V_45741f39 ==K 0
               andBool ( VV0_n_114b9705:Int <=Int 0
                       ))
              orBool ( ( V_45741f39 ==K 1
               andBool ( 0 <Int VV0_n_114b9705:Int
               andBool ( VV0_n_114b9705:Int <=Int 1
                       )))
                     ))
                   ))
          orBool ( ( V_8ae8c0f0 ==K 2
           andBool ( 0 <Int VV0_n_114b9705:Int
           andBool ( 1 <Int VV0_n_114b9705:Int
           andBool ( VV0_n_114b9705:Int <=Int 2
           andBool ( CONTRACT_ID:Int =/=Int 645326474426547203313410069153905908525362434349
                   )))))
                 ))
               )))))))))))))))
       ensures ( VV0_n_114b9705:Int <=Int V_8ae8c0f0:Int
       andBool ( ( ( V_8ae8c0f0:Int ==Int V_45741f39:Int
           andBool ( ( ( V_45741f39:Int ==Int 0
               andBool ( VV0_n_114b9705:Int <=Int 0
                       ))
              orBool ( ( V_45741f39:Int ==Int 1
               andBool ( 0 <Int VV0_n_114b9705:Int
               andBool ( VV0_n_114b9705:Int <=Int 1
                       )))
                     ))
                   ))
          orBool ( ( V_8ae8c0f0:Int ==Int 2
           andBool ( 0 <Int VV0_n_114b9705:Int
           andBool ( 1 <Int VV0_n_114b9705:Int
           andBool ( VV0_n_114b9705:Int <=Int 2
           andBool ( CONTRACT_ID:Int =/=Int 645326474426547203313410069153905908525362434349
                   )))))
                 ))
               ))
      [priority(20), label(BASIC-BLOCK-20-TO-23)]

endmodule
3 Failure nodes. (3 pending and 0 failing)

Pending nodes:

ID: 21:

ID: 22:

ID: 23:

Join the Runtime Verification Discord server for support: https://discord.com/invite/CurfmXNtbN

See `foundry_success` predicate for more information:
https://github.com/runtimeverification/kontrol/blob/master/src/kontrol/kdist/foundry.md#foundry-success-predicate

Access documentation for Kontrol at https://docs.runtimeverification.com/kontrol<|MERGE_RESOLUTION|>--- conflicted
+++ resolved
@@ -1055,11 +1055,12 @@
                )))))
       [priority(20), label(BASIC-BLOCK-1-TO-3)]
     
-    rule [BASIC-BLOCK-5-TO-7]: <foundry>
+    rule [BASIC-BLOCK-4-TO-6]: <foundry>
            <kevm>
              <k>
-               JUMPI 1478 bool2Word ( VV0_n_114b9705:Int <=Int ( 0 => 1 ) )
-               ~> #pc [ JUMPI ]
+               ( JUMPI 1478 bool2Word ( VV0_n_114b9705:Int <=Int 0 )
+               ~> #pc [ JUMPI ] => #end EVMC_SUCCESS
+               ~> #pc [ STOP ] )
                ~> #execute
                ~> _CONTINUATION
              </k>
@@ -1100,7 +1101,7 @@
                      0
                    </callValue>
                    <wordStack>
-                     ( ( 0 => 1 ) : ( ( 0 => 1 ) : ( VV0_n_114b9705:Int : ( 349 : ( selector ( "test_bmc(uint256)" ) : .WordStack ) ) ) ) )
+                     ( ( 0 => selector ( "test_bmc(uint256)" ) ) : ( ( 0 : ( VV0_n_114b9705:Int : ( 349 : ( selector ( "test_bmc(uint256)" ) : .WordStack ) ) ) ) => .WordStack ) )
                    </wordStack>
                    <localMem>
                      b"\x00\x00\x00\x00\x00\x00\x00\x00\x00\x00\x00\x00\x00\x00\x00\x00\x00\x00\x00\x00\x00\x00\x00\x00\x00\x00\x00\x00\x00\x00\x00\x00\x00\x00\x00\x00\x00\x00\x00\x00\x00\x00\x00\x00\x00\x00\x00\x00\x00\x00\x00\x00\x00\x00\x00\x00\x00\x00\x00\x00\x00\x00\x00\x00\x00\x00\x00\x00\x00\x00\x00\x00\x00\x00\x00\x00\x00\x00\x00\x00\x00\x00\x00\x00\x00\x00\x00\x00\x00\x00\x00\x00\x00\x00\x00\x80"
@@ -1267,25 +1268,24 @@
        andBool ( 0 <=Int NUMBER_CELL:Int
        andBool ( 0 <=Int TIMESTAMP_CELL:Int
        andBool ( 0 <=Int VV0_n_114b9705:Int
+       andBool ( VV0_n_114b9705:Int <=Int 0
        andBool ( CALLER_ID:Int <Int pow160
        andBool ( ORIGIN_ID:Int <Int pow160
        andBool ( CALLER_ID:Int =/=Int 645326474426547203313410069153905908525362434349
        andBool ( ORIGIN_ID:Int =/=Int 645326474426547203313410069153905908525362434349
        andBool ( _CONTRACT_ID =/=Int 645326474426547203313410069153905908525362434349
-       andBool ( ( notBool VV0_n_114b9705:Int <=Int 0 )
        andBool ( NUMBER_CELL:Int <=Int maxSInt256
        andBool ( TIMESTAMP_CELL:Int <Int pow256
        andBool ( VV0_n_114b9705:Int <Int pow256
        andBool ( ( notBool ( 0 <Int CALLER_ID:Int andBool CALLER_ID:Int <=Int 9 ) )
        andBool ( ( notBool ( 0 <Int ORIGIN_ID:Int andBool ORIGIN_ID:Int <=Int 9 ) )
                ))))))))))))))))
-       ensures 0 <Int VV0_n_114b9705:Int
-      [priority(20), label(BASIC-BLOCK-5-TO-7)]
+      [priority(20), label(BASIC-BLOCK-4-TO-6)]
     
-    rule [BASIC-BLOCK-10-TO-13]: <foundry>
+    rule [BASIC-BLOCK-5-TO-7]: <foundry>
            <kevm>
              <k>
-               JUMPI 1478 bool2Word ( VV0_n_114b9705:Int <=Int ( 1 => 2 ) )
+               JUMPI 1478 bool2Word ( VV0_n_114b9705:Int <=Int ( 0 => 1 ) )
                ~> #pc [ JUMPI ]
                ~> #execute
                ~> _CONTINUATION
@@ -1327,7 +1327,7 @@
                      0
                    </callValue>
                    <wordStack>
-                     ( ( 1 => 2 ) : ( ( 1 => 2 ) : ( VV0_n_114b9705:Int : ( 349 : ( selector ( "test_bmc(uint256)" ) : .WordStack ) ) ) ) )
+                     ( ( 0 => 1 ) : ( ( 0 => 1 ) : ( VV0_n_114b9705:Int : ( 349 : ( selector ( "test_bmc(uint256)" ) : .WordStack ) ) ) ) )
                    </wordStack>
                    <localMem>
                      b"\x00\x00\x00\x00\x00\x00\x00\x00\x00\x00\x00\x00\x00\x00\x00\x00\x00\x00\x00\x00\x00\x00\x00\x00\x00\x00\x00\x00\x00\x00\x00\x00\x00\x00\x00\x00\x00\x00\x00\x00\x00\x00\x00\x00\x00\x00\x00\x00\x00\x00\x00\x00\x00\x00\x00\x00\x00\x00\x00\x00\x00\x00\x00\x00\x00\x00\x00\x00\x00\x00\x00\x00\x00\x00\x00\x00\x00\x00\x00\x00\x00\x00\x00\x00\x00\x00\x00\x00\x00\x00\x00\x00\x00\x00\x00\x80"
@@ -1492,7 +1492,6 @@
       requires ( 0 <=Int CALLER_ID:Int
        andBool ( 0 <=Int ORIGIN_ID:Int
        andBool ( 0 <=Int NUMBER_CELL:Int
-       andBool ( 0 <Int VV0_n_114b9705:Int
        andBool ( 0 <=Int TIMESTAMP_CELL:Int
        andBool ( 0 <=Int VV0_n_114b9705:Int
        andBool ( CALLER_ID:Int <Int pow160
@@ -1500,8 +1499,6 @@
        andBool ( CALLER_ID:Int =/=Int 645326474426547203313410069153905908525362434349
        andBool ( ORIGIN_ID:Int =/=Int 645326474426547203313410069153905908525362434349
        andBool ( _CONTRACT_ID =/=Int 645326474426547203313410069153905908525362434349
-<<<<<<< HEAD
-=======
        andBool ( ( notBool VV0_n_114b9705:Int <=Int 0 )
        andBool ( NUMBER_CELL:Int <=Int maxSInt256
        andBool ( TIMESTAMP_CELL:Int <Int pow256
@@ -2416,7 +2413,6 @@
        andBool ( CALLER_ID:Int =/=Int 645326474426547203313410069153905908525362434349
        andBool ( ORIGIN_ID:Int =/=Int 645326474426547203313410069153905908525362434349
        andBool ( _CONTRACT_ID =/=Int 645326474426547203313410069153905908525362434349
->>>>>>> 0ace9bc0
        andBool ( ( notBool VV0_n_114b9705:Int <=Int 1 )
        andBool ( NUMBER_CELL:Int <=Int maxSInt256
        andBool ( TIMESTAMP_CELL:Int <Int pow256
@@ -2430,8 +2426,8 @@
     rule [BASIC-BLOCK-16-TO-19]: <foundry>
            <kevm>
              <k>
-               JUMPI 1478 bool2Word ( VV0_n_114b9705:Int <=Int ( 2 => 3 ) )
-               ~> #pc [ JUMPI ]
+               ( #end EVMC_SUCCESS => #halt )
+               ~> #pc [ STOP ]
                ~> #execute
                ~> _CONTINUATION
              </k>
@@ -2449,8 +2445,6 @@
                  <output>
                    b""
                  </output>
-<<<<<<< HEAD
-=======
                  <statusCode>
                    ( _STATUSCODE => EVMC_SUCCESS )
                  </statusCode>
@@ -2684,7 +2678,234 @@
                  <statusCode>
                    EVMC_SUCCESS
                  </statusCode>
->>>>>>> 0ace9bc0
+                 <callStack>
+                   .List
+                 </callStack>
+                 <interimStates>
+                   .List
+                 </interimStates>
+                 <touchedAccounts>
+                   .Set
+                 </touchedAccounts>
+                 <callState>
+                   <id>
+                     728815563385977040452943777879061427756277306518
+                   </id>
+                   <caller>
+                     CALLER_ID:Int
+                   </caller>
+                   <callData>
+                     b"\x96\xe07\x91" +Bytes #buf ( 32 , VV0_n_114b9705:Int )
+                   </callData>
+                   <callValue>
+                     0
+                   </callValue>
+                   <wordStack>
+                     ( selector ( "test_bmc(uint256)" ) : .WordStack )
+                   </wordStack>
+                   <localMem>
+                     b"\x00\x00\x00\x00\x00\x00\x00\x00\x00\x00\x00\x00\x00\x00\x00\x00\x00\x00\x00\x00\x00\x00\x00\x00\x00\x00\x00\x00\x00\x00\x00\x00\x00\x00\x00\x00\x00\x00\x00\x00\x00\x00\x00\x00\x00\x00\x00\x00\x00\x00\x00\x00\x00\x00\x00\x00\x00\x00\x00\x00\x00\x00\x00\x00\x00\x00\x00\x00\x00\x00\x00\x00\x00\x00\x00\x00\x00\x00\x00\x00\x00\x00\x00\x00\x00\x00\x00\x00\x00\x00\x00\x00\x00\x00\x00\x80"
+                   </localMem>
+                   <memoryUsed>
+                     0
+                   </memoryUsed>
+                   <callGas>
+                     0
+                   </callGas>
+                   <static>
+                     false
+                   </static>
+                   <callDepth>
+                     0
+                   </callDepth>
+                   ...
+                 </callState>
+                 <substate>
+                   <log>
+                     .List
+                   </log>
+                   <refund>
+                     0
+                   </refund>
+                   <accessedAccounts>
+                     .Set
+                   </accessedAccounts>
+                   <accessedStorage>
+                     .Map
+                   </accessedStorage>
+                   ...
+                 </substate>
+                 <origin>
+                   ORIGIN_ID:Int
+                 </origin>
+                 <block>
+                   <number>
+                     NUMBER_CELL:Int
+                   </number>
+                   <timestamp>
+                     TIMESTAMP_CELL:Int
+                   </timestamp>
+                   ...
+                 </block>
+                 ...
+               </evm>
+               <network>
+                 <accounts>
+                   ( <account>
+                     <acctID>
+                       645326474426547203313410069153905908525362434349
+                     </acctID>
+                     <balance>
+                       0
+                     </balance>
+                     <storage>
+                       .Map
+                     </storage>
+                     <origStorage>
+                       .Map
+                     </origStorage>
+                     <nonce>
+                       0
+                     </nonce>
+                     ...
+                   </account>
+                   <account>
+                     <acctID>
+                       728815563385977040452943777879061427756277306518
+                     </acctID>
+                     <balance>
+                       0
+                     </balance>
+                     <storage>
+                       .Map
+                     </storage>
+                     <origStorage>
+                       .Map
+                     </origStorage>
+                     <nonce>
+                       1
+                     </nonce>
+                     ...
+                   </account> )
+                 </accounts>
+                 ...
+               </network>
+             </ethereum>
+             ...
+           </kevm>
+           <cheatcodes>
+             <prank>
+               <active>
+                 false
+               </active>
+               <singleCall>
+                 false
+               </singleCall>
+               ...
+             </prank>
+             <expectedRevert>
+               <isRevertExpected>
+                 false
+               </isRevertExpected>
+               ...
+             </expectedRevert>
+             <expectedOpcode>
+               <isOpcodeExpected>
+                 false
+               </isOpcodeExpected>
+               ...
+             </expectedOpcode>
+             <expectEmit>
+               <recordEvent>
+                 false
+               </recordEvent>
+               <isEventExpected>
+                 false
+               </isEventExpected>
+               ...
+             </expectEmit>
+             <whitelist>
+               <isCallWhitelistActive>
+                 false
+               </isCallWhitelistActive>
+               <isStorageWhitelistActive>
+                 false
+               </isStorageWhitelistActive>
+               <addressSet>
+                 .Set
+               </addressSet>
+               <storageSlotSet>
+                 .Set
+               </storageSlotSet>
+             </whitelist>
+             <mockCalls>
+               .MockCallCellMap
+             </mockCalls>
+           </cheatcodes>
+           <KEVMTracing>
+             <activeTracing>
+               false
+             </activeTracing>
+             <traceStorage>
+               false
+             </traceStorage>
+             <traceWordStack>
+               false
+             </traceWordStack>
+             <traceMemory>
+               false
+             </traceMemory>
+             <recordedTrace>
+               false
+             </recordedTrace>
+             <traceData>
+               .List
+             </traceData>
+           </KEVMTracing>
+         </foundry>
+      requires ( 0 <=Int CALLER_ID:Int
+       andBool ( 0 <=Int ORIGIN_ID:Int
+       andBool ( 0 <=Int NUMBER_CELL:Int
+       andBool ( 0 <Int VV0_n_114b9705:Int
+       andBool ( 0 <=Int TIMESTAMP_CELL:Int
+       andBool ( 0 <=Int VV0_n_114b9705:Int
+       andBool ( VV0_n_114b9705:Int <=Int 1
+       andBool ( CALLER_ID:Int <Int pow160
+       andBool ( ORIGIN_ID:Int <Int pow160
+       andBool ( CALLER_ID:Int =/=Int 645326474426547203313410069153905908525362434349
+       andBool ( ORIGIN_ID:Int =/=Int 645326474426547203313410069153905908525362434349
+       andBool ( _CONTRACT_ID =/=Int 645326474426547203313410069153905908525362434349
+       andBool ( NUMBER_CELL:Int <=Int maxSInt256
+       andBool ( TIMESTAMP_CELL:Int <Int pow256
+       andBool ( VV0_n_114b9705:Int <Int pow256
+       andBool ( ( notBool ( 0 <Int CALLER_ID:Int andBool CALLER_ID:Int <=Int 9 ) )
+       andBool ( ( notBool ( 0 <Int ORIGIN_ID:Int andBool ORIGIN_ID:Int <=Int 9 ) )
+               )))))))))))))))))
+      [priority(20), label(BASIC-BLOCK-14-TO-17)]
+    
+    rule [BASIC-BLOCK-26-TO-28]: <foundry>
+           <kevm>
+             <k>
+               ( JUMPI 1478 bool2Word ( VV0_n_114b9705:Int <=Int 2 )
+               ~> #pc [ JUMPI ] => #end EVMC_SUCCESS
+               ~> #pc [ STOP ] )
+               ~> #execute
+               ~> _CONTINUATION
+             </k>
+             <mode>
+               NORMAL
+             </mode>
+             <schedule>
+               SHANGHAI
+             </schedule>
+             <useGas>
+               false
+             </useGas>
+             <ethereum>
+               <evm>
+                 <output>
+                   b""
+                 </output>
                  <callStack>
                    .List
                  </callStack>
@@ -3079,26 +3300,6 @@
                .MockCallCellMap
              </mockCalls>
            </cheatcodes>
-           <KEVMTracing>
-             <activeTracing>
-               false
-             </activeTracing>
-             <traceStorage>
-               false
-             </traceStorage>
-             <traceWordStack>
-               false
-             </traceWordStack>
-             <traceMemory>
-               false
-             </traceMemory>
-             <recordedTrace>
-               false
-             </recordedTrace>
-             <traceData>
-               .List
-             </traceData>
-           </KEVMTracing>
          </foundry>
       requires ( 0 <=Int CALLER_ID:Int
        andBool ( 0 <=Int ORIGIN_ID:Int
