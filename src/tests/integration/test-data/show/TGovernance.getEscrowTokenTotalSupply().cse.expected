
┌─ 1 (root, split, init)
│   k: #execute ~> CONTINUATION:K
│   pc: 0
│   callDepth: CALLDEPTH_CELL:Int
│   statusCode: STATUSCODE:StatusCode
│   src: test/nested/SimpleNested.t.sol:7:11
│   method: test%TGovernance.getEscrowTokenTotalSupply()
┃
┃ (branch)
┣━━┓ subst: .Subst
┃  ┃ constraint:
┃  ┃     1024 <=Int CALLDEPTH_CELL:Int
┃  │
┃  ├─ 13
┃  │   k: #execute ~> CONTINUATION:K
┃  │   pc: 0
┃  │   callDepth: CALLDEPTH_CELL:Int
┃  │   statusCode: STATUSCODE:StatusCode
┃  │   src: test/nested/SimpleNested.t.sol:7:11
┃  │   method: test%TGovernance.getEscrowTokenTotalSupply()
┃  │
┃  │  (376 steps)
┃  ├─ 7 (terminal)
┃  │   k: #halt ~> CONTINUATION:K
┃  │   pc: 153
┃  │   callDepth: CALLDEPTH_CELL:Int
┃  │   statusCode: EVMC_REVERT
┃  │   src: test/nested/SimpleNested.t.sol:7:11
┃  │   method: test%TGovernance.getEscrowTokenTotalSupply()
┃  │
┃  ┊  constraint:
┃  ┊      ( notBool 0 in_keys ( C_TGOVERNANCE_ESCROW_STORAGE:Map ) )
┃  ┊      ( notBool 0 in_keys ( C_TGOVERNANCE_STORAGE:Map ) )
┃  ┊      ( notBool <acctID>
  C_TGOVERNANCE_ESCROW_ID:Int
</acctID> in_keys ( ACCOUNTS_REST:AccountCellMap ) )
┃  ┊      ( notBool <acctID>
  C_TGOVERNANCE_ESCROW_TOKEN_ID:Int
</acctID> in_keys ( ACCOUNTS_REST:AccountCellMap ) )
┃  ┊      ( notBool <acctID>
  C_TGOVERNANCE_ID:Int
</acctID> in_keys ( ACCOUNTS_REST:AccountCellMap ) )
┃  ┊      ( notBool C_TGOVERNANCE_ESCROW_ID:Int ==Int C_TGOVERNANCE_ESCROW_TOKEN_ID:Int )
┃  ┊      ( notBool C_TGOVERNANCE_ESCROW_ID:Int ==Int C_TGOVERNANCE_ID:Int )
┃  ┊      ( notBool C_TGOVERNANCE_ESCROW_TOKEN_ID:Int ==Int C_TGOVERNANCE_ID:Int )
┃  ┊  subst: ...
┃  └─ 2 (leaf, target, terminal)
┃      k: #halt ~> CONTINUATION:K
┃      pc: PC_CELL_5d410f2a:Int
┃      callDepth: CALLDEPTH_CELL_5d410f2a:Int
┃      statusCode: STATUSCODE_FINAL:StatusCode
┃
┣━━┓ subst: .Subst
┃  ┃ constraint:
┃  ┃     CALLDEPTH_CELL:Int <Int 1023
┃  ┃     CALLDEPTH_CELL:Int <Int 1024
┃  │
┃  ├─ 16
┃  │   k: #execute ~> CONTINUATION:K
┃  │   pc: 0
┃  │   callDepth: CALLDEPTH_CELL:Int
┃  │   statusCode: STATUSCODE:StatusCode
┃  │   src: test/nested/SimpleNested.t.sol:7:11
┃  │   method: test%TGovernance.getEscrowTokenTotalSupply()
┃  │
┃  │  (638 steps)
┃  ├─ 10 (terminal)
┃  │   k: #halt ~> CONTINUATION:K
┃  │   pc: 68
┃  │   callDepth: CALLDEPTH_CELL:Int
┃  │   statusCode: EVMC_SUCCESS
┃  │   src: test/nested/SimpleNested.t.sol:7:11
┃  │   method: test%TGovernance.getEscrowTokenTotalSupply()
┃  │
┃  ┊  constraint:
┃  ┊      ( notBool 0 in_keys ( C_TGOVERNANCE_ESCROW_STORAGE:Map ) )
┃  ┊      ( notBool 0 in_keys ( C_TGOVERNANCE_STORAGE:Map ) )
┃  ┊      ( notBool <acctID>
  C_TGOVERNANCE_ESCROW_ID:Int
</acctID> in_keys ( ACCOUNTS_REST:AccountCellMap ) )
┃  ┊      ( notBool <acctID>
  C_TGOVERNANCE_ESCROW_TOKEN_ID:Int
</acctID> in_keys ( ACCOUNTS_REST:AccountCellMap ) )
┃  ┊      ( notBool <acctID>
  C_TGOVERNANCE_ID:Int
</acctID> in_keys ( ACCOUNTS_REST:AccountCellMap ) )
┃  ┊      ( notBool C_TGOVERNANCE_ESCROW_ID:Int ==Int C_TGOVERNANCE_ESCROW_TOKEN_ID:Int )
┃  ┊      ( notBool C_TGOVERNANCE_ESCROW_ID:Int ==Int C_TGOVERNANCE_ID:Int )
┃  ┊      ( notBool C_TGOVERNANCE_ESCROW_TOKEN_ID:Int ==Int C_TGOVERNANCE_ID:Int )
┃  ┊  subst: ...
┃  └─ 2 (leaf, target, terminal)
┃      k: #halt ~> CONTINUATION:K
┃      pc: PC_CELL_5d410f2a:Int
┃      callDepth: CALLDEPTH_CELL_5d410f2a:Int
┃      statusCode: STATUSCODE_FINAL:StatusCode
┃
┗━━┓ subst: .Subst
   ┃ constraint:
   ┃     CALLDEPTH_CELL:Int <Int 1024
   ┃     1023 <=Int CALLDEPTH_CELL:Int
   │
   ├─ 17
   │   k: #execute ~> CONTINUATION:K
   │   pc: 0
   │   callDepth: CALLDEPTH_CELL:Int
   │   statusCode: STATUSCODE:StatusCode
   │   src: test/nested/SimpleNested.t.sol:7:11
   │   method: test%TGovernance.getEscrowTokenTotalSupply()
   │
   │  (389 steps)
   ├─ 11 (terminal)
   │   k: #halt ~> CONTINUATION:K
   │   pc: 153
   │   callDepth: CALLDEPTH_CELL:Int
   │   statusCode: EVMC_REVERT
   │   src: test/nested/SimpleNested.t.sol:7:11
   │   method: test%TGovernance.getEscrowTokenTotalSupply()
   │
   ┊  constraint:
   ┊      ( notBool 0 in_keys ( C_TGOVERNANCE_ESCROW_STORAGE:Map ) )
   ┊      ( notBool 0 in_keys ( C_TGOVERNANCE_STORAGE:Map ) )
   ┊      ( notBool <acctID>
  C_TGOVERNANCE_ESCROW_ID:Int
</acctID> in_keys ( ACCOUNTS_REST:AccountCellMap ) )
   ┊      ( notBool <acctID>
  C_TGOVERNANCE_ESCROW_TOKEN_ID:Int
</acctID> in_keys ( ACCOUNTS_REST:AccountCellMap ) )
   ┊      ( notBool <acctID>
  C_TGOVERNANCE_ID:Int
</acctID> in_keys ( ACCOUNTS_REST:AccountCellMap ) )
   ┊      ( notBool C_TGOVERNANCE_ESCROW_ID:Int ==Int C_TGOVERNANCE_ESCROW_TOKEN_ID:Int )
   ┊      ( notBool C_TGOVERNANCE_ESCROW_ID:Int ==Int C_TGOVERNANCE_ID:Int )
   ┊      ( notBool C_TGOVERNANCE_ESCROW_TOKEN_ID:Int ==Int C_TGOVERNANCE_ID:Int )
   ┊  subst: ...
   └─ 2 (leaf, target, terminal)
       k: #halt ~> CONTINUATION:K
       pc: PC_CELL_5d410f2a:Int
       callDepth: CALLDEPTH_CELL_5d410f2a:Int
       statusCode: STATUSCODE_FINAL:StatusCode




module SUMMARY-TEST%TGOVERNANCE.GETESCROWTOKENTOTALSUPPLY():0
    
    
    rule [BASIC-BLOCK-13-TO-7]: <foundry>
           <kevm>
             <k>
               ( #execute => #halt )
               ~> _CONTINUATION:K
             </k>
             <mode>
               NORMAL
             </mode>
             <schedule>
               CANCUN
             </schedule>
             <useGas>
               false
             </useGas>
             <ethereum>
               <evm>
                 <output>
                   ( _OUTPUT_CELL:Bytes => b"" )
                 </output>
                 <statusCode>
                   ( _STATUSCODE:StatusCode => EVMC_REVERT )
                 </statusCode>
                 <callState>
                   <id>
                     C_TGOVERNANCE_ID:Int
                   </id>
                   <caller>
                     CALLER_ID:Int
                   </caller>
                   <callData>
                     b"z\xdb@\x8d"
                   </callData>
                   <callValue>
                     0
                   </callValue>
                   <wordStack>
                     ( .WordStack => ( 1 : ( 132 : ( 1474266187 : ( C_TGOVERNANCE_ESCROW_ID:Int : ( 0 : ( 51 : ( 2061189261 : .WordStack ) ) ) ) ) ) ) )
                   </wordStack>
                   <localMem>
                     ( b"" => b"\x00\x00\x00\x00\x00\x00\x00\x00\x00\x00\x00\x00\x00\x00\x00\x00\x00\x00\x00\x00\x00\x00\x00\x00\x00\x00\x00\x00\x00\x00\x00\x00\x00\x00\x00\x00\x00\x00\x00\x00\x00\x00\x00\x00\x00\x00\x00\x00\x00\x00\x00\x00\x00\x00\x00\x00\x00\x00\x00\x00\x00\x00\x00\x00\x00\x00\x00\x00\x00\x00\x00\x00\x00\x00\x00\x00\x00\x00\x00\x00\x00\x00\x00\x00\x00\x00\x00\x00\x00\x00\x00\x00\x00\x00\x00\x80\x00\x00\x00\x00\x00\x00\x00\x00\x00\x00\x00\x00\x00\x00\x00\x00\x00\x00\x00\x00\x00\x00\x00\x00\x00\x00\x00\x00\x00\x00\x00\x00W\xdf\x84K\x00\x00\x00\x00\x00\x00\x00\x00\x00\x00\x00\x00\x00\x00\x00\x00\x00\x00\x00\x00\x00\x00\x00\x00\x00\x00\x00\x00" )
                   </localMem>
                   <memoryUsed>
                     0
                   </memoryUsed>
                   <callGas>
                     0
                   </callGas>
                   <static>
                     false
                   </static>
<<<<<<< HEAD
                   <callDepth>
                     CALLDEPTH_CELL:Int
                   </callDepth>
=======
                   <codeAddr>
                     C_TGOVERNANCE_ID:Int
                   </codeAddr>
>>>>>>> 34c4207b
                   ...
                 </callState>
                 <substate>
                   <refund>
                     0
                   </refund>
                   <accessedAccounts>
                     ( ACCESSEDACCOUNTS_CELL:Set => ACCESSEDACCOUNTS_CELL:Set |Set SetItem ( C_TGOVERNANCE_ESCROW_ID:Int ) )
                   </accessedAccounts>
                   ...
                 </substate>
                 <origin>
                   ORIGIN_ID:Int
                 </origin>
                 <block>
                   <number>
                     NUMBER_CELL:Int
                   </number>
                   <timestamp>
                     TIMESTAMP_CELL:Int
                   </timestamp>
                   ...
                 </block>
                 ...
               </evm>
               <network>
                 <chainID>
                   1
                 </chainID>
                 <accounts>
                   ( <account>
                     <acctID>
                       C_TGOVERNANCE_ESCROW_ID:Int
                     </acctID>
                     <balance>
                       C_TGOVERNANCE_ESCROW_BAL:Int
                     </balance>
                     <storage>
                       ( ( 0 |-> #asWord ( C_TGOVERNANCE_ESCROW_TOKEN_SLOT_BEFORE:Bytes +Bytes #buf ( 20 , C_TGOVERNANCE_ESCROW_TOKEN_ID:Int ) +Bytes C_TGOVERNANCE_ESCROW_TOKEN_SLOT_AFTER:Bytes ) )
                       C_TGOVERNANCE_ESCROW_STORAGE:Map )
                     </storage>
                     <nonce>
                       C_TGOVERNANCE_ESCROW_NONCE:Int
                     </nonce>
                     ...
                   </account>
                   ( <account>
                     <acctID>
                       C_TGOVERNANCE_ESCROW_TOKEN_ID:Int
                     </acctID>
                     <balance>
                       C_TGOVERNANCE_ESCROW_TOKEN_BAL:Int
                     </balance>
                     <nonce>
                       C_TGOVERNANCE_ESCROW_TOKEN_NONCE:Int
                     </nonce>
                     ...
                   </account>
                   ( <account>
                     <acctID>
                       C_TGOVERNANCE_ID:Int
                     </acctID>
                     <balance>
                       C_TGOVERNANCE_BAL:Int
                     </balance>
                     <storage>
                       ( ( 0 |-> C_TGOVERNANCE_ESCROW_ID:Int )
                       C_TGOVERNANCE_STORAGE:Map )
                     </storage>
                     <nonce>
                       C_TGOVERNANCE_NONCE:Int
                     </nonce>
                     ...
                   </account>
                   ACCOUNTS_REST:AccountCellMap ) ) )
                 </accounts>
                 ...
               </network>
             </ethereum>
             ...
           </kevm>
           <stackChecks>
             true
           </stackChecks>
           <cheatcodes>
             <prank>
               <active>
                 false
               </active>
               <depth>
                 DEPTH_CELL:Int
               </depth>
               ...
             </prank>
             <expectedRevert>
               <isRevertExpected>
                 false
               </isRevertExpected>
               <expectedDepth>
                 EXPECTEDDEPTH_CELL:Int
               </expectedDepth>
               ...
             </expectedRevert>
             <expectedOpcode>
               <isOpcodeExpected>
                 false
               </isOpcodeExpected>
               ...
             </expectedOpcode>
             <whitelist>
               <isCallWhitelistActive>
                 false
               </isCallWhitelistActive>
               <allowedCallsList>
                 .List
               </allowedCallsList>
               <isStorageWhitelistActive>
                 false
               </isStorageWhitelistActive>
               <storageSlotList>
                 .List
               </storageSlotList>
             </whitelist>
             <mockCalls>
               .MockCallCellMap
             </mockCalls>
             <mockFunctions>
               .MockFunctionCellMap
             </mockFunctions>
             ...
           </cheatcodes>
         </foundry>
      requires ( ( notBool _ACTIVE_CELL:Bool )
       andBool ( ( notBool _ISREVERTEXPECTED_CELL:Bool )
       andBool ( 0 <=Int CALLER_ID:Int
       andBool ( 0 <=Int ORIGIN_ID:Int
       andBool ( 0 <=Int C_TGOVERNANCE_ID:Int
       andBool ( 0 <=Int C_TGOVERNANCE_BAL:Int
       andBool ( 1024 <=Int CALLDEPTH_CELL:Int
       andBool ( pow24 <Int NUMBER_CELL:Int
       andBool ( 0 <=Int C_TGOVERNANCE_NONCE:Int
       andBool ( NUMBER_CELL:Int <Int pow32
       andBool ( C_TGOVERNANCE_ESCROW_ID:Int =/=Int C_TGOVERNANCE_ID:Int
       andBool ( 1073741824 <Int TIMESTAMP_CELL:Int
       andBool ( 1 ==Int lengthBytes ( C_TGOVERNANCE_ESCROW_TOKEN_SLOT_AFTER:Bytes )
       andBool ( 0 <=Int C_TGOVERNANCE_ESCROW_ID:Int
       andBool ( TIMESTAMP_CELL:Int <Int 34359738368
       andBool ( 0 <=Int C_TGOVERNANCE_ESCROW_BAL:Int
       andBool ( DEPTH_CELL:Int <Int CALLDEPTH_CELL:Int
       andBool ( 11 ==Int lengthBytes ( C_TGOVERNANCE_ESCROW_TOKEN_SLOT_BEFORE:Bytes )
       andBool ( ( notBool CALLDEPTH_CELL:Int <=Int DEPTH_CELL:Int )
       andBool ( 0 <=Int C_TGOVERNANCE_ESCROW_NONCE:Int
       andBool ( C_TGOVERNANCE_ESCROW_TOKEN_ID:Int =/=Int C_TGOVERNANCE_ID:Int
       andBool ( 0 <=Int C_TGOVERNANCE_ESCROW_TOKEN_ID:Int
       andBool ( 0 <=Int C_TGOVERNANCE_ESCROW_TOKEN_BAL:Int
       andBool ( 0 <=Int C_TGOVERNANCE_ESCROW_TOKEN_NONCE:Int
       andBool ( EXPECTEDDEPTH_CELL:Int <Int CALLDEPTH_CELL:Int
       andBool ( ( notBool CALLDEPTH_CELL:Int <=Int EXPECTEDDEPTH_CELL:Int )
       andBool ( C_TGOVERNANCE_ESCROW_ID:Int =/=Int C_TGOVERNANCE_ESCROW_TOKEN_ID:Int
       andBool ( C_TGOVERNANCE_NONCE:Int <Int maxUInt64
       andBool ( CALLER_ID:Int =/=Int #address ( FoundryCheat )
       andBool ( ORIGIN_ID:Int =/=Int #address ( FoundryCheat )
       andBool ( C_TGOVERNANCE_ESCROW_NONCE:Int <Int maxUInt64
       andBool ( C_TGOVERNANCE_ID:Int =/=Int #address ( FoundryCheat )
       andBool ( ( notBool 0 in_keys ( C_TGOVERNANCE_STORAGE:Map ) )
       andBool ( C_TGOVERNANCE_ESCROW_TOKEN_NONCE:Int <Int maxUInt64
       andBool ( C_TGOVERNANCE_ESCROW_ID:Int =/=Int #address ( FoundryCheat )
       andBool ( ( notBool 0 in_keys ( C_TGOVERNANCE_ESCROW_STORAGE:Map ) )
       andBool ( CALLER_ID:Int <Int pow160
       andBool ( ORIGIN_ID:Int <Int pow160
       andBool ( C_TGOVERNANCE_ESCROW_TOKEN_ID:Int =/=Int #address ( FoundryCheat )
       andBool ( C_TGOVERNANCE_ID:Int <Int pow160
       andBool ( C_TGOVERNANCE_ESCROW_ID:Int <Int pow160
       andBool ( C_TGOVERNANCE_ESCROW_TOKEN_ID:Int <Int pow160
       andBool ( C_TGOVERNANCE_BAL:Int <Int pow256
       andBool ( C_TGOVERNANCE_ESCROW_BAL:Int <Int pow256
       andBool ( C_TGOVERNANCE_ESCROW_TOKEN_BAL:Int <Int pow256
       andBool ( ( notBool <acctID>
          C_TGOVERNANCE_ID:Int
        </acctID> in_keys ( ACCOUNTS_REST:AccountCellMap ) )
       andBool ( ( notBool <acctID>
          C_TGOVERNANCE_ESCROW_ID:Int
        </acctID> in_keys ( ACCOUNTS_REST:AccountCellMap ) )
       andBool ( ( notBool <acctID>
          C_TGOVERNANCE_ESCROW_TOKEN_ID:Int
        </acctID> in_keys ( ACCOUNTS_REST:AccountCellMap ) )
<<<<<<< HEAD
       andBool ( ( notBool #range ( 0 < CALLER_ID:Int <= 10 ) )
       andBool ( ( notBool #range ( 0 < ORIGIN_ID:Int <= 10 ) )
       andBool ( ( notBool #range ( 0 < C_TGOVERNANCE_ID:Int <= 10 ) )
       andBool ( ( notBool #range ( 0 < C_TGOVERNANCE_ESCROW_ID:Int <= 10 ) )
       andBool ( ( notBool #range ( 0 < C_TGOVERNANCE_ESCROW_TOKEN_ID:Int <= 10 ) )
               )))))))))))))))))))))))))))))))))))))))))))))))))))))
      [priority(20), label(BASIC-BLOCK-13-TO-7)]
=======
       andBool ( ( CALLER_ID:Int <=Int 0
          orBool ( 10 <Int CALLER_ID:Int
                 ))
       andBool ( ( ORIGIN_ID:Int <=Int 0
          orBool ( 10 <Int ORIGIN_ID:Int
                 ))
       andBool ( ( C_TGOVERNANCE_ID:Int <=Int 0
          orBool ( 10 <Int C_TGOVERNANCE_ID:Int
                 ))
       andBool ( ( C_TGOVERNANCE_ESCROW_ID:Int <=Int 0
          orBool ( 10 <Int C_TGOVERNANCE_ESCROW_ID:Int
                 ))
       andBool ( ( C_TGOVERNANCE_ESCROW_TOKEN_ID:Int <=Int 0
          orBool ( 10 <Int C_TGOVERNANCE_ESCROW_TOKEN_ID:Int
                 ))
               ))))))))))))))))))))))))))))))))))))))))))))))
      [priority(20), label(BASIC-BLOCK-1-TO-3)]
>>>>>>> 34c4207b
    
    rule [BASIC-BLOCK-16-TO-10]: <foundry>
           <kevm>
             <k>
               ( #execute => #halt )
               ~> _CONTINUATION:K
             </k>
             <mode>
               NORMAL
             </mode>
             <schedule>
               CANCUN
             </schedule>
             <useGas>
               false
             </useGas>
             <ethereum>
               <evm>
                 <output>
                   ( _OUTPUT_CELL:Bytes => #buf ( 32 , ( #asWord ( #range ( #buf ( 32 , #lookup ( C_TGOVERNANCE_ESCROW_TOKEN_STORAGE:Map , 0 ) ) , 16 , 16 ) ) +Int 45 ) ) )
                 </output>
                 <statusCode>
                   ( _STATUSCODE:StatusCode => EVMC_SUCCESS )
                 </statusCode>
                 <touchedAccounts>
                   ( TOUCHEDACCOUNTS_CELL:Set => TOUCHEDACCOUNTS_CELL:Set |Set SetItem ( C_TGOVERNANCE_ID:Int ) |Set SetItem ( C_TGOVERNANCE_ESCROW_ID:Int ) |Set SetItem ( C_TGOVERNANCE_ESCROW_TOKEN_ID:Int ) )
                 </touchedAccounts>
                 <callState>
                   <id>
                     C_TGOVERNANCE_ID:Int
                   </id>
                   <caller>
                     CALLER_ID:Int
                   </caller>
                   <callData>
                     b"z\xdb@\x8d"
                   </callData>
                   <callValue>
                     0
                   </callValue>
                   <wordStack>
                     ( .WordStack => ( 2061189261 : .WordStack ) )
                   </wordStack>
                   <localMem>
                     ( b"" => b"\x00\x00\x00\x00\x00\x00\x00\x00\x00\x00\x00\x00\x00\x00\x00\x00\x00\x00\x00\x00\x00\x00\x00\x00\x00\x00\x00\x00\x00\x00\x00\x00\x00\x00\x00\x00\x00\x00\x00\x00\x00\x00\x00\x00\x00\x00\x00\x00\x00\x00\x00\x00\x00\x00\x00\x00\x00\x00\x00\x00\x00\x00\x00\x00\x00\x00\x00\x00\x00\x00\x00\x00\x00\x00\x00\x00\x00\x00\x00\x00\x00\x00\x00\x00\x00\x00\x00\x00\x00\x00\x00\x00\x00\x00\x00\xa0\x00\x00\x00\x00\x00\x00\x00\x00\x00\x00\x00\x00\x00\x00\x00\x00\x00\x00\x00\x00\x00\x00\x00\x00\x00\x00\x00\x00\x00\x00\x00\x00" +Bytes #buf ( 32 , ( #asWord ( #range ( #buf ( 32 , #lookup ( C_TGOVERNANCE_ESCROW_TOKEN_STORAGE:Map , 0 ) ) , 16 , 16 ) ) +Int 45 ) ) +Bytes #buf ( 32 , ( #asWord ( #range ( #buf ( 32 , #lookup ( C_TGOVERNANCE_ESCROW_TOKEN_STORAGE:Map , 0 ) ) , 16 , 16 ) ) +Int 45 ) ) )
                   </localMem>
                   <memoryUsed>
                     0
                   </memoryUsed>
                   <callGas>
                     0
                   </callGas>
                   <static>
                     false
                   </static>
                   <callDepth>
                     CALLDEPTH_CELL:Int
                   </callDepth>
                   <codeAddr>
                     C_TGOVERNANCE_ID:Int
                   </codeAddr>
                   ...
                 </callState>
                 <substate>
                   <refund>
                     0
                   </refund>
                   <accessedAccounts>
                     ( ACCESSEDACCOUNTS_CELL:Set => ACCESSEDACCOUNTS_CELL:Set |Set SetItem ( C_TGOVERNANCE_ESCROW_ID:Int ) |Set SetItem ( C_TGOVERNANCE_ID:Int ) |Set SetItem ( C_TGOVERNANCE_ESCROW_TOKEN_ID:Int ) |Set SetItem ( C_TGOVERNANCE_ESCROW_ID:Int ) )
                   </accessedAccounts>
                   ...
                 </substate>
                 <origin>
                   ORIGIN_ID:Int
                 </origin>
                 <block>
                   <number>
                     NUMBER_CELL:Int
                   </number>
                   <timestamp>
                     TIMESTAMP_CELL:Int
                   </timestamp>
                   ...
                 </block>
                 ...
               </evm>
               <network>
                 <chainID>
                   1
                 </chainID>
                 <accounts>
                   ( <account>
                     <acctID>
                       C_TGOVERNANCE_ESCROW_ID:Int
                     </acctID>
                     <balance>
                       C_TGOVERNANCE_ESCROW_BAL:Int
                     </balance>
                     <storage>
                       ( ( 0 |-> #asWord ( C_TGOVERNANCE_ESCROW_TOKEN_SLOT_BEFORE:Bytes +Bytes #buf ( 20 , C_TGOVERNANCE_ESCROW_TOKEN_ID:Int ) +Bytes C_TGOVERNANCE_ESCROW_TOKEN_SLOT_AFTER:Bytes ) )
                       C_TGOVERNANCE_ESCROW_STORAGE:Map )
                     </storage>
                     <nonce>
                       C_TGOVERNANCE_ESCROW_NONCE:Int
                     </nonce>
                     ...
                   </account>
                   ( <account>
                     <acctID>
                       C_TGOVERNANCE_ESCROW_TOKEN_ID:Int
                     </acctID>
                     <balance>
                       C_TGOVERNANCE_ESCROW_TOKEN_BAL:Int
                     </balance>
                     <storage>
                       C_TGOVERNANCE_ESCROW_TOKEN_STORAGE:Map
                     </storage>
                     <nonce>
                       C_TGOVERNANCE_ESCROW_TOKEN_NONCE:Int
                     </nonce>
                     ...
                   </account>
                   ( <account>
                     <acctID>
                       C_TGOVERNANCE_ID:Int
                     </acctID>
                     <balance>
                       C_TGOVERNANCE_BAL:Int
                     </balance>
                     <storage>
                       ( ( 0 |-> C_TGOVERNANCE_ESCROW_ID:Int )
                       C_TGOVERNANCE_STORAGE:Map )
                     </storage>
                     <nonce>
                       C_TGOVERNANCE_NONCE:Int
                     </nonce>
                     ...
                   </account>
                   ACCOUNTS_REST:AccountCellMap ) ) )
                 </accounts>
                 ...
               </network>
             </ethereum>
             ...
           </kevm>
           <stackChecks>
             true
           </stackChecks>
           <cheatcodes>
             <prank>
               <active>
                 false
               </active>
               <depth>
                 DEPTH_CELL:Int
               </depth>
               ...
             </prank>
             <expectedRevert>
               <isRevertExpected>
                 false
               </isRevertExpected>
               <expectedDepth>
                 EXPECTEDDEPTH_CELL:Int
               </expectedDepth>
               ...
             </expectedRevert>
             <expectedOpcode>
               <isOpcodeExpected>
                 false
               </isOpcodeExpected>
               ...
             </expectedOpcode>
             <whitelist>
               <isCallWhitelistActive>
                 false
               </isCallWhitelistActive>
               <allowedCallsList>
                 .List
               </allowedCallsList>
               <isStorageWhitelistActive>
                 false
               </isStorageWhitelistActive>
               <storageSlotList>
                 .List
               </storageSlotList>
             </whitelist>
             <mockCalls>
               .MockCallCellMap
             </mockCalls>
             <mockFunctions>
               .MockFunctionCellMap
             </mockFunctions>
             ...
           </cheatcodes>
         </foundry>
      requires ( ( notBool _ACTIVE_CELL:Bool )
       andBool ( ( notBool _ISREVERTEXPECTED_CELL:Bool )
       andBool ( 0 <=Int CALLER_ID:Int
       andBool ( 0 <=Int ORIGIN_ID:Int
       andBool ( 0 <=Int C_TGOVERNANCE_ID:Int
       andBool ( CALLDEPTH_CELL:Int <Int 1023
       andBool ( CALLDEPTH_CELL:Int <Int 1024
       andBool ( 0 <=Int C_TGOVERNANCE_BAL:Int
       andBool ( pow24 <Int NUMBER_CELL:Int
       andBool ( 0 <=Int C_TGOVERNANCE_NONCE:Int
       andBool ( NUMBER_CELL:Int <Int pow32
       andBool ( C_TGOVERNANCE_ESCROW_ID:Int =/=Int C_TGOVERNANCE_ID:Int
       andBool ( 1073741824 <Int TIMESTAMP_CELL:Int
       andBool ( 1 ==Int lengthBytes ( C_TGOVERNANCE_ESCROW_TOKEN_SLOT_AFTER:Bytes )
       andBool ( 0 <=Int C_TGOVERNANCE_ESCROW_ID:Int
       andBool ( TIMESTAMP_CELL:Int <Int 34359738368
       andBool ( 0 <=Int C_TGOVERNANCE_ESCROW_BAL:Int
       andBool ( DEPTH_CELL:Int <Int CALLDEPTH_CELL:Int
       andBool ( 11 ==Int lengthBytes ( C_TGOVERNANCE_ESCROW_TOKEN_SLOT_BEFORE:Bytes )
       andBool ( ( notBool CALLDEPTH_CELL:Int <=Int DEPTH_CELL:Int )
       andBool ( 0 <=Int C_TGOVERNANCE_ESCROW_NONCE:Int
       andBool ( C_TGOVERNANCE_ESCROW_TOKEN_ID:Int =/=Int C_TGOVERNANCE_ID:Int
       andBool ( 0 <=Int C_TGOVERNANCE_ESCROW_TOKEN_ID:Int
       andBool ( 0 <=Int C_TGOVERNANCE_ESCROW_TOKEN_BAL:Int
       andBool ( 0 <=Int C_TGOVERNANCE_ESCROW_TOKEN_NONCE:Int
       andBool ( EXPECTEDDEPTH_CELL:Int <Int CALLDEPTH_CELL:Int
       andBool ( ( notBool CALLDEPTH_CELL:Int <=Int EXPECTEDDEPTH_CELL:Int )
       andBool ( C_TGOVERNANCE_ESCROW_ID:Int =/=Int C_TGOVERNANCE_ESCROW_TOKEN_ID:Int
       andBool ( C_TGOVERNANCE_NONCE:Int <Int maxUInt64
       andBool ( CALLER_ID:Int =/=Int 645326474426547203313410069153905908525362434349
       andBool ( ORIGIN_ID:Int =/=Int 645326474426547203313410069153905908525362434349
       andBool ( C_TGOVERNANCE_ESCROW_NONCE:Int <Int maxUInt64
       andBool ( C_TGOVERNANCE_ID:Int =/=Int 645326474426547203313410069153905908525362434349
       andBool ( ( notBool 0 in_keys ( C_TGOVERNANCE_STORAGE:Map ) )
       andBool ( C_TGOVERNANCE_ESCROW_TOKEN_NONCE:Int <Int maxUInt64
       andBool ( C_TGOVERNANCE_ESCROW_ID:Int =/=Int 645326474426547203313410069153905908525362434349
       andBool ( ( notBool 0 in_keys ( C_TGOVERNANCE_ESCROW_STORAGE:Map ) )
       andBool ( CALLER_ID:Int <Int pow160
       andBool ( ORIGIN_ID:Int <Int pow160
       andBool ( C_TGOVERNANCE_ESCROW_TOKEN_ID:Int =/=Int 645326474426547203313410069153905908525362434349
       andBool ( C_TGOVERNANCE_ID:Int <Int pow160
       andBool ( C_TGOVERNANCE_ESCROW_ID:Int <Int pow160
       andBool ( C_TGOVERNANCE_ESCROW_TOKEN_ID:Int <Int pow160
       andBool ( C_TGOVERNANCE_BAL:Int <Int pow256
       andBool ( C_TGOVERNANCE_ESCROW_BAL:Int <Int pow256
       andBool ( C_TGOVERNANCE_ESCROW_TOKEN_BAL:Int <Int pow256
<<<<<<< HEAD
=======
       andBool ( ( notBool 0 in_keys ( C_TGOVERNANCE_ESCROW_STORAGE:Map ) )
       andBool ( C_TGOVERNANCE_ESCROW_ID:Int =/=Int C_TGOVERNANCE_ESCROW_TOKEN_ID:Int
       andBool ( CALLER_ID:Int =/=Int #address ( FoundryCheat )
       andBool ( ORIGIN_ID:Int =/=Int #address ( FoundryCheat )
       andBool ( C_TGOVERNANCE_ID:Int =/=Int #address ( FoundryCheat )
       andBool ( 1 ==Int lengthBytes ( C_TGOVERNANCE_ESCROW_TOKEN_SLOT_AFTER:Bytes )
       andBool ( 11 ==Int lengthBytes ( C_TGOVERNANCE_ESCROW_TOKEN_SLOT_BEFORE:Bytes )
       andBool ( C_TGOVERNANCE_ESCROW_ID:Int =/=Int #address ( FoundryCheat )
       andBool ( C_TGOVERNANCE_ESCROW_TOKEN_ID:Int =/=Int #address ( FoundryCheat )
>>>>>>> 34c4207b
       andBool ( ( notBool <acctID>
          C_TGOVERNANCE_ID:Int
        </acctID> in_keys ( ACCOUNTS_REST:AccountCellMap ) )
       andBool ( ( notBool <acctID>
          C_TGOVERNANCE_ESCROW_ID:Int
        </acctID> in_keys ( ACCOUNTS_REST:AccountCellMap ) )
       andBool ( ( notBool <acctID>
          C_TGOVERNANCE_ESCROW_TOKEN_ID:Int
        </acctID> in_keys ( ACCOUNTS_REST:AccountCellMap ) )
<<<<<<< HEAD
       andBool ( ( notBool #range ( 0 < CALLER_ID:Int <= 10 ) )
       andBool ( ( notBool #range ( 0 < ORIGIN_ID:Int <= 10 ) )
       andBool ( ( notBool #range ( 0 < C_TGOVERNANCE_ID:Int <= 10 ) )
       andBool ( ( notBool #range ( 0 < C_TGOVERNANCE_ESCROW_ID:Int <= 10 ) )
       andBool ( ( notBool #range ( 0 < C_TGOVERNANCE_ESCROW_TOKEN_ID:Int <= 10 ) )
               ))))))))))))))))))))))))))))))))))))))))))))))))))))))
       ensures ( DEPTH_CELL:Int <Int ( CALLDEPTH_CELL:Int +Int 1 )
       andBool ( DEPTH_CELL:Int <Int ( CALLDEPTH_CELL:Int +Int 2 )
       andBool ( EXPECTEDDEPTH_CELL:Int <Int ( CALLDEPTH_CELL:Int +Int 1 )
       andBool ( EXPECTEDDEPTH_CELL:Int <Int ( CALLDEPTH_CELL:Int +Int 2 )
               ))))
      [priority(20), label(BASIC-BLOCK-16-TO-10)]
=======
       andBool ( ( CALLER_ID:Int <=Int 0
          orBool ( 10 <Int CALLER_ID:Int
                 ))
       andBool ( ( ORIGIN_ID:Int <=Int 0
          orBool ( 10 <Int ORIGIN_ID:Int
                 ))
       andBool ( ( C_TGOVERNANCE_ID:Int <=Int 0
          orBool ( 10 <Int C_TGOVERNANCE_ID:Int
                 ))
       andBool ( ( C_TGOVERNANCE_ESCROW_ID:Int <=Int 0
          orBool ( 10 <Int C_TGOVERNANCE_ESCROW_ID:Int
                 ))
       andBool ( ( C_TGOVERNANCE_ESCROW_TOKEN_ID:Int <=Int 0
          orBool ( 10 <Int C_TGOVERNANCE_ESCROW_TOKEN_ID:Int
                 ))
               )))))))))))))))))))))))))))))))))))))))))))))))))))
       ensures NEWCALLER_CELL:Account ~> .K =/=K C_TGOVERNANCE_ID:Int ~> .K
      [priority(20), label(BASIC-BLOCK-7-TO-13)]
>>>>>>> 34c4207b
    
    rule [BASIC-BLOCK-17-TO-11]: <foundry>
           <kevm>
             <k>
               ( #execute => #halt )
               ~> _CONTINUATION:K
             </k>
             <mode>
               NORMAL
             </mode>
             <schedule>
               CANCUN
             </schedule>
             <useGas>
               false
             </useGas>
             <ethereum>
               <evm>
                 <output>
                   ( _OUTPUT_CELL:Bytes => b"" )
                 </output>
                 <statusCode>
                   ( _STATUSCODE:StatusCode => EVMC_REVERT )
                 </statusCode>
                 <touchedAccounts>
                   ( TOUCHEDACCOUNTS_CELL:Set => TOUCHEDACCOUNTS_CELL:Set |Set SetItem ( C_TGOVERNANCE_ID:Int ) |Set SetItem ( C_TGOVERNANCE_ESCROW_ID:Int ) )
                 </touchedAccounts>
                 <callState>
                   <id>
                     C_TGOVERNANCE_ID:Int
                   </id>
                   <caller>
                     CALLER_ID:Int
                   </caller>
                   <callData>
                     b"z\xdb@\x8d"
                   </callData>
                   <callValue>
                     0
                   </callValue>
                   <wordStack>
                     ( .WordStack => ( 1 : ( 132 : ( 1474266187 : ( C_TGOVERNANCE_ESCROW_ID:Int : ( 0 : ( 51 : ( 2061189261 : .WordStack ) ) ) ) ) ) ) )
                   </wordStack>
                   <localMem>
                     ( b"" => b"\x00\x00\x00\x00\x00\x00\x00\x00\x00\x00\x00\x00\x00\x00\x00\x00\x00\x00\x00\x00\x00\x00\x00\x00\x00\x00\x00\x00\x00\x00\x00\x00\x00\x00\x00\x00\x00\x00\x00\x00\x00\x00\x00\x00\x00\x00\x00\x00\x00\x00\x00\x00\x00\x00\x00\x00\x00\x00\x00\x00\x00\x00\x00\x00\x00\x00\x00\x00\x00\x00\x00\x00\x00\x00\x00\x00\x00\x00\x00\x00\x00\x00\x00\x00\x00\x00\x00\x00\x00\x00\x00\x00\x00\x00\x00\x80\x00\x00\x00\x00\x00\x00\x00\x00\x00\x00\x00\x00\x00\x00\x00\x00\x00\x00\x00\x00\x00\x00\x00\x00\x00\x00\x00\x00\x00\x00\x00\x00W\xdf\x84K\x00\x00\x00\x00\x00\x00\x00\x00\x00\x00\x00\x00\x00\x00\x00\x00\x00\x00\x00\x00\x00\x00\x00\x00\x00\x00\x00\x00" )
                   </localMem>
                   <memoryUsed>
                     0
                   </memoryUsed>
                   <callGas>
                     0
                   </callGas>
                   <static>
                     false
                   </static>
                   <callDepth>
                     CALLDEPTH_CELL:Int
                   </callDepth>
                   <codeAddr>
                     C_TGOVERNANCE_ID:Int
                   </codeAddr>
                   ...
                 </callState>
                 <substate>
                   <refund>
                     0
                   </refund>
                   <accessedAccounts>
                     ( ACCESSEDACCOUNTS_CELL:Set => ACCESSEDACCOUNTS_CELL:Set |Set SetItem ( C_TGOVERNANCE_ESCROW_ID:Int ) )
                   </accessedAccounts>
                   ...
                 </substate>
                 <origin>
                   ORIGIN_ID:Int
                 </origin>
                 <block>
                   <number>
                     NUMBER_CELL:Int
                   </number>
                   <timestamp>
                     TIMESTAMP_CELL:Int
                   </timestamp>
                   ...
                 </block>
                 ...
               </evm>
               <network>
                 <chainID>
                   1
                 </chainID>
                 <accounts>
                   ( <account>
                     <acctID>
                       C_TGOVERNANCE_ESCROW_ID:Int
                     </acctID>
                     <balance>
                       C_TGOVERNANCE_ESCROW_BAL:Int
                     </balance>
                     <storage>
                       ( ( 0 |-> #asWord ( C_TGOVERNANCE_ESCROW_TOKEN_SLOT_BEFORE:Bytes +Bytes #buf ( 20 , C_TGOVERNANCE_ESCROW_TOKEN_ID:Int ) +Bytes C_TGOVERNANCE_ESCROW_TOKEN_SLOT_AFTER:Bytes ) )
                       C_TGOVERNANCE_ESCROW_STORAGE:Map )
                     </storage>
                     <nonce>
                       C_TGOVERNANCE_ESCROW_NONCE:Int
                     </nonce>
                     ...
                   </account>
                   ( <account>
                     <acctID>
                       C_TGOVERNANCE_ESCROW_TOKEN_ID:Int
                     </acctID>
                     <balance>
                       C_TGOVERNANCE_ESCROW_TOKEN_BAL:Int
                     </balance>
                     <nonce>
                       C_TGOVERNANCE_ESCROW_TOKEN_NONCE:Int
                     </nonce>
                     ...
                   </account>
                   ( <account>
                     <acctID>
                       C_TGOVERNANCE_ID:Int
                     </acctID>
                     <balance>
                       C_TGOVERNANCE_BAL:Int
                     </balance>
                     <storage>
                       ( ( 0 |-> C_TGOVERNANCE_ESCROW_ID:Int )
                       C_TGOVERNANCE_STORAGE:Map )
                     </storage>
                     <nonce>
                       C_TGOVERNANCE_NONCE:Int
                     </nonce>
                     ...
                   </account>
                   ACCOUNTS_REST:AccountCellMap ) ) )
                 </accounts>
                 ...
               </network>
             </ethereum>
             ...
           </kevm>
           <stackChecks>
             true
           </stackChecks>
           <cheatcodes>
             <prank>
               <active>
                 false
               </active>
               <depth>
                 DEPTH_CELL:Int
               </depth>
               ...
             </prank>
             <expectedRevert>
               <isRevertExpected>
                 false
               </isRevertExpected>
               <expectedDepth>
                 EXPECTEDDEPTH_CELL:Int
               </expectedDepth>
               ...
             </expectedRevert>
             <expectedOpcode>
               <isOpcodeExpected>
                 false
               </isOpcodeExpected>
               ...
             </expectedOpcode>
             <whitelist>
               <isCallWhitelistActive>
                 false
               </isCallWhitelistActive>
               <allowedCallsList>
                 .List
               </allowedCallsList>
               <isStorageWhitelistActive>
                 false
               </isStorageWhitelistActive>
               <storageSlotList>
                 .List
               </storageSlotList>
             </whitelist>
             <mockCalls>
               .MockCallCellMap
             </mockCalls>
             <mockFunctions>
               .MockFunctionCellMap
             </mockFunctions>
             ...
           </cheatcodes>
         </foundry>
      requires ( ( notBool _ACTIVE_CELL:Bool )
       andBool ( ( notBool _ISREVERTEXPECTED_CELL:Bool )
       andBool ( 0 <=Int CALLER_ID:Int
       andBool ( 0 <=Int ORIGIN_ID:Int
       andBool ( 0 <=Int C_TGOVERNANCE_ID:Int
       andBool ( CALLDEPTH_CELL:Int <Int 1024
       andBool ( 0 <=Int C_TGOVERNANCE_BAL:Int
       andBool ( 1023 <=Int CALLDEPTH_CELL:Int
       andBool ( pow24 <Int NUMBER_CELL:Int
       andBool ( 0 <=Int C_TGOVERNANCE_NONCE:Int
       andBool ( NUMBER_CELL:Int <Int pow32
       andBool ( C_TGOVERNANCE_ESCROW_ID:Int =/=Int C_TGOVERNANCE_ID:Int
       andBool ( 1073741824 <Int TIMESTAMP_CELL:Int
       andBool ( 1 ==Int lengthBytes ( C_TGOVERNANCE_ESCROW_TOKEN_SLOT_AFTER:Bytes )
       andBool ( 0 <=Int C_TGOVERNANCE_ESCROW_ID:Int
       andBool ( TIMESTAMP_CELL:Int <Int 34359738368
       andBool ( 0 <=Int C_TGOVERNANCE_ESCROW_BAL:Int
       andBool ( DEPTH_CELL:Int <Int CALLDEPTH_CELL:Int
       andBool ( 11 ==Int lengthBytes ( C_TGOVERNANCE_ESCROW_TOKEN_SLOT_BEFORE:Bytes )
       andBool ( ( notBool CALLDEPTH_CELL:Int <=Int DEPTH_CELL:Int )
       andBool ( 0 <=Int C_TGOVERNANCE_ESCROW_NONCE:Int
       andBool ( C_TGOVERNANCE_ESCROW_TOKEN_ID:Int =/=Int C_TGOVERNANCE_ID:Int
       andBool ( 0 <=Int C_TGOVERNANCE_ESCROW_TOKEN_ID:Int
       andBool ( 0 <=Int C_TGOVERNANCE_ESCROW_TOKEN_BAL:Int
       andBool ( 0 <=Int C_TGOVERNANCE_ESCROW_TOKEN_NONCE:Int
       andBool ( EXPECTEDDEPTH_CELL:Int <Int CALLDEPTH_CELL:Int
       andBool ( ( notBool CALLDEPTH_CELL:Int <=Int EXPECTEDDEPTH_CELL:Int )
       andBool ( C_TGOVERNANCE_ESCROW_ID:Int =/=Int C_TGOVERNANCE_ESCROW_TOKEN_ID:Int
       andBool ( C_TGOVERNANCE_NONCE:Int <Int maxUInt64
       andBool ( CALLER_ID:Int =/=Int 645326474426547203313410069153905908525362434349
       andBool ( ORIGIN_ID:Int =/=Int 645326474426547203313410069153905908525362434349
       andBool ( C_TGOVERNANCE_ESCROW_NONCE:Int <Int maxUInt64
       andBool ( C_TGOVERNANCE_ID:Int =/=Int 645326474426547203313410069153905908525362434349
       andBool ( ( notBool 0 in_keys ( C_TGOVERNANCE_STORAGE:Map ) )
       andBool ( C_TGOVERNANCE_ESCROW_TOKEN_NONCE:Int <Int maxUInt64
       andBool ( C_TGOVERNANCE_ESCROW_ID:Int =/=Int 645326474426547203313410069153905908525362434349
       andBool ( ( notBool 0 in_keys ( C_TGOVERNANCE_ESCROW_STORAGE:Map ) )
       andBool ( CALLER_ID:Int <Int pow160
       andBool ( ORIGIN_ID:Int <Int pow160
       andBool ( C_TGOVERNANCE_ESCROW_TOKEN_ID:Int =/=Int 645326474426547203313410069153905908525362434349
       andBool ( C_TGOVERNANCE_ID:Int <Int pow160
       andBool ( C_TGOVERNANCE_ESCROW_ID:Int <Int pow160
       andBool ( C_TGOVERNANCE_ESCROW_TOKEN_ID:Int <Int pow160
       andBool ( C_TGOVERNANCE_BAL:Int <Int pow256
       andBool ( C_TGOVERNANCE_ESCROW_BAL:Int <Int pow256
       andBool ( C_TGOVERNANCE_ESCROW_TOKEN_BAL:Int <Int pow256
<<<<<<< HEAD
=======
       andBool ( ( notBool 0 in_keys ( C_TGOVERNANCE_ESCROW_STORAGE:Map ) )
       andBool ( C_TGOVERNANCE_ESCROW_ID:Int =/=Int C_TGOVERNANCE_ESCROW_TOKEN_ID:Int
       andBool ( CALLER_ID:Int =/=Int #address ( FoundryCheat )
       andBool ( ORIGIN_ID:Int =/=Int #address ( FoundryCheat )
       andBool ( C_TGOVERNANCE_ID:Int =/=Int #address ( FoundryCheat )
       andBool ( 1 ==Int lengthBytes ( C_TGOVERNANCE_ESCROW_TOKEN_SLOT_AFTER:Bytes )
       andBool ( 11 ==Int lengthBytes ( C_TGOVERNANCE_ESCROW_TOKEN_SLOT_BEFORE:Bytes )
       andBool ( C_TGOVERNANCE_ESCROW_ID:Int =/=Int #address ( FoundryCheat )
       andBool ( C_TGOVERNANCE_ESCROW_TOKEN_ID:Int =/=Int #address ( FoundryCheat )
       andBool ( ( notBool <acctID>
          C_TGOVERNANCE_ID:Int
        </acctID> in_keys ( ACCOUNTS_REST:AccountCellMap ) )
       andBool ( ( notBool <acctID>
          C_TGOVERNANCE_ESCROW_ID:Int
        </acctID> in_keys ( ACCOUNTS_REST:AccountCellMap ) )
       andBool ( ( notBool <acctID>
          C_TGOVERNANCE_ESCROW_TOKEN_ID:Int
        </acctID> in_keys ( ACCOUNTS_REST:AccountCellMap ) )
       andBool ( ( CALLER_ID:Int <=Int 0
          orBool ( 10 <Int CALLER_ID:Int
                 ))
       andBool ( ( ORIGIN_ID:Int <=Int 0
          orBool ( 10 <Int ORIGIN_ID:Int
                 ))
       andBool ( ( C_TGOVERNANCE_ID:Int <=Int 0
          orBool ( 10 <Int C_TGOVERNANCE_ID:Int
                 ))
       andBool ( ( C_TGOVERNANCE_ESCROW_ID:Int <=Int 0
          orBool ( 10 <Int C_TGOVERNANCE_ESCROW_ID:Int
                 ))
       andBool ( ( C_TGOVERNANCE_ESCROW_TOKEN_ID:Int <=Int 0
          orBool ( 10 <Int C_TGOVERNANCE_ESCROW_TOKEN_ID:Int
                 ))
       andBool ( ( notBool ( DEPTH_CELL:Int ==Int EXPECTEDDEPTH_CELL:Int andBool ISREVERTEXPECTED_CELL:Bool ) )
               ))))))))))))))))))))))))))))))))))))))))))))))))))))
      [priority(20), label(BASIC-BLOCK-9-TO-16)]
    
    rule [BASIC-BLOCK-10-TO-17]: <foundry>
           <kevm>
             <k>
               ( #next [ CALL ] ~> .K => #checkBalanceUnderflow NCL:Int 0
               ~> #checkDepthExceeded
               ~> #call NCL:Int C_TGOVERNANCE_ESCROW_ID:Int C_TGOVERNANCE_ESCROW_ID:Int 0 0 b"W\xdf\x84K" false
               ~> #return 128 32
               ~> #pc [ CALL ] )
               ~> #endPrank
               ~> #execute
               ~> _CONTINUATION:K
             </k>
             <mode>
               NORMAL
             </mode>
             <schedule>
               CANCUN
             </schedule>
             <useGas>
               false
             </useGas>
             <ethereum>
               <evm>
                 <callState>
                   <id>
                     NCL:Int
                   </id>
                   <caller>
                     CALLER_ID:Int
                   </caller>
                   <callData>
                     b"z\xdb@\x8d"
                   </callData>
                   <callValue>
                     0
                   </callValue>
                   <wordStack>
                     ( ( 0 => 132 ) : ( ( C_TGOVERNANCE_ESCROW_ID:Int => 1474266187 ) : ( ( 0 => C_TGOVERNANCE_ESCROW_ID:Int ) : ( ( 128 => 0 ) : ( ( 4 => 51 ) : ( ( 128 => 2061189261 ) : ( ( 32 : ( 132 : ( 1474266187 : ( C_TGOVERNANCE_ESCROW_ID:Int : ( 0 : ( 51 : ( 2061189261 : .WordStack ) ) ) ) ) ) ) => .WordStack ) ) ) ) ) ) )
                   </wordStack>
                   <localMem>
                     b"\x00\x00\x00\x00\x00\x00\x00\x00\x00\x00\x00\x00\x00\x00\x00\x00\x00\x00\x00\x00\x00\x00\x00\x00\x00\x00\x00\x00\x00\x00\x00\x00\x00\x00\x00\x00\x00\x00\x00\x00\x00\x00\x00\x00\x00\x00\x00\x00\x00\x00\x00\x00\x00\x00\x00\x00\x00\x00\x00\x00\x00\x00\x00\x00\x00\x00\x00\x00\x00\x00\x00\x00\x00\x00\x00\x00\x00\x00\x00\x00\x00\x00\x00\x00\x00\x00\x00\x00\x00\x00\x00\x00\x00\x00\x00\x80\x00\x00\x00\x00\x00\x00\x00\x00\x00\x00\x00\x00\x00\x00\x00\x00\x00\x00\x00\x00\x00\x00\x00\x00\x00\x00\x00\x00\x00\x00\x00\x00W\xdf\x84K\x00\x00\x00\x00\x00\x00\x00\x00\x00\x00\x00\x00\x00\x00\x00\x00\x00\x00\x00\x00\x00\x00\x00\x00\x00\x00\x00\x00"
                   </localMem>
                   <memoryUsed>
                     0
                   </memoryUsed>
                   <callGas>
                     0
                   </callGas>
                   <static>
                     false
                   </static>
                   <callDepth>
                     DEPTH_CELL:Int
                   </callDepth>
                   <codeAddr>
                     C_TGOVERNANCE_ID:Int
                   </codeAddr>
                   ...
                 </callState>
                 <substate>
                   <refund>
                     0
                   </refund>
                   <accessedAccounts>
                     ( ACCESSEDACCOUNTS_CELL:Set => ACCESSEDACCOUNTS_CELL:Set |Set SetItem ( C_TGOVERNANCE_ESCROW_ID:Int ) )
                   </accessedAccounts>
                   ...
                 </substate>
                 <origin>
                   ORIGIN_ID:Int
                 </origin>
                 <block>
                   <number>
                     NUMBER_CELL:Int
                   </number>
                   <timestamp>
                     TIMESTAMP_CELL:Int
                   </timestamp>
                   ...
                 </block>
                 ...
               </evm>
               <network>
                 <chainID>
                   1
                 </chainID>
                 <accounts>
                   ( <account>
                     <acctID>
                       C_TGOVERNANCE_ESCROW_ID:Int
                     </acctID>
                     <balance>
                       C_TGOVERNANCE_ESCROW_BAL:Int
                     </balance>
                     <storage>
                       ( ( 0 |-> #asWord ( C_TGOVERNANCE_ESCROW_TOKEN_SLOT_BEFORE:Bytes +Bytes #buf ( 20 , C_TGOVERNANCE_ESCROW_TOKEN_ID:Int ) +Bytes C_TGOVERNANCE_ESCROW_TOKEN_SLOT_AFTER:Bytes ) )
                       C_TGOVERNANCE_ESCROW_STORAGE:Map )
                     </storage>
                     <nonce>
                       C_TGOVERNANCE_ESCROW_NONCE:Int
                     </nonce>
                     ...
                   </account>
                   ( <account>
                     <acctID>
                       C_TGOVERNANCE_ESCROW_TOKEN_ID:Int
                     </acctID>
                     <balance>
                       C_TGOVERNANCE_ESCROW_TOKEN_BAL:Int
                     </balance>
                     <nonce>
                       C_TGOVERNANCE_ESCROW_TOKEN_NONCE:Int
                     </nonce>
                     ...
                   </account>
                   ( <account>
                     <acctID>
                       C_TGOVERNANCE_ID:Int
                     </acctID>
                     <balance>
                       C_TGOVERNANCE_BAL:Int
                     </balance>
                     <storage>
                       ( ( 0 |-> C_TGOVERNANCE_ESCROW_ID:Int )
                       C_TGOVERNANCE_STORAGE:Map )
                     </storage>
                     <nonce>
                       C_TGOVERNANCE_NONCE:Int
                     </nonce>
                     ...
                   </account>
                   ACCOUNTS_REST:AccountCellMap ) ) )
                 </accounts>
                 ...
               </network>
             </ethereum>
             ...
           </kevm>
           <stackChecks>
             true
           </stackChecks>
           <cheatcodes>
             <prank>
               <newCaller>
                 NCL:Int
               </newCaller>
               <newOrigin>
                 .Account
               </newOrigin>
               <active>
                 true
               </active>
               <depth>
                 DEPTH_CELL:Int
               </depth>
               ...
             </prank>
             <expectedRevert>
               <isRevertExpected>
                 ISREVERTEXPECTED_CELL:Bool
               </isRevertExpected>
               <expectedDepth>
                 EXPECTEDDEPTH_CELL:Int
               </expectedDepth>
               ...
             </expectedRevert>
             <expectedOpcode>
               <isOpcodeExpected>
                 false
               </isOpcodeExpected>
               ...
             </expectedOpcode>
             <whitelist>
               <isCallWhitelistActive>
                 false
               </isCallWhitelistActive>
               <allowedCallsList>
                 .List
               </allowedCallsList>
               <isStorageWhitelistActive>
                 false
               </isStorageWhitelistActive>
               <storageSlotList>
                 .List
               </storageSlotList>
             </whitelist>
             <mockCalls>
               .MockCallCellMap
             </mockCalls>
             <mockFunctions>
               .MockFunctionCellMap
             </mockFunctions>
             ...
           </cheatcodes>
         </foundry>
      requires ( _ACTIVE_CELL:Bool
       andBool ( _CALLDEPTH_CELL:Int ==Int DEPTH_CELL:Int
       andBool ( _NEWCALLER_CELL:Account ==K NCL:Int
       andBool ( _NEWORIGIN_CELL:Account ==K .Account
       andBool ( 0 <=Int CALLER_ID:Int
       andBool ( 0 <=Int ORIGIN_ID:Int
       andBool ( 0 <=Int C_TGOVERNANCE_ID:Int
       andBool ( 0 <=Int C_TGOVERNANCE_BAL:Int
       andBool ( pow24 <Int NUMBER_CELL:Int
       andBool ( 0 <=Int C_TGOVERNANCE_NONCE:Int
       andBool ( NUMBER_CELL:Int <Int pow32
       andBool ( 1073741824 <Int TIMESTAMP_CELL:Int
       andBool ( 0 <=Int C_TGOVERNANCE_ESCROW_ID:Int
       andBool ( TIMESTAMP_CELL:Int <Int 34359738368
       andBool ( 0 <=Int C_TGOVERNANCE_ESCROW_BAL:Int
       andBool ( 0 <=Int C_TGOVERNANCE_ESCROW_NONCE:Int
       andBool ( 0 <=Int C_TGOVERNANCE_ESCROW_TOKEN_ID:Int
       andBool ( 0 <=Int C_TGOVERNANCE_ESCROW_TOKEN_BAL:Int
       andBool ( 0 <=Int C_TGOVERNANCE_ESCROW_TOKEN_NONCE:Int
       andBool ( C_TGOVERNANCE_NONCE:Int <Int maxUInt64
       andBool ( C_TGOVERNANCE_ESCROW_NONCE:Int <Int maxUInt64
       andBool ( C_TGOVERNANCE_ESCROW_TOKEN_NONCE:Int <Int maxUInt64
       andBool ( CALLER_ID:Int <Int pow160
       andBool ( ORIGIN_ID:Int <Int pow160
       andBool ( C_TGOVERNANCE_ID:Int <Int pow160
       andBool ( C_TGOVERNANCE_ESCROW_ID:Int <Int pow160
       andBool ( C_TGOVERNANCE_ESCROW_TOKEN_ID:Int <Int pow160
       andBool ( C_TGOVERNANCE_ID:Int =/=Int NCL:Int
       andBool ( C_TGOVERNANCE_BAL:Int <Int pow256
       andBool ( C_TGOVERNANCE_ESCROW_ID:Int =/=Int C_TGOVERNANCE_ID:Int
       andBool ( C_TGOVERNANCE_ESCROW_BAL:Int <Int pow256
       andBool ( ( notBool 0 in_keys ( C_TGOVERNANCE_STORAGE:Map ) )
       andBool ( C_TGOVERNANCE_ESCROW_TOKEN_ID:Int =/=Int C_TGOVERNANCE_ID:Int
       andBool ( C_TGOVERNANCE_ESCROW_TOKEN_BAL:Int <Int pow256
       andBool ( ( notBool 0 in_keys ( C_TGOVERNANCE_ESCROW_STORAGE:Map ) )
       andBool ( C_TGOVERNANCE_ESCROW_ID:Int =/=Int C_TGOVERNANCE_ESCROW_TOKEN_ID:Int
       andBool ( CALLER_ID:Int =/=Int #address ( FoundryCheat )
       andBool ( ORIGIN_ID:Int =/=Int #address ( FoundryCheat )
       andBool ( C_TGOVERNANCE_ID:Int =/=Int #address ( FoundryCheat )
       andBool ( 1 ==Int lengthBytes ( C_TGOVERNANCE_ESCROW_TOKEN_SLOT_AFTER:Bytes )
       andBool ( 11 ==Int lengthBytes ( C_TGOVERNANCE_ESCROW_TOKEN_SLOT_BEFORE:Bytes )
       andBool ( C_TGOVERNANCE_ESCROW_ID:Int =/=Int #address ( FoundryCheat )
       andBool ( C_TGOVERNANCE_ESCROW_TOKEN_ID:Int =/=Int #address ( FoundryCheat )
       andBool ( ( notBool <acctID>
          C_TGOVERNANCE_ID:Int
        </acctID> in_keys ( ACCOUNTS_REST:AccountCellMap ) )
       andBool ( ( notBool <acctID>
          C_TGOVERNANCE_ESCROW_ID:Int
        </acctID> in_keys ( ACCOUNTS_REST:AccountCellMap ) )
       andBool ( ( notBool <acctID>
          C_TGOVERNANCE_ESCROW_TOKEN_ID:Int
        </acctID> in_keys ( ACCOUNTS_REST:AccountCellMap ) )
       andBool ( ( CALLER_ID:Int <=Int 0
          orBool ( 10 <Int CALLER_ID:Int
                 ))
       andBool ( ( ORIGIN_ID:Int <=Int 0
          orBool ( 10 <Int ORIGIN_ID:Int
                 ))
       andBool ( ( C_TGOVERNANCE_ID:Int <=Int 0
          orBool ( 10 <Int C_TGOVERNANCE_ID:Int
                 ))
       andBool ( ( C_TGOVERNANCE_ESCROW_ID:Int <=Int 0
          orBool ( 10 <Int C_TGOVERNANCE_ESCROW_ID:Int
                 ))
       andBool ( ( C_TGOVERNANCE_ESCROW_TOKEN_ID:Int <=Int 0
          orBool ( 10 <Int C_TGOVERNANCE_ESCROW_TOKEN_ID:Int
                 ))
       andBool ( ( notBool ( DEPTH_CELL:Int ==Int EXPECTEDDEPTH_CELL:Int andBool ISREVERTEXPECTED_CELL:Bool ) )
               ))))))))))))))))))))))))))))))))))))))))))))))))))))
      [priority(20), label(BASIC-BLOCK-10-TO-17)]
    
    rule [BASIC-BLOCK-14-TO-25]: <foundry>
           <kevm>
             <k>
               ( #next [ CALL ] ~> .K => #injectPrank
               ~> #next [ CALL ]
               ~> #endPrank )
               ~> #checkRevert
               ~> #updateRevertOutput 128 32
               ~> #execute
               ~> _CONTINUATION:K
             </k>
             <mode>
               NORMAL
             </mode>
             <schedule>
               CANCUN
             </schedule>
             <useGas>
               false
             </useGas>
             <ethereum>
               <evm>
                 <callState>
                   <id>
                     C_TGOVERNANCE_ID:Int
                   </id>
                   <caller>
                     CALLER_ID:Int
                   </caller>
                   <callData>
                     b"z\xdb@\x8d"
                   </callData>
                   <callValue>
                     0
                   </callValue>
                   <wordStack>
                     ( 0 : ( C_TGOVERNANCE_ESCROW_ID:Int : ( 0 : ( 128 : ( 4 : ( 128 : ( 32 : ( 132 : ( 1474266187 : ( C_TGOVERNANCE_ESCROW_ID:Int : ( 0 : ( 51 : ( 2061189261 : .WordStack ) ) ) ) ) ) ) ) ) ) ) ) )
                   </wordStack>
                   <localMem>
                     b"\x00\x00\x00\x00\x00\x00\x00\x00\x00\x00\x00\x00\x00\x00\x00\x00\x00\x00\x00\x00\x00\x00\x00\x00\x00\x00\x00\x00\x00\x00\x00\x00\x00\x00\x00\x00\x00\x00\x00\x00\x00\x00\x00\x00\x00\x00\x00\x00\x00\x00\x00\x00\x00\x00\x00\x00\x00\x00\x00\x00\x00\x00\x00\x00\x00\x00\x00\x00\x00\x00\x00\x00\x00\x00\x00\x00\x00\x00\x00\x00\x00\x00\x00\x00\x00\x00\x00\x00\x00\x00\x00\x00\x00\x00\x00\x80\x00\x00\x00\x00\x00\x00\x00\x00\x00\x00\x00\x00\x00\x00\x00\x00\x00\x00\x00\x00\x00\x00\x00\x00\x00\x00\x00\x00\x00\x00\x00\x00W\xdf\x84K\x00\x00\x00\x00\x00\x00\x00\x00\x00\x00\x00\x00\x00\x00\x00\x00\x00\x00\x00\x00\x00\x00\x00\x00\x00\x00\x00\x00"
                   </localMem>
                   <memoryUsed>
                     0
                   </memoryUsed>
                   <callGas>
                     0
                   </callGas>
                   <static>
                     false
                   </static>
                   <callDepth>
                     EXPECTEDDEPTH_CELL:Int
                   </callDepth>
                   <codeAddr>
                     C_TGOVERNANCE_ID:Int
                   </codeAddr>
                   ...
                 </callState>
                 <substate>
                   <refund>
                     0
                   </refund>
                   ...
                 </substate>
                 <origin>
                   ORIGIN_ID:Int
                 </origin>
                 <block>
                   <number>
                     NUMBER_CELL:Int
                   </number>
                   <timestamp>
                     TIMESTAMP_CELL:Int
                   </timestamp>
                   ...
                 </block>
                 ...
               </evm>
               <network>
                 <chainID>
                   1
                 </chainID>
                 <accounts>
                   ( <account>
                     <acctID>
                       C_TGOVERNANCE_ESCROW_ID:Int
                     </acctID>
                     <balance>
                       C_TGOVERNANCE_ESCROW_BAL:Int
                     </balance>
                     <storage>
                       ( ( 0 |-> #asWord ( C_TGOVERNANCE_ESCROW_TOKEN_SLOT_BEFORE:Bytes +Bytes #buf ( 20 , C_TGOVERNANCE_ESCROW_TOKEN_ID:Int ) +Bytes C_TGOVERNANCE_ESCROW_TOKEN_SLOT_AFTER:Bytes ) )
                       C_TGOVERNANCE_ESCROW_STORAGE:Map )
                     </storage>
                     <nonce>
                       C_TGOVERNANCE_ESCROW_NONCE:Int
                     </nonce>
                     ...
                   </account>
                   ( <account>
                     <acctID>
                       C_TGOVERNANCE_ESCROW_TOKEN_ID:Int
                     </acctID>
                     <balance>
                       C_TGOVERNANCE_ESCROW_TOKEN_BAL:Int
                     </balance>
                     <nonce>
                       C_TGOVERNANCE_ESCROW_TOKEN_NONCE:Int
                     </nonce>
                     ...
                   </account>
                   ( <account>
                     <acctID>
                       C_TGOVERNANCE_ID:Int
                     </acctID>
                     <balance>
                       C_TGOVERNANCE_BAL:Int
                     </balance>
                     <storage>
                       ( ( 0 |-> C_TGOVERNANCE_ESCROW_ID:Int )
                       C_TGOVERNANCE_STORAGE:Map )
                     </storage>
                     <nonce>
                       C_TGOVERNANCE_NONCE:Int
                     </nonce>
                     ...
                   </account>
                   ACCOUNTS_REST:AccountCellMap ) ) )
                 </accounts>
                 ...
               </network>
             </ethereum>
             ...
           </kevm>
           <stackChecks>
             true
           </stackChecks>
           <cheatcodes>
             <prank>
               <newCaller>
                 NEWCALLER_CELL:Account
               </newCaller>
               <active>
                 ( ACTIVE_CELL:Bool => true )
               </active>
               <depth>
                 ( DEPTH_CELL:Int => EXPECTEDDEPTH_CELL:Int )
               </depth>
               ...
             </prank>
             <expectedRevert>
               <isRevertExpected>
                 true
               </isRevertExpected>
               <expectedDepth>
                 EXPECTEDDEPTH_CELL:Int
               </expectedDepth>
               ...
             </expectedRevert>
             <expectedOpcode>
               <isOpcodeExpected>
                 false
               </isOpcodeExpected>
               ...
             </expectedOpcode>
             <whitelist>
               <isCallWhitelistActive>
                 false
               </isCallWhitelistActive>
               <allowedCallsList>
                 .List
               </allowedCallsList>
               <isStorageWhitelistActive>
                 false
               </isStorageWhitelistActive>
               <storageSlotList>
                 .List
               </storageSlotList>
             </whitelist>
             <mockCalls>
               .MockCallCellMap
             </mockCalls>
             <mockFunctions>
               .MockFunctionCellMap
             </mockFunctions>
             ...
           </cheatcodes>
         </foundry>
      requires ( ACTIVE_CELL:Bool
       andBool ( _ISREVERTEXPECTED_CELL:Bool
       andBool ( DEPTH_CELL:Int ==Int EXPECTEDDEPTH_CELL:Int
       andBool ( _CALLDEPTH_CELL:Int ==Int EXPECTEDDEPTH_CELL:Int
       andBool ( 0 <=Int CALLER_ID:Int
       andBool ( 0 <=Int ORIGIN_ID:Int
       andBool ( 0 <=Int C_TGOVERNANCE_ID:Int
       andBool ( 0 <=Int C_TGOVERNANCE_BAL:Int
       andBool ( pow24 <Int NUMBER_CELL:Int
       andBool ( 0 <=Int C_TGOVERNANCE_NONCE:Int
       andBool ( NUMBER_CELL:Int <Int pow32
       andBool ( NEWCALLER_CELL:Account =/=K C_TGOVERNANCE_ID:Int
       andBool ( 1073741824 <Int TIMESTAMP_CELL:Int
       andBool ( 0 <=Int C_TGOVERNANCE_ESCROW_ID:Int
       andBool ( TIMESTAMP_CELL:Int <Int 34359738368
       andBool ( 0 <=Int C_TGOVERNANCE_ESCROW_BAL:Int
       andBool ( 0 <=Int C_TGOVERNANCE_ESCROW_NONCE:Int
       andBool ( 0 <=Int C_TGOVERNANCE_ESCROW_TOKEN_ID:Int
       andBool ( 0 <=Int C_TGOVERNANCE_ESCROW_TOKEN_BAL:Int
       andBool ( 0 <=Int C_TGOVERNANCE_ESCROW_TOKEN_NONCE:Int
       andBool ( C_TGOVERNANCE_NONCE:Int <Int maxUInt64
       andBool ( C_TGOVERNANCE_ESCROW_NONCE:Int <Int maxUInt64
       andBool ( C_TGOVERNANCE_ESCROW_TOKEN_NONCE:Int <Int maxUInt64
       andBool ( CALLER_ID:Int <Int pow160
       andBool ( ORIGIN_ID:Int <Int pow160
       andBool ( C_TGOVERNANCE_ID:Int <Int pow160
       andBool ( C_TGOVERNANCE_ESCROW_ID:Int <Int pow160
       andBool ( C_TGOVERNANCE_ESCROW_TOKEN_ID:Int <Int pow160
       andBool ( C_TGOVERNANCE_BAL:Int <Int pow256
       andBool ( C_TGOVERNANCE_ESCROW_ID:Int =/=Int C_TGOVERNANCE_ID:Int
       andBool ( C_TGOVERNANCE_ESCROW_BAL:Int <Int pow256
       andBool ( ( notBool 0 in_keys ( C_TGOVERNANCE_STORAGE:Map ) )
       andBool ( C_TGOVERNANCE_ESCROW_TOKEN_ID:Int =/=Int C_TGOVERNANCE_ID:Int
       andBool ( C_TGOVERNANCE_ESCROW_TOKEN_BAL:Int <Int pow256
       andBool ( ( notBool 0 in_keys ( C_TGOVERNANCE_ESCROW_STORAGE:Map ) )
       andBool ( C_TGOVERNANCE_ESCROW_ID:Int =/=Int C_TGOVERNANCE_ESCROW_TOKEN_ID:Int
       andBool ( CALLER_ID:Int =/=Int #address ( FoundryCheat )
       andBool ( ORIGIN_ID:Int =/=Int #address ( FoundryCheat )
       andBool ( C_TGOVERNANCE_ID:Int =/=Int #address ( FoundryCheat )
       andBool ( 1 ==Int lengthBytes ( C_TGOVERNANCE_ESCROW_TOKEN_SLOT_AFTER:Bytes )
       andBool ( 11 ==Int lengthBytes ( C_TGOVERNANCE_ESCROW_TOKEN_SLOT_BEFORE:Bytes )
       andBool ( C_TGOVERNANCE_ESCROW_ID:Int =/=Int #address ( FoundryCheat )
       andBool ( C_TGOVERNANCE_ESCROW_TOKEN_ID:Int =/=Int #address ( FoundryCheat )
       andBool ( ( notBool <acctID>
          C_TGOVERNANCE_ID:Int
        </acctID> in_keys ( ACCOUNTS_REST:AccountCellMap ) )
       andBool ( ( notBool <acctID>
          C_TGOVERNANCE_ESCROW_ID:Int
        </acctID> in_keys ( ACCOUNTS_REST:AccountCellMap ) )
       andBool ( ( notBool <acctID>
          C_TGOVERNANCE_ESCROW_TOKEN_ID:Int
        </acctID> in_keys ( ACCOUNTS_REST:AccountCellMap ) )
       andBool ( ( CALLER_ID:Int <=Int 0
          orBool ( 10 <Int CALLER_ID:Int
                 ))
       andBool ( ( ORIGIN_ID:Int <=Int 0
          orBool ( 10 <Int ORIGIN_ID:Int
                 ))
       andBool ( ( C_TGOVERNANCE_ID:Int <=Int 0
          orBool ( 10 <Int C_TGOVERNANCE_ID:Int
                 ))
       andBool ( ( C_TGOVERNANCE_ESCROW_ID:Int <=Int 0
          orBool ( 10 <Int C_TGOVERNANCE_ESCROW_ID:Int
                 ))
       andBool ( ( C_TGOVERNANCE_ESCROW_TOKEN_ID:Int <=Int 0
          orBool ( 10 <Int C_TGOVERNANCE_ESCROW_TOKEN_ID:Int
                 ))
               )))))))))))))))))))))))))))))))))))))))))))))))))))
       ensures NEWCALLER_CELL:Account ~> .K =/=K C_TGOVERNANCE_ID:Int ~> .K
      [priority(20), label(BASIC-BLOCK-14-TO-25)]
    
    rule [BASIC-BLOCK-18-TO-38]: <foundry>
           <kevm>
             <k>
               ( #next [ CALL ] ~> .K => #checkBalanceUnderflow NCL:Int 0
               ~> #checkDepthExceeded
               ~> #call NCL:Int C_TGOVERNANCE_ESCROW_ID:Int C_TGOVERNANCE_ESCROW_ID:Int 0 0 b"W\xdf\x84K" false
               ~> #return 128 32
               ~> #pc [ CALL ] )
               ~> #endPrank
               ~> #execute
               ~> _CONTINUATION:K
             </k>
             <mode>
               NORMAL
             </mode>
             <schedule>
               CANCUN
             </schedule>
             <useGas>
               false
             </useGas>
             <ethereum>
               <evm>
                 <callState>
                   <id>
                     NCL:Int
                   </id>
                   <caller>
                     CALLER_ID:Int
                   </caller>
                   <callData>
                     b"z\xdb@\x8d"
                   </callData>
                   <callValue>
                     0
                   </callValue>
                   <wordStack>
                     ( ( 0 => 132 ) : ( ( C_TGOVERNANCE_ESCROW_ID:Int => 1474266187 ) : ( ( 0 => C_TGOVERNANCE_ESCROW_ID:Int ) : ( ( 128 => 0 ) : ( ( 4 => 51 ) : ( ( 128 => 2061189261 ) : ( ( 32 : ( 132 : ( 1474266187 : ( C_TGOVERNANCE_ESCROW_ID:Int : ( 0 : ( 51 : ( 2061189261 : .WordStack ) ) ) ) ) ) ) => .WordStack ) ) ) ) ) ) )
                   </wordStack>
                   <localMem>
                     b"\x00\x00\x00\x00\x00\x00\x00\x00\x00\x00\x00\x00\x00\x00\x00\x00\x00\x00\x00\x00\x00\x00\x00\x00\x00\x00\x00\x00\x00\x00\x00\x00\x00\x00\x00\x00\x00\x00\x00\x00\x00\x00\x00\x00\x00\x00\x00\x00\x00\x00\x00\x00\x00\x00\x00\x00\x00\x00\x00\x00\x00\x00\x00\x00\x00\x00\x00\x00\x00\x00\x00\x00\x00\x00\x00\x00\x00\x00\x00\x00\x00\x00\x00\x00\x00\x00\x00\x00\x00\x00\x00\x00\x00\x00\x00\x80\x00\x00\x00\x00\x00\x00\x00\x00\x00\x00\x00\x00\x00\x00\x00\x00\x00\x00\x00\x00\x00\x00\x00\x00\x00\x00\x00\x00\x00\x00\x00\x00W\xdf\x84K\x00\x00\x00\x00\x00\x00\x00\x00\x00\x00\x00\x00\x00\x00\x00\x00\x00\x00\x00\x00\x00\x00\x00\x00\x00\x00\x00\x00"
                   </localMem>
                   <memoryUsed>
                     0
                   </memoryUsed>
                   <callGas>
                     0
                   </callGas>
                   <static>
                     false
                   </static>
                   <callDepth>
                     DEPTH_CELL:Int
                   </callDepth>
                   <codeAddr>
                     C_TGOVERNANCE_ID:Int
                   </codeAddr>
                   ...
                 </callState>
                 <substate>
                   <refund>
                     0
                   </refund>
                   <accessedAccounts>
                     ( ACCESSEDACCOUNTS_CELL:Set => ACCESSEDACCOUNTS_CELL:Set |Set SetItem ( C_TGOVERNANCE_ESCROW_ID:Int ) )
                   </accessedAccounts>
                   ...
                 </substate>
                 <origin>
                   NOG0:Int
                 </origin>
                 <block>
                   <number>
                     NUMBER_CELL:Int
                   </number>
                   <timestamp>
                     TIMESTAMP_CELL:Int
                   </timestamp>
                   ...
                 </block>
                 ...
               </evm>
               <network>
                 <chainID>
                   1
                 </chainID>
                 <accounts>
                   ( <account>
                     <acctID>
                       C_TGOVERNANCE_ESCROW_ID:Int
                     </acctID>
                     <balance>
                       C_TGOVERNANCE_ESCROW_BAL:Int
                     </balance>
                     <storage>
                       ( ( 0 |-> #asWord ( C_TGOVERNANCE_ESCROW_TOKEN_SLOT_BEFORE:Bytes +Bytes #buf ( 20 , C_TGOVERNANCE_ESCROW_TOKEN_ID:Int ) +Bytes C_TGOVERNANCE_ESCROW_TOKEN_SLOT_AFTER:Bytes ) )
                       C_TGOVERNANCE_ESCROW_STORAGE:Map )
                     </storage>
                     <nonce>
                       C_TGOVERNANCE_ESCROW_NONCE:Int
                     </nonce>
                     ...
                   </account>
                   ( <account>
                     <acctID>
                       C_TGOVERNANCE_ESCROW_TOKEN_ID:Int
                     </acctID>
                     <balance>
                       C_TGOVERNANCE_ESCROW_TOKEN_BAL:Int
                     </balance>
                     <nonce>
                       C_TGOVERNANCE_ESCROW_TOKEN_NONCE:Int
                     </nonce>
                     ...
                   </account>
                   ( <account>
                     <acctID>
                       C_TGOVERNANCE_ID:Int
                     </acctID>
                     <balance>
                       C_TGOVERNANCE_BAL:Int
                     </balance>
                     <storage>
                       ( ( 0 |-> C_TGOVERNANCE_ESCROW_ID:Int )
                       C_TGOVERNANCE_STORAGE:Map )
                     </storage>
                     <nonce>
                       C_TGOVERNANCE_NONCE:Int
                     </nonce>
                     ...
                   </account>
                   ACCOUNTS_REST:AccountCellMap ) ) )
                 </accounts>
                 ...
               </network>
             </ethereum>
             ...
           </kevm>
           <stackChecks>
             true
           </stackChecks>
           <cheatcodes>
             <prank>
               <newCaller>
                 NCL:Int
               </newCaller>
               <newOrigin>
                 NOG0:Int
               </newOrigin>
               <active>
                 true
               </active>
               <depth>
                 DEPTH_CELL:Int
               </depth>
               ...
             </prank>
             <expectedRevert>
               <isRevertExpected>
                 ISREVERTEXPECTED_CELL:Bool
               </isRevertExpected>
               <expectedDepth>
                 EXPECTEDDEPTH_CELL:Int
               </expectedDepth>
               ...
             </expectedRevert>
             <expectedOpcode>
               <isOpcodeExpected>
                 false
               </isOpcodeExpected>
               ...
             </expectedOpcode>
             <whitelist>
               <isCallWhitelistActive>
                 false
               </isCallWhitelistActive>
               <allowedCallsList>
                 .List
               </allowedCallsList>
               <isStorageWhitelistActive>
                 false
               </isStorageWhitelistActive>
               <storageSlotList>
                 .List
               </storageSlotList>
             </whitelist>
             <mockCalls>
               .MockCallCellMap
             </mockCalls>
             <mockFunctions>
               .MockFunctionCellMap
             </mockFunctions>
             ...
           </cheatcodes>
         </foundry>
      requires ( _ACTIVE_CELL:Bool
       andBool ( _CALLDEPTH_CELL:Int ==Int DEPTH_CELL:Int
       andBool ( _NEWCALLER_CELL:Account ==K NCL:Int
       andBool ( _NEWORIGIN_CELL:Account ==K NOG0:Int
       andBool ( 0 <=Int CALLER_ID:Int
       andBool ( 0 <=Int ORIGIN_ID:Int
       andBool ( 0 <=Int C_TGOVERNANCE_ID:Int
       andBool ( 0 <=Int C_TGOVERNANCE_BAL:Int
       andBool ( pow24 <Int NUMBER_CELL:Int
       andBool ( 0 <=Int C_TGOVERNANCE_NONCE:Int
       andBool ( NUMBER_CELL:Int <Int pow32
       andBool ( 1073741824 <Int TIMESTAMP_CELL:Int
       andBool ( 0 <=Int C_TGOVERNANCE_ESCROW_ID:Int
       andBool ( TIMESTAMP_CELL:Int <Int 34359738368
       andBool ( 0 <=Int C_TGOVERNANCE_ESCROW_BAL:Int
       andBool ( 0 <=Int C_TGOVERNANCE_ESCROW_NONCE:Int
       andBool ( 0 <=Int C_TGOVERNANCE_ESCROW_TOKEN_ID:Int
       andBool ( 0 <=Int C_TGOVERNANCE_ESCROW_TOKEN_BAL:Int
       andBool ( 0 <=Int C_TGOVERNANCE_ESCROW_TOKEN_NONCE:Int
       andBool ( C_TGOVERNANCE_NONCE:Int <Int maxUInt64
       andBool ( C_TGOVERNANCE_ESCROW_NONCE:Int <Int maxUInt64
       andBool ( C_TGOVERNANCE_ESCROW_TOKEN_NONCE:Int <Int maxUInt64
       andBool ( CALLER_ID:Int <Int pow160
       andBool ( ORIGIN_ID:Int <Int pow160
       andBool ( C_TGOVERNANCE_ID:Int <Int pow160
       andBool ( _NOG:Int =/=Int NOG0:Int
       andBool ( C_TGOVERNANCE_ESCROW_ID:Int <Int pow160
       andBool ( C_TGOVERNANCE_ESCROW_TOKEN_ID:Int <Int pow160
       andBool ( C_TGOVERNANCE_ID:Int =/=Int NCL:Int
       andBool ( C_TGOVERNANCE_BAL:Int <Int pow256
       andBool ( C_TGOVERNANCE_ESCROW_ID:Int =/=Int C_TGOVERNANCE_ID:Int
       andBool ( C_TGOVERNANCE_ESCROW_BAL:Int <Int pow256
       andBool ( ( notBool 0 in_keys ( C_TGOVERNANCE_STORAGE:Map ) )
       andBool ( C_TGOVERNANCE_ESCROW_TOKEN_ID:Int =/=Int C_TGOVERNANCE_ID:Int
       andBool ( C_TGOVERNANCE_ESCROW_TOKEN_BAL:Int <Int pow256
       andBool ( ( notBool 0 in_keys ( C_TGOVERNANCE_ESCROW_STORAGE:Map ) )
       andBool ( C_TGOVERNANCE_ESCROW_ID:Int =/=Int C_TGOVERNANCE_ESCROW_TOKEN_ID:Int
       andBool ( CALLER_ID:Int =/=Int #address ( FoundryCheat )
       andBool ( ORIGIN_ID:Int =/=Int #address ( FoundryCheat )
       andBool ( C_TGOVERNANCE_ID:Int =/=Int #address ( FoundryCheat )
       andBool ( 1 ==Int lengthBytes ( C_TGOVERNANCE_ESCROW_TOKEN_SLOT_AFTER:Bytes )
       andBool ( 11 ==Int lengthBytes ( C_TGOVERNANCE_ESCROW_TOKEN_SLOT_BEFORE:Bytes )
       andBool ( C_TGOVERNANCE_ESCROW_ID:Int =/=Int #address ( FoundryCheat )
       andBool ( C_TGOVERNANCE_ESCROW_TOKEN_ID:Int =/=Int #address ( FoundryCheat )
       andBool ( ( notBool <acctID>
          C_TGOVERNANCE_ID:Int
        </acctID> in_keys ( ACCOUNTS_REST:AccountCellMap ) )
       andBool ( ( notBool <acctID>
          C_TGOVERNANCE_ESCROW_ID:Int
        </acctID> in_keys ( ACCOUNTS_REST:AccountCellMap ) )
       andBool ( ( notBool <acctID>
          C_TGOVERNANCE_ESCROW_TOKEN_ID:Int
        </acctID> in_keys ( ACCOUNTS_REST:AccountCellMap ) )
       andBool ( ( CALLER_ID:Int <=Int 0
          orBool ( 10 <Int CALLER_ID:Int
                 ))
       andBool ( ( ORIGIN_ID:Int <=Int 0
          orBool ( 10 <Int ORIGIN_ID:Int
                 ))
       andBool ( ( C_TGOVERNANCE_ID:Int <=Int 0
          orBool ( 10 <Int C_TGOVERNANCE_ID:Int
                 ))
       andBool ( ( C_TGOVERNANCE_ESCROW_ID:Int <=Int 0
          orBool ( 10 <Int C_TGOVERNANCE_ESCROW_ID:Int
                 ))
       andBool ( ( C_TGOVERNANCE_ESCROW_TOKEN_ID:Int <=Int 0
          orBool ( 10 <Int C_TGOVERNANCE_ESCROW_TOKEN_ID:Int
                 ))
       andBool ( ( notBool ( DEPTH_CELL:Int ==Int EXPECTEDDEPTH_CELL:Int andBool ISREVERTEXPECTED_CELL:Bool ) )
               )))))))))))))))))))))))))))))))))))))))))))))))))))))
      [priority(20), label(BASIC-BLOCK-18-TO-38)]
    
    rule [BASIC-BLOCK-22-TO-43]: <foundry>
           <kevm>
             <k>
               ( #next [ CALL ] ~> .K => #checkBalanceUnderflow NCL:Int 0
               ~> #checkDepthExceeded
               ~> #call NCL:Int C_TGOVERNANCE_ESCROW_ID:Int C_TGOVERNANCE_ESCROW_ID:Int 0 0 b"W\xdf\x84K" false
               ~> #return 128 32
               ~> #pc [ CALL ] )
               ~> #endPrank
               ~> #checkRevert
               ~> #updateRevertOutput 128 32
               ~> #execute
               ~> _CONTINUATION:K
             </k>
             <mode>
               NORMAL
             </mode>
             <schedule>
               CANCUN
             </schedule>
             <useGas>
               false
             </useGas>
             <ethereum>
               <evm>
                 <callState>
                   <id>
                     NCL:Int
                   </id>
                   <caller>
                     CALLER_ID:Int
                   </caller>
                   <callData>
                     b"z\xdb@\x8d"
                   </callData>
                   <callValue>
                     0
                   </callValue>
                   <wordStack>
                     ( ( 0 => 132 ) : ( ( C_TGOVERNANCE_ESCROW_ID:Int => 1474266187 ) : ( ( 0 => C_TGOVERNANCE_ESCROW_ID:Int ) : ( ( 128 => 0 ) : ( ( 4 => 51 ) : ( ( 128 => 2061189261 ) : ( ( 32 : ( 132 : ( 1474266187 : ( C_TGOVERNANCE_ESCROW_ID:Int : ( 0 : ( 51 : ( 2061189261 : .WordStack ) ) ) ) ) ) ) => .WordStack ) ) ) ) ) ) )
                   </wordStack>
                   <localMem>
                     b"\x00\x00\x00\x00\x00\x00\x00\x00\x00\x00\x00\x00\x00\x00\x00\x00\x00\x00\x00\x00\x00\x00\x00\x00\x00\x00\x00\x00\x00\x00\x00\x00\x00\x00\x00\x00\x00\x00\x00\x00\x00\x00\x00\x00\x00\x00\x00\x00\x00\x00\x00\x00\x00\x00\x00\x00\x00\x00\x00\x00\x00\x00\x00\x00\x00\x00\x00\x00\x00\x00\x00\x00\x00\x00\x00\x00\x00\x00\x00\x00\x00\x00\x00\x00\x00\x00\x00\x00\x00\x00\x00\x00\x00\x00\x00\x80\x00\x00\x00\x00\x00\x00\x00\x00\x00\x00\x00\x00\x00\x00\x00\x00\x00\x00\x00\x00\x00\x00\x00\x00\x00\x00\x00\x00\x00\x00\x00\x00W\xdf\x84K\x00\x00\x00\x00\x00\x00\x00\x00\x00\x00\x00\x00\x00\x00\x00\x00\x00\x00\x00\x00\x00\x00\x00\x00\x00\x00\x00\x00"
                   </localMem>
                   <memoryUsed>
                     0
                   </memoryUsed>
                   <callGas>
                     0
                   </callGas>
                   <static>
                     false
                   </static>
                   <callDepth>
                     EXPECTEDDEPTH_CELL:Int
                   </callDepth>
                   <codeAddr>
                     C_TGOVERNANCE_ID:Int
                   </codeAddr>
                   ...
                 </callState>
                 <substate>
                   <refund>
                     0
                   </refund>
                   <accessedAccounts>
                     ( ACCESSEDACCOUNTS_CELL:Set => ACCESSEDACCOUNTS_CELL:Set |Set SetItem ( C_TGOVERNANCE_ESCROW_ID:Int ) )
                   </accessedAccounts>
                   ...
                 </substate>
                 <origin>
                   NOG:Int
                 </origin>
                 <block>
                   <number>
                     NUMBER_CELL:Int
                   </number>
                   <timestamp>
                     TIMESTAMP_CELL:Int
                   </timestamp>
                   ...
                 </block>
                 ...
               </evm>
               <network>
                 <chainID>
                   1
                 </chainID>
                 <accounts>
                   ( <account>
                     <acctID>
                       C_TGOVERNANCE_ESCROW_ID:Int
                     </acctID>
                     <balance>
                       C_TGOVERNANCE_ESCROW_BAL:Int
                     </balance>
                     <storage>
                       ( ( 0 |-> #asWord ( C_TGOVERNANCE_ESCROW_TOKEN_SLOT_BEFORE:Bytes +Bytes #buf ( 20 , C_TGOVERNANCE_ESCROW_TOKEN_ID:Int ) +Bytes C_TGOVERNANCE_ESCROW_TOKEN_SLOT_AFTER:Bytes ) )
                       C_TGOVERNANCE_ESCROW_STORAGE:Map )
                     </storage>
                     <nonce>
                       C_TGOVERNANCE_ESCROW_NONCE:Int
                     </nonce>
                     ...
                   </account>
                   ( <account>
                     <acctID>
                       C_TGOVERNANCE_ESCROW_TOKEN_ID:Int
                     </acctID>
                     <balance>
                       C_TGOVERNANCE_ESCROW_TOKEN_BAL:Int
                     </balance>
                     <nonce>
                       C_TGOVERNANCE_ESCROW_TOKEN_NONCE:Int
                     </nonce>
                     ...
                   </account>
                   ( <account>
                     <acctID>
                       C_TGOVERNANCE_ID:Int
                     </acctID>
                     <balance>
                       C_TGOVERNANCE_BAL:Int
                     </balance>
                     <storage>
                       ( ( 0 |-> C_TGOVERNANCE_ESCROW_ID:Int )
                       C_TGOVERNANCE_STORAGE:Map )
                     </storage>
                     <nonce>
                       C_TGOVERNANCE_NONCE:Int
                     </nonce>
                     ...
                   </account>
                   ACCOUNTS_REST:AccountCellMap ) ) )
                 </accounts>
                 ...
               </network>
             </ethereum>
             ...
           </kevm>
           <stackChecks>
             true
           </stackChecks>
           <cheatcodes>
             <prank>
               <newCaller>
                 NCL:Int
               </newCaller>
               <newOrigin>
                 NOG:Int
               </newOrigin>
               <active>
                 true
               </active>
               <depth>
                 EXPECTEDDEPTH_CELL:Int
               </depth>
               ...
             </prank>
             <expectedRevert>
               <isRevertExpected>
                 true
               </isRevertExpected>
               <expectedDepth>
                 EXPECTEDDEPTH_CELL:Int
               </expectedDepth>
               ...
             </expectedRevert>
             <expectedOpcode>
               <isOpcodeExpected>
                 false
               </isOpcodeExpected>
               ...
             </expectedOpcode>
             <whitelist>
               <isCallWhitelistActive>
                 false
               </isCallWhitelistActive>
               <allowedCallsList>
                 .List
               </allowedCallsList>
               <isStorageWhitelistActive>
                 false
               </isStorageWhitelistActive>
               <storageSlotList>
                 .List
               </storageSlotList>
             </whitelist>
             <mockCalls>
               .MockCallCellMap
             </mockCalls>
             <mockFunctions>
               .MockFunctionCellMap
             </mockFunctions>
             ...
           </cheatcodes>
         </foundry>
      requires ( _ACTIVE_CELL:Bool
       andBool ( _NEWCALLER_CELL:Account ==K NCL:Int
       andBool ( _NEWORIGIN_CELL:Account ==K NOG:Int
       andBool ( _ISREVERTEXPECTED_CELL:Bool
       andBool ( _DEPTH_CELL:Int ==Int EXPECTEDDEPTH_CELL:Int
       andBool ( _CALLDEPTH_CELL:Int ==Int EXPECTEDDEPTH_CELL:Int
       andBool ( 0 <=Int CALLER_ID:Int
       andBool ( 0 <=Int ORIGIN_ID:Int
       andBool ( 0 <=Int C_TGOVERNANCE_ID:Int
       andBool ( 0 <=Int C_TGOVERNANCE_BAL:Int
       andBool ( pow24 <Int NUMBER_CELL:Int
       andBool ( 0 <=Int C_TGOVERNANCE_NONCE:Int
       andBool ( NUMBER_CELL:Int <Int pow32
       andBool ( 1073741824 <Int TIMESTAMP_CELL:Int
       andBool ( 0 <=Int C_TGOVERNANCE_ESCROW_ID:Int
       andBool ( TIMESTAMP_CELL:Int <Int 34359738368
       andBool ( 0 <=Int C_TGOVERNANCE_ESCROW_BAL:Int
       andBool ( 0 <=Int C_TGOVERNANCE_ESCROW_NONCE:Int
       andBool ( 0 <=Int C_TGOVERNANCE_ESCROW_TOKEN_ID:Int
       andBool ( 0 <=Int C_TGOVERNANCE_ESCROW_TOKEN_BAL:Int
       andBool ( 0 <=Int C_TGOVERNANCE_ESCROW_TOKEN_NONCE:Int
       andBool ( C_TGOVERNANCE_NONCE:Int <Int maxUInt64
       andBool ( C_TGOVERNANCE_ESCROW_NONCE:Int <Int maxUInt64
       andBool ( C_TGOVERNANCE_ESCROW_TOKEN_NONCE:Int <Int maxUInt64
       andBool ( CALLER_ID:Int <Int pow160
       andBool ( ORIGIN_ID:Int <Int pow160
       andBool ( C_TGOVERNANCE_ID:Int <Int pow160
       andBool ( C_TGOVERNANCE_ESCROW_ID:Int <Int pow160
       andBool ( C_TGOVERNANCE_ESCROW_TOKEN_ID:Int <Int pow160
       andBool ( C_TGOVERNANCE_ID:Int =/=Int NCL:Int
       andBool ( C_TGOVERNANCE_BAL:Int <Int pow256
       andBool ( C_TGOVERNANCE_ESCROW_ID:Int =/=Int C_TGOVERNANCE_ID:Int
       andBool ( C_TGOVERNANCE_ESCROW_BAL:Int <Int pow256
       andBool ( ( notBool 0 in_keys ( C_TGOVERNANCE_STORAGE:Map ) )
       andBool ( C_TGOVERNANCE_ESCROW_TOKEN_ID:Int =/=Int C_TGOVERNANCE_ID:Int
       andBool ( C_TGOVERNANCE_ESCROW_TOKEN_BAL:Int <Int pow256
       andBool ( ( notBool 0 in_keys ( C_TGOVERNANCE_ESCROW_STORAGE:Map ) )
       andBool ( C_TGOVERNANCE_ESCROW_ID:Int =/=Int C_TGOVERNANCE_ESCROW_TOKEN_ID:Int
       andBool ( CALLER_ID:Int =/=Int #address ( FoundryCheat )
       andBool ( ORIGIN_ID:Int =/=Int #address ( FoundryCheat )
       andBool ( C_TGOVERNANCE_ID:Int =/=Int #address ( FoundryCheat )
       andBool ( 1 ==Int lengthBytes ( C_TGOVERNANCE_ESCROW_TOKEN_SLOT_AFTER:Bytes )
       andBool ( 11 ==Int lengthBytes ( C_TGOVERNANCE_ESCROW_TOKEN_SLOT_BEFORE:Bytes )
       andBool ( C_TGOVERNANCE_ESCROW_ID:Int =/=Int #address ( FoundryCheat )
       andBool ( C_TGOVERNANCE_ESCROW_TOKEN_ID:Int =/=Int #address ( FoundryCheat )
       andBool ( ( notBool <acctID>
          C_TGOVERNANCE_ID:Int
        </acctID> in_keys ( ACCOUNTS_REST:AccountCellMap ) )
       andBool ( ( notBool <acctID>
          C_TGOVERNANCE_ESCROW_ID:Int
        </acctID> in_keys ( ACCOUNTS_REST:AccountCellMap ) )
       andBool ( ( notBool <acctID>
          C_TGOVERNANCE_ESCROW_TOKEN_ID:Int
        </acctID> in_keys ( ACCOUNTS_REST:AccountCellMap ) )
       andBool ( ( CALLER_ID:Int <=Int 0
          orBool ( 10 <Int CALLER_ID:Int
                 ))
       andBool ( ( ORIGIN_ID:Int <=Int 0
          orBool ( 10 <Int ORIGIN_ID:Int
                 ))
       andBool ( ( C_TGOVERNANCE_ID:Int <=Int 0
          orBool ( 10 <Int C_TGOVERNANCE_ID:Int
                 ))
       andBool ( ( C_TGOVERNANCE_ESCROW_ID:Int <=Int 0
          orBool ( 10 <Int C_TGOVERNANCE_ESCROW_ID:Int
                 ))
       andBool ( ( C_TGOVERNANCE_ESCROW_TOKEN_ID:Int <=Int 0
          orBool ( 10 <Int C_TGOVERNANCE_ESCROW_TOKEN_ID:Int
                 ))
               )))))))))))))))))))))))))))))))))))))))))))))))))))))
      [priority(20), label(BASIC-BLOCK-22-TO-43)]
    
    rule [BASIC-BLOCK-23-TO-44]: <foundry>
           <kevm>
             <k>
               ( #next [ CALL ] ~> .K => #checkBalanceUnderflow NCL:Int 0
               ~> #checkDepthExceeded
               ~> #call NCL:Int C_TGOVERNANCE_ESCROW_ID:Int C_TGOVERNANCE_ESCROW_ID:Int 0 0 b"W\xdf\x84K" false
               ~> #return 128 32
               ~> #pc [ CALL ] )
               ~> #endPrank
               ~> #checkRevert
               ~> #updateRevertOutput 128 32
               ~> #execute
               ~> _CONTINUATION:K
             </k>
             <mode>
               NORMAL
             </mode>
             <schedule>
               CANCUN
             </schedule>
             <useGas>
               false
             </useGas>
             <ethereum>
               <evm>
                 <callState>
                   <id>
                     NCL:Int
                   </id>
                   <caller>
                     CALLER_ID:Int
                   </caller>
                   <callData>
                     b"z\xdb@\x8d"
                   </callData>
                   <callValue>
                     0
                   </callValue>
                   <wordStack>
                     ( ( 0 => 132 ) : ( ( C_TGOVERNANCE_ESCROW_ID:Int => 1474266187 ) : ( ( 0 => C_TGOVERNANCE_ESCROW_ID:Int ) : ( ( 128 => 0 ) : ( ( 4 => 51 ) : ( ( 128 => 2061189261 ) : ( ( 32 : ( 132 : ( 1474266187 : ( C_TGOVERNANCE_ESCROW_ID:Int : ( 0 : ( 51 : ( 2061189261 : .WordStack ) ) ) ) ) ) ) => .WordStack ) ) ) ) ) ) )
                   </wordStack>
                   <localMem>
                     b"\x00\x00\x00\x00\x00\x00\x00\x00\x00\x00\x00\x00\x00\x00\x00\x00\x00\x00\x00\x00\x00\x00\x00\x00\x00\x00\x00\x00\x00\x00\x00\x00\x00\x00\x00\x00\x00\x00\x00\x00\x00\x00\x00\x00\x00\x00\x00\x00\x00\x00\x00\x00\x00\x00\x00\x00\x00\x00\x00\x00\x00\x00\x00\x00\x00\x00\x00\x00\x00\x00\x00\x00\x00\x00\x00\x00\x00\x00\x00\x00\x00\x00\x00\x00\x00\x00\x00\x00\x00\x00\x00\x00\x00\x00\x00\x80\x00\x00\x00\x00\x00\x00\x00\x00\x00\x00\x00\x00\x00\x00\x00\x00\x00\x00\x00\x00\x00\x00\x00\x00\x00\x00\x00\x00\x00\x00\x00\x00W\xdf\x84K\x00\x00\x00\x00\x00\x00\x00\x00\x00\x00\x00\x00\x00\x00\x00\x00\x00\x00\x00\x00\x00\x00\x00\x00\x00\x00\x00\x00"
                   </localMem>
                   <memoryUsed>
                     0
                   </memoryUsed>
                   <callGas>
                     0
                   </callGas>
                   <static>
                     false
                   </static>
                   <callDepth>
                     EXPECTEDDEPTH_CELL:Int
                   </callDepth>
                   <codeAddr>
                     C_TGOVERNANCE_ID:Int
                   </codeAddr>
                   ...
                 </callState>
                 <substate>
                   <refund>
                     0
                   </refund>
                   <accessedAccounts>
                     ( ACCESSEDACCOUNTS_CELL:Set => ACCESSEDACCOUNTS_CELL:Set |Set SetItem ( C_TGOVERNANCE_ESCROW_ID:Int ) )
                   </accessedAccounts>
                   ...
                 </substate>
                 <origin>
                   ORIGIN_ID:Int
                 </origin>
                 <block>
                   <number>
                     NUMBER_CELL:Int
                   </number>
                   <timestamp>
                     TIMESTAMP_CELL:Int
                   </timestamp>
                   ...
                 </block>
                 ...
               </evm>
               <network>
                 <chainID>
                   1
                 </chainID>
                 <accounts>
                   ( <account>
                     <acctID>
                       C_TGOVERNANCE_ESCROW_ID:Int
                     </acctID>
                     <balance>
                       C_TGOVERNANCE_ESCROW_BAL:Int
                     </balance>
                     <storage>
                       ( ( 0 |-> #asWord ( C_TGOVERNANCE_ESCROW_TOKEN_SLOT_BEFORE:Bytes +Bytes #buf ( 20 , C_TGOVERNANCE_ESCROW_TOKEN_ID:Int ) +Bytes C_TGOVERNANCE_ESCROW_TOKEN_SLOT_AFTER:Bytes ) )
                       C_TGOVERNANCE_ESCROW_STORAGE:Map )
                     </storage>
                     <nonce>
                       C_TGOVERNANCE_ESCROW_NONCE:Int
                     </nonce>
                     ...
                   </account>
                   ( <account>
                     <acctID>
                       C_TGOVERNANCE_ESCROW_TOKEN_ID:Int
                     </acctID>
                     <balance>
                       C_TGOVERNANCE_ESCROW_TOKEN_BAL:Int
                     </balance>
                     <nonce>
                       C_TGOVERNANCE_ESCROW_TOKEN_NONCE:Int
                     </nonce>
                     ...
                   </account>
                   ( <account>
                     <acctID>
                       C_TGOVERNANCE_ID:Int
                     </acctID>
                     <balance>
                       C_TGOVERNANCE_BAL:Int
                     </balance>
                     <storage>
                       ( ( 0 |-> C_TGOVERNANCE_ESCROW_ID:Int )
                       C_TGOVERNANCE_STORAGE:Map )
                     </storage>
                     <nonce>
                       C_TGOVERNANCE_NONCE:Int
                     </nonce>
                     ...
                   </account>
                   ACCOUNTS_REST:AccountCellMap ) ) )
                 </accounts>
                 ...
               </network>
             </ethereum>
             ...
           </kevm>
           <stackChecks>
             true
           </stackChecks>
           <cheatcodes>
             <prank>
               <newCaller>
                 NCL:Int
               </newCaller>
               <newOrigin>
                 .Account
               </newOrigin>
               <active>
                 true
               </active>
               <depth>
                 EXPECTEDDEPTH_CELL:Int
               </depth>
               ...
             </prank>
             <expectedRevert>
               <isRevertExpected>
                 true
               </isRevertExpected>
               <expectedDepth>
                 EXPECTEDDEPTH_CELL:Int
               </expectedDepth>
               ...
             </expectedRevert>
             <expectedOpcode>
               <isOpcodeExpected>
                 false
               </isOpcodeExpected>
               ...
             </expectedOpcode>
             <whitelist>
               <isCallWhitelistActive>
                 false
               </isCallWhitelistActive>
               <allowedCallsList>
                 .List
               </allowedCallsList>
               <isStorageWhitelistActive>
                 false
               </isStorageWhitelistActive>
               <storageSlotList>
                 .List
               </storageSlotList>
             </whitelist>
             <mockCalls>
               .MockCallCellMap
             </mockCalls>
             <mockFunctions>
               .MockFunctionCellMap
             </mockFunctions>
             ...
           </cheatcodes>
         </foundry>
      requires ( _ACTIVE_CELL:Bool
       andBool ( _NEWCALLER_CELL:Account ==K NCL:Int
       andBool ( _ISREVERTEXPECTED_CELL:Bool
       andBool ( _DEPTH_CELL:Int ==Int EXPECTEDDEPTH_CELL:Int
       andBool ( _CALLDEPTH_CELL:Int ==Int EXPECTEDDEPTH_CELL:Int
       andBool ( _NEWORIGIN_CELL:Account ==K .Account
       andBool ( 0 <=Int CALLER_ID:Int
       andBool ( 0 <=Int ORIGIN_ID:Int
       andBool ( 0 <=Int C_TGOVERNANCE_ID:Int
       andBool ( 0 <=Int C_TGOVERNANCE_BAL:Int
       andBool ( pow24 <Int NUMBER_CELL:Int
       andBool ( 0 <=Int C_TGOVERNANCE_NONCE:Int
       andBool ( NUMBER_CELL:Int <Int pow32
       andBool ( 1073741824 <Int TIMESTAMP_CELL:Int
       andBool ( 0 <=Int C_TGOVERNANCE_ESCROW_ID:Int
       andBool ( TIMESTAMP_CELL:Int <Int 34359738368
       andBool ( 0 <=Int C_TGOVERNANCE_ESCROW_BAL:Int
       andBool ( 0 <=Int C_TGOVERNANCE_ESCROW_NONCE:Int
       andBool ( 0 <=Int C_TGOVERNANCE_ESCROW_TOKEN_ID:Int
       andBool ( 0 <=Int C_TGOVERNANCE_ESCROW_TOKEN_BAL:Int
       andBool ( 0 <=Int C_TGOVERNANCE_ESCROW_TOKEN_NONCE:Int
       andBool ( C_TGOVERNANCE_NONCE:Int <Int maxUInt64
       andBool ( C_TGOVERNANCE_ESCROW_NONCE:Int <Int maxUInt64
       andBool ( C_TGOVERNANCE_ESCROW_TOKEN_NONCE:Int <Int maxUInt64
       andBool ( CALLER_ID:Int <Int pow160
       andBool ( ORIGIN_ID:Int <Int pow160
       andBool ( C_TGOVERNANCE_ID:Int <Int pow160
       andBool ( C_TGOVERNANCE_ESCROW_ID:Int <Int pow160
       andBool ( C_TGOVERNANCE_ESCROW_TOKEN_ID:Int <Int pow160
       andBool ( C_TGOVERNANCE_ID:Int =/=Int NCL:Int
       andBool ( C_TGOVERNANCE_BAL:Int <Int pow256
       andBool ( C_TGOVERNANCE_ESCROW_ID:Int =/=Int C_TGOVERNANCE_ID:Int
       andBool ( C_TGOVERNANCE_ESCROW_BAL:Int <Int pow256
       andBool ( ( notBool 0 in_keys ( C_TGOVERNANCE_STORAGE:Map ) )
       andBool ( C_TGOVERNANCE_ESCROW_TOKEN_ID:Int =/=Int C_TGOVERNANCE_ID:Int
       andBool ( C_TGOVERNANCE_ESCROW_TOKEN_BAL:Int <Int pow256
       andBool ( ( notBool 0 in_keys ( C_TGOVERNANCE_ESCROW_STORAGE:Map ) )
       andBool ( C_TGOVERNANCE_ESCROW_ID:Int =/=Int C_TGOVERNANCE_ESCROW_TOKEN_ID:Int
       andBool ( CALLER_ID:Int =/=Int #address ( FoundryCheat )
       andBool ( ORIGIN_ID:Int =/=Int #address ( FoundryCheat )
       andBool ( C_TGOVERNANCE_ID:Int =/=Int #address ( FoundryCheat )
       andBool ( 1 ==Int lengthBytes ( C_TGOVERNANCE_ESCROW_TOKEN_SLOT_AFTER:Bytes )
       andBool ( 11 ==Int lengthBytes ( C_TGOVERNANCE_ESCROW_TOKEN_SLOT_BEFORE:Bytes )
       andBool ( C_TGOVERNANCE_ESCROW_ID:Int =/=Int #address ( FoundryCheat )
       andBool ( C_TGOVERNANCE_ESCROW_TOKEN_ID:Int =/=Int #address ( FoundryCheat )
       andBool ( ( notBool <acctID>
          C_TGOVERNANCE_ID:Int
        </acctID> in_keys ( ACCOUNTS_REST:AccountCellMap ) )
       andBool ( ( notBool <acctID>
          C_TGOVERNANCE_ESCROW_ID:Int
        </acctID> in_keys ( ACCOUNTS_REST:AccountCellMap ) )
       andBool ( ( notBool <acctID>
          C_TGOVERNANCE_ESCROW_TOKEN_ID:Int
        </acctID> in_keys ( ACCOUNTS_REST:AccountCellMap ) )
       andBool ( ( CALLER_ID:Int <=Int 0
          orBool ( 10 <Int CALLER_ID:Int
                 ))
       andBool ( ( ORIGIN_ID:Int <=Int 0
          orBool ( 10 <Int ORIGIN_ID:Int
                 ))
       andBool ( ( C_TGOVERNANCE_ID:Int <=Int 0
          orBool ( 10 <Int C_TGOVERNANCE_ID:Int
                 ))
       andBool ( ( C_TGOVERNANCE_ESCROW_ID:Int <=Int 0
          orBool ( 10 <Int C_TGOVERNANCE_ESCROW_ID:Int
                 ))
       andBool ( ( C_TGOVERNANCE_ESCROW_TOKEN_ID:Int <=Int 0
          orBool ( 10 <Int C_TGOVERNANCE_ESCROW_TOKEN_ID:Int
                 ))
               )))))))))))))))))))))))))))))))))))))))))))))))))))))
      [priority(20), label(BASIC-BLOCK-23-TO-44)]
    
    rule [BASIC-BLOCK-26-TO-50]: <foundry>
           <kevm>
             <k>
               ( #next [ CALL ] ~> .K => #injectPrank
               ~> #next [ CALL ]
               ~> #endPrank )
               ~> #checkRevert
               ~> #updateRevertOutput 128 32
               ~> #execute
               ~> _CONTINUATION:K
             </k>
             <mode>
               NORMAL
             </mode>
             <schedule>
               CANCUN
             </schedule>
             <useGas>
               false
             </useGas>
             <ethereum>
               <evm>
                 <callState>
                   <id>
                     C_TGOVERNANCE_ID:Int
                   </id>
                   <caller>
                     CALLER_ID:Int
                   </caller>
                   <callData>
                     b"z\xdb@\x8d"
                   </callData>
                   <callValue>
                     0
                   </callValue>
                   <wordStack>
                     ( 0 : ( C_TGOVERNANCE_ESCROW_ID:Int : ( 0 : ( 128 : ( 4 : ( 128 : ( 32 : ( 132 : ( 1474266187 : ( C_TGOVERNANCE_ESCROW_ID:Int : ( 0 : ( 51 : ( 2061189261 : .WordStack ) ) ) ) ) ) ) ) ) ) ) ) )
                   </wordStack>
                   <localMem>
                     b"\x00\x00\x00\x00\x00\x00\x00\x00\x00\x00\x00\x00\x00\x00\x00\x00\x00\x00\x00\x00\x00\x00\x00\x00\x00\x00\x00\x00\x00\x00\x00\x00\x00\x00\x00\x00\x00\x00\x00\x00\x00\x00\x00\x00\x00\x00\x00\x00\x00\x00\x00\x00\x00\x00\x00\x00\x00\x00\x00\x00\x00\x00\x00\x00\x00\x00\x00\x00\x00\x00\x00\x00\x00\x00\x00\x00\x00\x00\x00\x00\x00\x00\x00\x00\x00\x00\x00\x00\x00\x00\x00\x00\x00\x00\x00\x80\x00\x00\x00\x00\x00\x00\x00\x00\x00\x00\x00\x00\x00\x00\x00\x00\x00\x00\x00\x00\x00\x00\x00\x00\x00\x00\x00\x00\x00\x00\x00\x00W\xdf\x84K\x00\x00\x00\x00\x00\x00\x00\x00\x00\x00\x00\x00\x00\x00\x00\x00\x00\x00\x00\x00\x00\x00\x00\x00\x00\x00\x00\x00"
                   </localMem>
                   <memoryUsed>
                     0
                   </memoryUsed>
                   <callGas>
                     0
                   </callGas>
                   <static>
                     false
                   </static>
                   <callDepth>
                     EXPECTEDDEPTH_CELL:Int
                   </callDepth>
                   <codeAddr>
                     C_TGOVERNANCE_ID:Int
                   </codeAddr>
                   ...
                 </callState>
                 <substate>
                   <refund>
                     0
                   </refund>
                   ...
                 </substate>
                 <origin>
                   ORIGIN_ID:Int
                 </origin>
                 <block>
                   <number>
                     NUMBER_CELL:Int
                   </number>
                   <timestamp>
                     TIMESTAMP_CELL:Int
                   </timestamp>
                   ...
                 </block>
                 ...
               </evm>
               <network>
                 <chainID>
                   1
                 </chainID>
                 <accounts>
                   ( <account>
                     <acctID>
                       C_TGOVERNANCE_ESCROW_ID:Int
                     </acctID>
                     <balance>
                       C_TGOVERNANCE_ESCROW_BAL:Int
                     </balance>
                     <storage>
                       ( ( 0 |-> #asWord ( C_TGOVERNANCE_ESCROW_TOKEN_SLOT_BEFORE:Bytes +Bytes #buf ( 20 , C_TGOVERNANCE_ESCROW_TOKEN_ID:Int ) +Bytes C_TGOVERNANCE_ESCROW_TOKEN_SLOT_AFTER:Bytes ) )
                       C_TGOVERNANCE_ESCROW_STORAGE:Map )
                     </storage>
                     <nonce>
                       C_TGOVERNANCE_ESCROW_NONCE:Int
                     </nonce>
                     ...
                   </account>
                   ( <account>
                     <acctID>
                       C_TGOVERNANCE_ESCROW_TOKEN_ID:Int
                     </acctID>
                     <balance>
                       C_TGOVERNANCE_ESCROW_TOKEN_BAL:Int
                     </balance>
                     <nonce>
                       C_TGOVERNANCE_ESCROW_TOKEN_NONCE:Int
                     </nonce>
                     ...
                   </account>
                   ( <account>
                     <acctID>
                       C_TGOVERNANCE_ID:Int
                     </acctID>
                     <balance>
                       C_TGOVERNANCE_BAL:Int
                     </balance>
                     <storage>
                       ( ( 0 |-> C_TGOVERNANCE_ESCROW_ID:Int )
                       C_TGOVERNANCE_STORAGE:Map )
                     </storage>
                     <nonce>
                       C_TGOVERNANCE_NONCE:Int
                     </nonce>
                     ...
                   </account>
                   ACCOUNTS_REST:AccountCellMap ) ) )
                 </accounts>
                 ...
               </network>
             </ethereum>
             ...
           </kevm>
           <stackChecks>
             true
           </stackChecks>
           <cheatcodes>
             <prank>
               <newCaller>
                 NEWCALLER_CELL:Account
               </newCaller>
               <active>
                 ( ACTIVE_CELL:Bool => true )
               </active>
               <depth>
                 ( DEPTH_CELL:Int => EXPECTEDDEPTH_CELL:Int )
               </depth>
               ...
             </prank>
             <expectedRevert>
               <isRevertExpected>
                 true
               </isRevertExpected>
               <expectedDepth>
                 EXPECTEDDEPTH_CELL:Int
               </expectedDepth>
               ...
             </expectedRevert>
             <expectedOpcode>
               <isOpcodeExpected>
                 false
               </isOpcodeExpected>
               ...
             </expectedOpcode>
             <whitelist>
               <isCallWhitelistActive>
                 false
               </isCallWhitelistActive>
               <allowedCallsList>
                 .List
               </allowedCallsList>
               <isStorageWhitelistActive>
                 false
               </isStorageWhitelistActive>
               <storageSlotList>
                 .List
               </storageSlotList>
             </whitelist>
             <mockCalls>
               .MockCallCellMap
             </mockCalls>
             <mockFunctions>
               .MockFunctionCellMap
             </mockFunctions>
             ...
           </cheatcodes>
         </foundry>
      requires ( ACTIVE_CELL:Bool
       andBool ( _ISREVERTEXPECTED_CELL:Bool
       andBool ( DEPTH_CELL:Int ==Int EXPECTEDDEPTH_CELL:Int
       andBool ( _CALLDEPTH_CELL:Int ==Int EXPECTEDDEPTH_CELL:Int
       andBool ( 0 <=Int CALLER_ID:Int
       andBool ( 0 <=Int ORIGIN_ID:Int
       andBool ( 0 <=Int C_TGOVERNANCE_ID:Int
       andBool ( 0 <=Int C_TGOVERNANCE_BAL:Int
       andBool ( pow24 <Int NUMBER_CELL:Int
       andBool ( 0 <=Int C_TGOVERNANCE_NONCE:Int
       andBool ( NUMBER_CELL:Int <Int pow32
       andBool ( NEWCALLER_CELL:Account =/=K C_TGOVERNANCE_ID:Int
       andBool ( 1073741824 <Int TIMESTAMP_CELL:Int
       andBool ( 0 <=Int C_TGOVERNANCE_ESCROW_ID:Int
       andBool ( TIMESTAMP_CELL:Int <Int 34359738368
       andBool ( 0 <=Int C_TGOVERNANCE_ESCROW_BAL:Int
       andBool ( 0 <=Int C_TGOVERNANCE_ESCROW_NONCE:Int
       andBool ( 0 <=Int C_TGOVERNANCE_ESCROW_TOKEN_ID:Int
       andBool ( 0 <=Int C_TGOVERNANCE_ESCROW_TOKEN_BAL:Int
       andBool ( 0 <=Int C_TGOVERNANCE_ESCROW_TOKEN_NONCE:Int
       andBool ( C_TGOVERNANCE_NONCE:Int <Int maxUInt64
       andBool ( C_TGOVERNANCE_ESCROW_NONCE:Int <Int maxUInt64
       andBool ( C_TGOVERNANCE_ESCROW_TOKEN_NONCE:Int <Int maxUInt64
       andBool ( CALLER_ID:Int <Int pow160
       andBool ( ORIGIN_ID:Int <Int pow160
       andBool ( C_TGOVERNANCE_ID:Int <Int pow160
       andBool ( C_TGOVERNANCE_ESCROW_ID:Int <Int pow160
       andBool ( C_TGOVERNANCE_ESCROW_TOKEN_ID:Int <Int pow160
       andBool ( C_TGOVERNANCE_BAL:Int <Int pow256
       andBool ( C_TGOVERNANCE_ESCROW_ID:Int =/=Int C_TGOVERNANCE_ID:Int
       andBool ( C_TGOVERNANCE_ESCROW_BAL:Int <Int pow256
       andBool ( ( notBool 0 in_keys ( C_TGOVERNANCE_STORAGE:Map ) )
       andBool ( C_TGOVERNANCE_ESCROW_TOKEN_ID:Int =/=Int C_TGOVERNANCE_ID:Int
       andBool ( C_TGOVERNANCE_ESCROW_TOKEN_BAL:Int <Int pow256
       andBool ( ( notBool 0 in_keys ( C_TGOVERNANCE_ESCROW_STORAGE:Map ) )
       andBool ( C_TGOVERNANCE_ESCROW_ID:Int =/=Int C_TGOVERNANCE_ESCROW_TOKEN_ID:Int
       andBool ( CALLER_ID:Int =/=Int #address ( FoundryCheat )
       andBool ( ORIGIN_ID:Int =/=Int #address ( FoundryCheat )
       andBool ( C_TGOVERNANCE_ID:Int =/=Int #address ( FoundryCheat )
       andBool ( 1 ==Int lengthBytes ( C_TGOVERNANCE_ESCROW_TOKEN_SLOT_AFTER:Bytes )
       andBool ( 11 ==Int lengthBytes ( C_TGOVERNANCE_ESCROW_TOKEN_SLOT_BEFORE:Bytes )
       andBool ( C_TGOVERNANCE_ESCROW_ID:Int =/=Int #address ( FoundryCheat )
       andBool ( C_TGOVERNANCE_ESCROW_TOKEN_ID:Int =/=Int #address ( FoundryCheat )
       andBool ( ( notBool <acctID>
          C_TGOVERNANCE_ID:Int
        </acctID> in_keys ( ACCOUNTS_REST:AccountCellMap ) )
       andBool ( ( notBool <acctID>
          C_TGOVERNANCE_ESCROW_ID:Int
        </acctID> in_keys ( ACCOUNTS_REST:AccountCellMap ) )
       andBool ( ( notBool <acctID>
          C_TGOVERNANCE_ESCROW_TOKEN_ID:Int
        </acctID> in_keys ( ACCOUNTS_REST:AccountCellMap ) )
       andBool ( ( CALLER_ID:Int <=Int 0
          orBool ( 10 <Int CALLER_ID:Int
                 ))
       andBool ( ( ORIGIN_ID:Int <=Int 0
          orBool ( 10 <Int ORIGIN_ID:Int
                 ))
       andBool ( ( C_TGOVERNANCE_ID:Int <=Int 0
          orBool ( 10 <Int C_TGOVERNANCE_ID:Int
                 ))
       andBool ( ( C_TGOVERNANCE_ESCROW_ID:Int <=Int 0
          orBool ( 10 <Int C_TGOVERNANCE_ESCROW_ID:Int
                 ))
       andBool ( ( C_TGOVERNANCE_ESCROW_TOKEN_ID:Int <=Int 0
          orBool ( 10 <Int C_TGOVERNANCE_ESCROW_TOKEN_ID:Int
                 ))
               )))))))))))))))))))))))))))))))))))))))))))))))))))
       ensures NEWCALLER_CELL:Account ~> .K =/=K C_TGOVERNANCE_ID:Int ~> .K
      [priority(20), label(BASIC-BLOCK-26-TO-50)]
    
    rule [BASIC-BLOCK-53-TO-41]: <foundry>
           <kevm>
             <k>
               ( #addr [ CALL ]
               ~> #exec [ CALL ] => #next [ CALL ]
               ~> #execute
               ~> #return 128 32 )
               ~> #pc [ CALL ]
               ~> #execute
               ~> _CONTINUATION:K
             </k>
             <mode>
               NORMAL
             </mode>
             <schedule>
               CANCUN
             </schedule>
             <useGas>
               false
             </useGas>
             <ethereum>
               <evm>
                 <output>
                   ( _OUTPUT_CELL:Bytes => b"" )
                 </output>
                 <callStack>
                   ( CALLSTACK_CELL:List => ListItem ( <callState>
                     <id>
                       C_TGOVERNANCE_ID:Int
                     </id>
                     <caller>
                       CALLER_ID:Int
                     </caller>
                     <callData>
                       b"z\xdb@\x8d"
                     </callData>
                     <callValue>
                       0
                     </callValue>
                     <wordStack>
                       ( 132 : ( 1474266187 : ( C_TGOVERNANCE_ESCROW_ID:Int : ( 0 : ( 51 : ( 2061189261 : .WordStack ) ) ) ) ) )
                     </wordStack>
                     <localMem>
                       b"\x00\x00\x00\x00\x00\x00\x00\x00\x00\x00\x00\x00\x00\x00\x00\x00\x00\x00\x00\x00\x00\x00\x00\x00\x00\x00\x00\x00\x00\x00\x00\x00\x00\x00\x00\x00\x00\x00\x00\x00\x00\x00\x00\x00\x00\x00\x00\x00\x00\x00\x00\x00\x00\x00\x00\x00\x00\x00\x00\x00\x00\x00\x00\x00\x00\x00\x00\x00\x00\x00\x00\x00\x00\x00\x00\x00\x00\x00\x00\x00\x00\x00\x00\x00\x00\x00\x00\x00\x00\x00\x00\x00\x00\x00\x00\x80\x00\x00\x00\x00\x00\x00\x00\x00\x00\x00\x00\x00\x00\x00\x00\x00\x00\x00\x00\x00\x00\x00\x00\x00\x00\x00\x00\x00\x00\x00\x00\x00W\xdf\x84K\x00\x00\x00\x00\x00\x00\x00\x00\x00\x00\x00\x00\x00\x00\x00\x00\x00\x00\x00\x00\x00\x00\x00\x00\x00\x00\x00\x00"
                     </localMem>
                     <memoryUsed>
                       0
                     </memoryUsed>
                     <callGas>
                       0
                     </callGas>
                     <static>
                       false
                     </static>
                     <callDepth>
                       CALLDEPTH_CELL:Int
                     </callDepth>
                     <codeAddr>
                       C_TGOVERNANCE_ID:Int
                     </codeAddr>
                     ...
                   </callState> ) CALLSTACK_CELL:List )
                 </callStack>
                 <interimStates>
                   ( INTERIMSTATES_CELL:List => ListItem ( { <accounts>
                     ( <account>
                       <acctID>
                         C_TGOVERNANCE_ESCROW_ID:Int
                       </acctID>
                       <balance>
                         C_TGOVERNANCE_ESCROW_BAL:Int
                       </balance>
                       <storage>
                         ( ( 0 |-> #asWord ( C_TGOVERNANCE_ESCROW_TOKEN_SLOT_BEFORE:Bytes +Bytes #buf ( 20 , C_TGOVERNANCE_ESCROW_TOKEN_ID:Int ) +Bytes C_TGOVERNANCE_ESCROW_TOKEN_SLOT_AFTER:Bytes ) )
                         C_TGOVERNANCE_ESCROW_STORAGE:Map )
                       </storage>
                       <origStorage>
                         C_TGOVERNANCE_ESCROW_ORIGSTORAGE:Map
                       </origStorage>
                       <transientStorage>
                         C_TGOVERNANCE_ESCROW_TRANSIENTSTORAGE:Map
                       </transientStorage>
                       <nonce>
                         C_TGOVERNANCE_ESCROW_NONCE:Int
                       </nonce>
                       ...
                     </account>
                     ( <account>
                       <acctID>
                         C_TGOVERNANCE_ESCROW_TOKEN_ID:Int
                       </acctID>
                       <balance>
                         C_TGOVERNANCE_ESCROW_TOKEN_BAL:Int
                       </balance>
                       <storage>
                         C_TGOVERNANCE_ESCROW_TOKEN_STORAGE:Map
                       </storage>
                       <origStorage>
                         C_TGOVERNANCE_ESCROW_TOKEN_ORIGSTORAGE:Map
                       </origStorage>
                       <transientStorage>
                         C_TGOVERNANCE_ESCROW_TOKEN_TRANSIENTSTORAGE:Map
                       </transientStorage>
                       <nonce>
                         C_TGOVERNANCE_ESCROW_TOKEN_NONCE:Int
                       </nonce>
                       ...
                     </account>
                     ( <account>
                       <acctID>
                         C_TGOVERNANCE_ID:Int
                       </acctID>
                       <balance>
                         C_TGOVERNANCE_BAL:Int
                       </balance>
                       <storage>
                         ( ( 0 |-> C_TGOVERNANCE_ESCROW_ID:Int )
                         C_TGOVERNANCE_STORAGE:Map )
                       </storage>
                       <origStorage>
                         C_TGOVERNANCE_ORIGSTORAGE:Map
                       </origStorage>
                       <transientStorage>
                         C_TGOVERNANCE_TRANSIENTSTORAGE:Map
                       </transientStorage>
                       <nonce>
                         C_TGOVERNANCE_NONCE:Int
                       </nonce>
                       ...
                     </account>
                     ACCOUNTS_REST:AccountCellMap ) ) )
                   </accounts> | <substate>
                     <selfDestruct>
                       SELFDESTRUCT_CELL:Set
                     </selfDestruct>
                     <log>
                       LOG_CELL:List
                     </log>
                     <refund>
                       0
                     </refund>
                     <accessedAccounts>
                       ACCESSEDACCOUNTS_CELL:Set |Set SetItem ( C_TGOVERNANCE_ESCROW_ID:Int )
                     </accessedAccounts>
                     <accessedStorage>
                       ACCESSEDSTORAGE_CELL:Map
                     </accessedStorage>
                     <createdAccounts>
                       CREATEDACCOUNTS_CELL:Set
                     </createdAccounts>
                   </substate> } ) INTERIMSTATES_CELL:List )
                 </interimStates>
                 <touchedAccounts>
                   ( TOUCHEDACCOUNTS_CELL:Set => TOUCHEDACCOUNTS_CELL:Set |Set SetItem ( C_TGOVERNANCE_ID:Int ) |Set SetItem ( C_TGOVERNANCE_ESCROW_ID:Int ) )
                 </touchedAccounts>
                 <callState>
                   <id>
                     ( C_TGOVERNANCE_ID:Int => C_TGOVERNANCE_ESCROW_ID:Int )
                   </id>
                   <caller>
                     ( CALLER_ID:Int => C_TGOVERNANCE_ID:Int )
                   </caller>
                   <callData>
                     ( b"z\xdb@\x8d" => b"W\xdf\x84K" )
                   </callData>
                   <callValue>
                     0
                   </callValue>
                   <wordStack>
                     ( 0 : ( ( C_TGOVERNANCE_ESCROW_ID:Int => C_TGOVERNANCE_ESCROW_TOKEN_ID:Int ) : ( 0 : ( 128 : ( 4 : ( 128 : ( 32 : ( 132 : ( ( 1474266187 => 3303283490 ) : ( ( C_TGOVERNANCE_ESCROW_ID:Int => C_TGOVERNANCE_ESCROW_TOKEN_ID:Int ) : ( 0 : ( ( 51 => 56 ) : ( ( 2061189261 => 1474266187 ) : .WordStack ) ) ) ) ) ) ) ) ) ) ) ) )
                   </wordStack>
                   <localMem>
                     ( b"\x00\x00\x00\x00\x00\x00\x00\x00\x00\x00\x00\x00\x00\x00\x00\x00\x00\x00\x00\x00\x00\x00\x00\x00\x00\x00\x00\x00\x00\x00\x00\x00\x00\x00\x00\x00\x00\x00\x00\x00\x00\x00\x00\x00\x00\x00\x00\x00\x00\x00\x00\x00\x00\x00\x00\x00\x00\x00\x00\x00\x00\x00\x00\x00\x00\x00\x00\x00\x00\x00\x00\x00\x00\x00\x00\x00\x00\x00\x00\x00\x00\x00\x00\x00\x00\x00\x00\x00\x00\x00\x00\x00\x00\x00\x00\x80\x00\x00\x00\x00\x00\x00\x00\x00\x00\x00\x00\x00\x00\x00\x00\x00\x00\x00\x00\x00\x00\x00\x00\x00\x00\x00\x00\x00\x00\x00\x00\x00W\xdf\x84K\x00\x00\x00\x00\x00\x00\x00\x00\x00\x00\x00\x00\x00\x00\x00\x00\x00\x00\x00\x00\x00\x00\x00\x00\x00\x00\x00\x00" => b"\x00\x00\x00\x00\x00\x00\x00\x00\x00\x00\x00\x00\x00\x00\x00\x00\x00\x00\x00\x00\x00\x00\x00\x00\x00\x00\x00\x00\x00\x00\x00\x00\x00\x00\x00\x00\x00\x00\x00\x00\x00\x00\x00\x00\x00\x00\x00\x00\x00\x00\x00\x00\x00\x00\x00\x00\x00\x00\x00\x00\x00\x00\x00\x00\x00\x00\x00\x00\x00\x00\x00\x00\x00\x00\x00\x00\x00\x00\x00\x00\x00\x00\x00\x00\x00\x00\x00\x00\x00\x00\x00\x00\x00\x00\x00\x80\x00\x00\x00\x00\x00\x00\x00\x00\x00\x00\x00\x00\x00\x00\x00\x00\x00\x00\x00\x00\x00\x00\x00\x00\x00\x00\x00\x00\x00\x00\x00\x00\xc4\xe4\x1b\"\x00\x00\x00\x00\x00\x00\x00\x00\x00\x00\x00\x00\x00\x00\x00\x00\x00\x00\x00\x00\x00\x00\x00\x00\x00\x00\x00\x00" )
                   </localMem>
                   <memoryUsed>
                     0
                   </memoryUsed>
                   <callGas>
                     0
                   </callGas>
                   <static>
                     false
                   </static>
                   <callDepth>
                     ( CALLDEPTH_CELL:Int => ( CALLDEPTH_CELL:Int +Int 1 ) )
                   </callDepth>
                   <codeAddr>
                     ( C_TGOVERNANCE_ID:Int => C_TGOVERNANCE_ESCROW_ID:Int )
                   </codeAddr>
                   ...
                 </callState>
                 <substate>
                   <selfDestruct>
                     SELFDESTRUCT_CELL:Set
                   </selfDestruct>
                   <log>
                     LOG_CELL:List
                   </log>
                   <refund>
                     0
                   </refund>
                   <accessedAccounts>
                     ( ACCESSEDACCOUNTS_CELL:Set => ACCESSEDACCOUNTS_CELL:Set |Set SetItem ( C_TGOVERNANCE_ESCROW_ID:Int ) |Set SetItem ( C_TGOVERNANCE_ID:Int ) )
                   </accessedAccounts>
                   <accessedStorage>
                     ACCESSEDSTORAGE_CELL:Map
                   </accessedStorage>
                   <createdAccounts>
                     CREATEDACCOUNTS_CELL:Set
                   </createdAccounts>
                 </substate>
                 <origin>
                   ORIGIN_ID:Int
                 </origin>
                 <block>
                   <number>
                     NUMBER_CELL:Int
                   </number>
                   <timestamp>
                     TIMESTAMP_CELL:Int
                   </timestamp>
                   ...
                 </block>
                 ...
               </evm>
               <network>
                 <chainID>
                   1
                 </chainID>
                 <accounts>
                   ( <account>
                     <acctID>
                       C_TGOVERNANCE_ESCROW_ID:Int
                     </acctID>
                     <balance>
                       C_TGOVERNANCE_ESCROW_BAL:Int
                     </balance>
                     <storage>
                       ( ( 0 |-> #asWord ( C_TGOVERNANCE_ESCROW_TOKEN_SLOT_BEFORE:Bytes +Bytes #buf ( 20 , C_TGOVERNANCE_ESCROW_TOKEN_ID:Int ) +Bytes C_TGOVERNANCE_ESCROW_TOKEN_SLOT_AFTER:Bytes ) )
                       C_TGOVERNANCE_ESCROW_STORAGE:Map )
                     </storage>
                     <origStorage>
                       C_TGOVERNANCE_ESCROW_ORIGSTORAGE:Map
                     </origStorage>
                     <transientStorage>
                       C_TGOVERNANCE_ESCROW_TRANSIENTSTORAGE:Map
                     </transientStorage>
                     <nonce>
                       C_TGOVERNANCE_ESCROW_NONCE:Int
                     </nonce>
                     ...
                   </account>
                   ( <account>
                     <acctID>
                       C_TGOVERNANCE_ESCROW_TOKEN_ID:Int
                     </acctID>
                     <balance>
                       C_TGOVERNANCE_ESCROW_TOKEN_BAL:Int
                     </balance>
                     <storage>
                       C_TGOVERNANCE_ESCROW_TOKEN_STORAGE:Map
                     </storage>
                     <origStorage>
                       C_TGOVERNANCE_ESCROW_TOKEN_ORIGSTORAGE:Map
                     </origStorage>
                     <transientStorage>
                       C_TGOVERNANCE_ESCROW_TOKEN_TRANSIENTSTORAGE:Map
                     </transientStorage>
                     <nonce>
                       C_TGOVERNANCE_ESCROW_TOKEN_NONCE:Int
                     </nonce>
                     ...
                   </account>
                   ( <account>
                     <acctID>
                       C_TGOVERNANCE_ID:Int
                     </acctID>
                     <balance>
                       C_TGOVERNANCE_BAL:Int
                     </balance>
                     <storage>
                       ( ( 0 |-> C_TGOVERNANCE_ESCROW_ID:Int )
                       C_TGOVERNANCE_STORAGE:Map )
                     </storage>
                     <origStorage>
                       C_TGOVERNANCE_ORIGSTORAGE:Map
                     </origStorage>
                     <transientStorage>
                       C_TGOVERNANCE_TRANSIENTSTORAGE:Map
                     </transientStorage>
                     <nonce>
                       C_TGOVERNANCE_NONCE:Int
                     </nonce>
                     ...
                   </account>
                   ACCOUNTS_REST:AccountCellMap ) ) )
                 </accounts>
                 ...
               </network>
             </ethereum>
             ...
           </kevm>
           <stackChecks>
             true
           </stackChecks>
           <cheatcodes>
             <prank>
               <newCaller>
                 NEWCALLER_CELL:Account
               </newCaller>
               <active>
                 ACTIVE_CELL:Bool
               </active>
               <depth>
                 DEPTH_CELL:Int
               </depth>
               ...
             </prank>
             <expectedRevert>
               <isRevertExpected>
                 ISREVERTEXPECTED_CELL:Bool
               </isRevertExpected>
               <expectedDepth>
                 EXPECTEDDEPTH_CELL:Int
               </expectedDepth>
               ...
             </expectedRevert>
             <expectedOpcode>
               <isOpcodeExpected>
                 false
               </isOpcodeExpected>
               ...
             </expectedOpcode>
             <whitelist>
               <isCallWhitelistActive>
                 false
               </isCallWhitelistActive>
               <allowedCallsList>
                 .List
               </allowedCallsList>
               <isStorageWhitelistActive>
                 false
               </isStorageWhitelistActive>
               <storageSlotList>
                 .List
               </storageSlotList>
             </whitelist>
             <mockCalls>
               .MockCallCellMap
             </mockCalls>
             <mockFunctions>
               .MockFunctionCellMap
             </mockFunctions>
             ...
           </cheatcodes>
         </foundry>
      requires ( 0 <=Int CALLER_ID:Int
       andBool ( 0 <=Int ORIGIN_ID:Int
       andBool ( 0 <=Int C_TGOVERNANCE_ID:Int
       andBool ( CALLDEPTH_CELL:Int <Int 1024
       andBool ( 0 <=Int C_TGOVERNANCE_BAL:Int
       andBool ( pow24 <Int NUMBER_CELL:Int
       andBool ( 0 <=Int C_TGOVERNANCE_NONCE:Int
       andBool ( NUMBER_CELL:Int <Int pow32
       andBool ( 1073741824 <Int TIMESTAMP_CELL:Int
       andBool ( 0 <=Int C_TGOVERNANCE_ESCROW_ID:Int
       andBool ( TIMESTAMP_CELL:Int <Int 34359738368
       andBool ( 0 <=Int C_TGOVERNANCE_ESCROW_BAL:Int
       andBool ( 0 <=Int C_TGOVERNANCE_ESCROW_NONCE:Int
       andBool ( 0 <=Int C_TGOVERNANCE_ESCROW_TOKEN_ID:Int
       andBool ( 0 <=Int C_TGOVERNANCE_ESCROW_TOKEN_BAL:Int
       andBool ( 0 <=Int C_TGOVERNANCE_ESCROW_TOKEN_NONCE:Int
       andBool ( C_TGOVERNANCE_NONCE:Int <Int maxUInt64
       andBool ( C_TGOVERNANCE_ESCROW_NONCE:Int <Int maxUInt64
       andBool ( C_TGOVERNANCE_ESCROW_TOKEN_NONCE:Int <Int maxUInt64
       andBool ( CALLER_ID:Int <Int pow160
       andBool ( ORIGIN_ID:Int <Int pow160
       andBool ( C_TGOVERNANCE_ID:Int <Int pow160
       andBool ( C_TGOVERNANCE_ESCROW_ID:Int <Int pow160
       andBool ( C_TGOVERNANCE_ESCROW_TOKEN_ID:Int <Int pow160
       andBool ( C_TGOVERNANCE_BAL:Int <Int pow256
       andBool ( C_TGOVERNANCE_ESCROW_ID:Int =/=Int C_TGOVERNANCE_ID:Int
       andBool ( C_TGOVERNANCE_ESCROW_BAL:Int <Int pow256
       andBool ( ( notBool 0 in_keys ( C_TGOVERNANCE_STORAGE:Map ) )
       andBool ( C_TGOVERNANCE_ESCROW_TOKEN_ID:Int =/=Int C_TGOVERNANCE_ID:Int
       andBool ( C_TGOVERNANCE_ESCROW_TOKEN_BAL:Int <Int pow256
       andBool ( ( notBool 0 in_keys ( C_TGOVERNANCE_ESCROW_STORAGE:Map ) )
       andBool ( C_TGOVERNANCE_ESCROW_ID:Int =/=Int C_TGOVERNANCE_ESCROW_TOKEN_ID:Int
       andBool ( CALLER_ID:Int =/=Int #address ( FoundryCheat )
       andBool ( ORIGIN_ID:Int =/=Int #address ( FoundryCheat )
       andBool ( C_TGOVERNANCE_ID:Int =/=Int #address ( FoundryCheat )
       andBool ( 1 ==Int lengthBytes ( C_TGOVERNANCE_ESCROW_TOKEN_SLOT_AFTER:Bytes )
       andBool ( 11 ==Int lengthBytes ( C_TGOVERNANCE_ESCROW_TOKEN_SLOT_BEFORE:Bytes )
       andBool ( C_TGOVERNANCE_ESCROW_ID:Int =/=Int #address ( FoundryCheat )
       andBool ( C_TGOVERNANCE_ESCROW_TOKEN_ID:Int =/=Int #address ( FoundryCheat )
       andBool ( ( notBool <acctID>
          C_TGOVERNANCE_ID:Int
        </acctID> in_keys ( ACCOUNTS_REST:AccountCellMap ) )
       andBool ( ( notBool <acctID>
          C_TGOVERNANCE_ESCROW_ID:Int
        </acctID> in_keys ( ACCOUNTS_REST:AccountCellMap ) )
       andBool ( ( notBool <acctID>
          C_TGOVERNANCE_ESCROW_TOKEN_ID:Int
        </acctID> in_keys ( ACCOUNTS_REST:AccountCellMap ) )
       andBool ( ( CALLER_ID:Int <=Int 0
          orBool ( 10 <Int CALLER_ID:Int
                 ))
       andBool ( ( ORIGIN_ID:Int <=Int 0
          orBool ( 10 <Int ORIGIN_ID:Int
                 ))
       andBool ( ( C_TGOVERNANCE_ID:Int <=Int 0
          orBool ( 10 <Int C_TGOVERNANCE_ID:Int
                 ))
       andBool ( ( C_TGOVERNANCE_ESCROW_ID:Int <=Int 0
          orBool ( 10 <Int C_TGOVERNANCE_ESCROW_ID:Int
                 ))
       andBool ( ( C_TGOVERNANCE_ESCROW_TOKEN_ID:Int <=Int 0
          orBool ( 10 <Int C_TGOVERNANCE_ESCROW_TOKEN_ID:Int
                 ))
       andBool ( ( notBool ( CALLDEPTH_CELL:Int ==Int EXPECTEDDEPTH_CELL:Int andBool ISREVERTEXPECTED_CELL:Bool ) )
       andBool ( ( notBool ( ACTIVE_CELL:Bool andBool ( CALLDEPTH_CELL:Int ==Int DEPTH_CELL:Int andBool NEWCALLER_CELL:Account =/=K C_TGOVERNANCE_ID:Int ) ) )
               )))))))))))))))))))))))))))))))))))))))))))))))))
      [priority(20), label(BASIC-BLOCK-53-TO-41)]
    
    rule [BASIC-BLOCK-54-TO-42]: <foundry>
           <kevm>
             <k>
               ( #addr [ CALL ]
               ~> #exec [ CALL ]
               ~> #pc [ CALL ]
               ~> #execute => #halt ~> .K )
               ~> _CONTINUATION:K
             </k>
             <mode>
               NORMAL
             </mode>
             <schedule>
               CANCUN
             </schedule>
             <useGas>
               false
             </useGas>
             <ethereum>
               <evm>
                 <output>
                   ( _OUTPUT_CELL:Bytes => b"" )
                 </output>
                 <statusCode>
                   ( _STATUSCODE:StatusCode => EVMC_REVERT )
                 </statusCode>
                 <callState>
                   <id>
                     C_TGOVERNANCE_ID:Int
                   </id>
                   <caller>
                     CALLER_ID:Int
                   </caller>
                   <callData>
                     b"z\xdb@\x8d"
                   </callData>
                   <callValue>
                     0
                   </callValue>
                   <wordStack>
                     ( ( 0 => 1 ) : ( ( C_TGOVERNANCE_ESCROW_ID:Int => 132 ) : ( ( 0 => 1474266187 ) : ( ( 128 => C_TGOVERNANCE_ESCROW_ID:Int ) : ( ( 4 => 0 ) : ( ( 128 => 51 ) : ( ( 32 => 2061189261 ) : ( ( 132 : ( 1474266187 : ( C_TGOVERNANCE_ESCROW_ID:Int : ( 0 : ( 51 : ( 2061189261 : .WordStack ) ) ) ) ) ) => .WordStack ) ) ) ) ) ) ) )
                   </wordStack>
                   <localMem>
                     b"\x00\x00\x00\x00\x00\x00\x00\x00\x00\x00\x00\x00\x00\x00\x00\x00\x00\x00\x00\x00\x00\x00\x00\x00\x00\x00\x00\x00\x00\x00\x00\x00\x00\x00\x00\x00\x00\x00\x00\x00\x00\x00\x00\x00\x00\x00\x00\x00\x00\x00\x00\x00\x00\x00\x00\x00\x00\x00\x00\x00\x00\x00\x00\x00\x00\x00\x00\x00\x00\x00\x00\x00\x00\x00\x00\x00\x00\x00\x00\x00\x00\x00\x00\x00\x00\x00\x00\x00\x00\x00\x00\x00\x00\x00\x00\x80\x00\x00\x00\x00\x00\x00\x00\x00\x00\x00\x00\x00\x00\x00\x00\x00\x00\x00\x00\x00\x00\x00\x00\x00\x00\x00\x00\x00\x00\x00\x00\x00W\xdf\x84K\x00\x00\x00\x00\x00\x00\x00\x00\x00\x00\x00\x00\x00\x00\x00\x00\x00\x00\x00\x00\x00\x00\x00\x00\x00\x00\x00\x00"
                   </localMem>
                   <memoryUsed>
                     0
                   </memoryUsed>
                   <callGas>
                     0
                   </callGas>
                   <static>
                     false
                   </static>
                   <callDepth>
                     CALLDEPTH_CELL:Int
                   </callDepth>
                   <codeAddr>
                     C_TGOVERNANCE_ID:Int
                   </codeAddr>
                   ...
                 </callState>
                 <substate>
                   <refund>
                     0
                   </refund>
                   <accessedAccounts>
                     ( ACCESSEDACCOUNTS_CELL:Set => ACCESSEDACCOUNTS_CELL:Set |Set SetItem ( C_TGOVERNANCE_ESCROW_ID:Int ) )
                   </accessedAccounts>
                   ...
                 </substate>
                 <origin>
                   ORIGIN_ID:Int
                 </origin>
                 <block>
                   <number>
                     NUMBER_CELL:Int
                   </number>
                   <timestamp>
                     TIMESTAMP_CELL:Int
                   </timestamp>
                   ...
                 </block>
                 ...
               </evm>
               <network>
                 <chainID>
                   1
                 </chainID>
                 <accounts>
                   ( <account>
                     <acctID>
                       C_TGOVERNANCE_ESCROW_ID:Int
                     </acctID>
                     <balance>
                       C_TGOVERNANCE_ESCROW_BAL:Int
                     </balance>
                     <storage>
                       ( ( 0 |-> #asWord ( C_TGOVERNANCE_ESCROW_TOKEN_SLOT_BEFORE:Bytes +Bytes #buf ( 20 , C_TGOVERNANCE_ESCROW_TOKEN_ID:Int ) +Bytes C_TGOVERNANCE_ESCROW_TOKEN_SLOT_AFTER:Bytes ) )
                       C_TGOVERNANCE_ESCROW_STORAGE:Map )
                     </storage>
                     <nonce>
                       C_TGOVERNANCE_ESCROW_NONCE:Int
                     </nonce>
                     ...
                   </account>
                   ( <account>
                     <acctID>
                       C_TGOVERNANCE_ESCROW_TOKEN_ID:Int
                     </acctID>
                     <balance>
                       C_TGOVERNANCE_ESCROW_TOKEN_BAL:Int
                     </balance>
                     <nonce>
                       C_TGOVERNANCE_ESCROW_TOKEN_NONCE:Int
                     </nonce>
                     ...
                   </account>
                   ( <account>
                     <acctID>
                       C_TGOVERNANCE_ID:Int
                     </acctID>
                     <balance>
                       C_TGOVERNANCE_BAL:Int
                     </balance>
                     <storage>
                       ( ( 0 |-> C_TGOVERNANCE_ESCROW_ID:Int )
                       C_TGOVERNANCE_STORAGE:Map )
                     </storage>
                     <nonce>
                       C_TGOVERNANCE_NONCE:Int
                     </nonce>
                     ...
                   </account>
                   ACCOUNTS_REST:AccountCellMap ) ) )
                 </accounts>
                 ...
               </network>
             </ethereum>
             ...
           </kevm>
           <stackChecks>
             true
           </stackChecks>
           <cheatcodes>
             <prank>
               <newCaller>
                 NEWCALLER_CELL:Account
               </newCaller>
               <active>
                 ACTIVE_CELL:Bool
               </active>
               <depth>
                 DEPTH_CELL:Int
               </depth>
               ...
             </prank>
             <expectedRevert>
               <isRevertExpected>
                 ISREVERTEXPECTED_CELL:Bool
               </isRevertExpected>
               <expectedDepth>
                 EXPECTEDDEPTH_CELL:Int
               </expectedDepth>
               ...
             </expectedRevert>
             <expectedOpcode>
               <isOpcodeExpected>
                 false
               </isOpcodeExpected>
               ...
             </expectedOpcode>
             <whitelist>
               <isCallWhitelistActive>
                 false
               </isCallWhitelistActive>
               <allowedCallsList>
                 .List
               </allowedCallsList>
               <isStorageWhitelistActive>
                 false
               </isStorageWhitelistActive>
               <storageSlotList>
                 .List
               </storageSlotList>
             </whitelist>
             <mockCalls>
               .MockCallCellMap
             </mockCalls>
             <mockFunctions>
               .MockFunctionCellMap
             </mockFunctions>
             ...
           </cheatcodes>
         </foundry>
      requires ( 0 <=Int CALLER_ID:Int
       andBool ( 0 <=Int ORIGIN_ID:Int
       andBool ( 0 <=Int C_TGOVERNANCE_ID:Int
       andBool ( 0 <=Int C_TGOVERNANCE_BAL:Int
       andBool ( 1024 <=Int CALLDEPTH_CELL:Int
       andBool ( pow24 <Int NUMBER_CELL:Int
       andBool ( 0 <=Int C_TGOVERNANCE_NONCE:Int
       andBool ( NUMBER_CELL:Int <Int pow32
       andBool ( 1073741824 <Int TIMESTAMP_CELL:Int
       andBool ( 0 <=Int C_TGOVERNANCE_ESCROW_ID:Int
       andBool ( TIMESTAMP_CELL:Int <Int 34359738368
       andBool ( 0 <=Int C_TGOVERNANCE_ESCROW_BAL:Int
       andBool ( 0 <=Int C_TGOVERNANCE_ESCROW_NONCE:Int
       andBool ( 0 <=Int C_TGOVERNANCE_ESCROW_TOKEN_ID:Int
       andBool ( 0 <=Int C_TGOVERNANCE_ESCROW_TOKEN_BAL:Int
       andBool ( 0 <=Int C_TGOVERNANCE_ESCROW_TOKEN_NONCE:Int
       andBool ( C_TGOVERNANCE_NONCE:Int <Int maxUInt64
       andBool ( C_TGOVERNANCE_ESCROW_NONCE:Int <Int maxUInt64
       andBool ( C_TGOVERNANCE_ESCROW_TOKEN_NONCE:Int <Int maxUInt64
       andBool ( CALLER_ID:Int <Int pow160
       andBool ( ORIGIN_ID:Int <Int pow160
       andBool ( C_TGOVERNANCE_ID:Int <Int pow160
       andBool ( C_TGOVERNANCE_ESCROW_ID:Int <Int pow160
       andBool ( C_TGOVERNANCE_ESCROW_TOKEN_ID:Int <Int pow160
       andBool ( C_TGOVERNANCE_BAL:Int <Int pow256
       andBool ( C_TGOVERNANCE_ESCROW_ID:Int =/=Int C_TGOVERNANCE_ID:Int
       andBool ( C_TGOVERNANCE_ESCROW_BAL:Int <Int pow256
       andBool ( ( notBool 0 in_keys ( C_TGOVERNANCE_STORAGE:Map ) )
       andBool ( C_TGOVERNANCE_ESCROW_TOKEN_ID:Int =/=Int C_TGOVERNANCE_ID:Int
       andBool ( C_TGOVERNANCE_ESCROW_TOKEN_BAL:Int <Int pow256
       andBool ( ( notBool 0 in_keys ( C_TGOVERNANCE_ESCROW_STORAGE:Map ) )
       andBool ( C_TGOVERNANCE_ESCROW_ID:Int =/=Int C_TGOVERNANCE_ESCROW_TOKEN_ID:Int
       andBool ( CALLER_ID:Int =/=Int #address ( FoundryCheat )
       andBool ( ORIGIN_ID:Int =/=Int #address ( FoundryCheat )
       andBool ( C_TGOVERNANCE_ID:Int =/=Int #address ( FoundryCheat )
       andBool ( 1 ==Int lengthBytes ( C_TGOVERNANCE_ESCROW_TOKEN_SLOT_AFTER:Bytes )
       andBool ( 11 ==Int lengthBytes ( C_TGOVERNANCE_ESCROW_TOKEN_SLOT_BEFORE:Bytes )
       andBool ( C_TGOVERNANCE_ESCROW_ID:Int =/=Int #address ( FoundryCheat )
       andBool ( C_TGOVERNANCE_ESCROW_TOKEN_ID:Int =/=Int #address ( FoundryCheat )
>>>>>>> 34c4207b
       andBool ( ( notBool <acctID>
          C_TGOVERNANCE_ID:Int
        </acctID> in_keys ( ACCOUNTS_REST:AccountCellMap ) )
       andBool ( ( notBool <acctID>
          C_TGOVERNANCE_ESCROW_ID:Int
        </acctID> in_keys ( ACCOUNTS_REST:AccountCellMap ) )
       andBool ( ( notBool <acctID>
          C_TGOVERNANCE_ESCROW_TOKEN_ID:Int
        </acctID> in_keys ( ACCOUNTS_REST:AccountCellMap ) )
<<<<<<< HEAD
       andBool ( ( notBool #range ( 0 < CALLER_ID:Int <= 10 ) )
       andBool ( ( notBool #range ( 0 < ORIGIN_ID:Int <= 10 ) )
       andBool ( ( notBool #range ( 0 < C_TGOVERNANCE_ID:Int <= 10 ) )
       andBool ( ( notBool #range ( 0 < C_TGOVERNANCE_ESCROW_ID:Int <= 10 ) )
       andBool ( ( notBool #range ( 0 < C_TGOVERNANCE_ESCROW_TOKEN_ID:Int <= 10 ) )
               ))))))))))))))))))))))))))))))))))))))))))))))))))))))
       ensures ( DEPTH_CELL:Int <Int ( CALLDEPTH_CELL:Int +Int 1 )
       andBool ( EXPECTEDDEPTH_CELL:Int <Int ( CALLDEPTH_CELL:Int +Int 1 )
               ))
      [priority(20), label(BASIC-BLOCK-17-TO-11)]
=======
       andBool ( ( CALLER_ID:Int <=Int 0
          orBool ( 10 <Int CALLER_ID:Int
                 ))
       andBool ( ( ORIGIN_ID:Int <=Int 0
          orBool ( 10 <Int ORIGIN_ID:Int
                 ))
       andBool ( ( C_TGOVERNANCE_ID:Int <=Int 0
          orBool ( 10 <Int C_TGOVERNANCE_ID:Int
                 ))
       andBool ( ( C_TGOVERNANCE_ESCROW_ID:Int <=Int 0
          orBool ( 10 <Int C_TGOVERNANCE_ESCROW_ID:Int
                 ))
       andBool ( ( C_TGOVERNANCE_ESCROW_TOKEN_ID:Int <=Int 0
          orBool ( 10 <Int C_TGOVERNANCE_ESCROW_TOKEN_ID:Int
                 ))
       andBool ( ( notBool ( CALLDEPTH_CELL:Int ==Int EXPECTEDDEPTH_CELL:Int andBool ISREVERTEXPECTED_CELL:Bool ) )
       andBool ( ( notBool ( ACTIVE_CELL:Bool andBool ( CALLDEPTH_CELL:Int ==Int DEPTH_CELL:Int andBool NEWCALLER_CELL:Account =/=K C_TGOVERNANCE_ID:Int ) ) )
               )))))))))))))))))))))))))))))))))))))))))))))))))
      [priority(20), label(BASIC-BLOCK-54-TO-42)]
>>>>>>> 34c4207b

endmodule<|MERGE_RESOLUTION|>--- conflicted
+++ resolved
@@ -148,7 +148,8 @@
     rule [BASIC-BLOCK-13-TO-7]: <foundry>
            <kevm>
              <k>
-               ( #execute => #halt )
+               ( .K => #next [ CALL ] ~> .K )
+               ~> #execute
                ~> _CONTINUATION:K
              </k>
              <mode>
@@ -162,12 +163,6 @@
              </useGas>
              <ethereum>
                <evm>
-                 <output>
-                   ( _OUTPUT_CELL:Bytes => b"" )
-                 </output>
-                 <statusCode>
-                   ( _STATUSCODE:StatusCode => EVMC_REVERT )
-                 </statusCode>
                  <callState>
                    <id>
                      C_TGOVERNANCE_ID:Int
@@ -182,7 +177,7 @@
                      0
                    </callValue>
                    <wordStack>
-                     ( .WordStack => ( 1 : ( 132 : ( 1474266187 : ( C_TGOVERNANCE_ESCROW_ID:Int : ( 0 : ( 51 : ( 2061189261 : .WordStack ) ) ) ) ) ) ) )
+                     ( .WordStack => ( 0 : ( C_TGOVERNANCE_ESCROW_ID:Int : ( 0 : ( 128 : ( 4 : ( 128 : ( 32 : ( 132 : ( 1474266187 : ( C_TGOVERNANCE_ESCROW_ID:Int : ( 0 : ( 51 : ( 2061189261 : .WordStack ) ) ) ) ) ) ) ) ) ) ) ) ) )
                    </wordStack>
                    <localMem>
                      ( b"" => b"\x00\x00\x00\x00\x00\x00\x00\x00\x00\x00\x00\x00\x00\x00\x00\x00\x00\x00\x00\x00\x00\x00\x00\x00\x00\x00\x00\x00\x00\x00\x00\x00\x00\x00\x00\x00\x00\x00\x00\x00\x00\x00\x00\x00\x00\x00\x00\x00\x00\x00\x00\x00\x00\x00\x00\x00\x00\x00\x00\x00\x00\x00\x00\x00\x00\x00\x00\x00\x00\x00\x00\x00\x00\x00\x00\x00\x00\x00\x00\x00\x00\x00\x00\x00\x00\x00\x00\x00\x00\x00\x00\x00\x00\x00\x00\x80\x00\x00\x00\x00\x00\x00\x00\x00\x00\x00\x00\x00\x00\x00\x00\x00\x00\x00\x00\x00\x00\x00\x00\x00\x00\x00\x00\x00\x00\x00\x00\x00W\xdf\x84K\x00\x00\x00\x00\x00\x00\x00\x00\x00\x00\x00\x00\x00\x00\x00\x00\x00\x00\x00\x00\x00\x00\x00\x00\x00\x00\x00\x00" )
@@ -196,24 +191,15 @@
                    <static>
                      false
                    </static>
-<<<<<<< HEAD
-                   <callDepth>
-                     CALLDEPTH_CELL:Int
-                   </callDepth>
-=======
                    <codeAddr>
                      C_TGOVERNANCE_ID:Int
                    </codeAddr>
->>>>>>> 34c4207b
                    ...
                  </callState>
                  <substate>
                    <refund>
                      0
                    </refund>
-                   <accessedAccounts>
-                     ( ACCESSEDACCOUNTS_CELL:Set => ACCESSEDACCOUNTS_CELL:Set |Set SetItem ( C_TGOVERNANCE_ESCROW_ID:Int ) )
-                   </accessedAccounts>
                    ...
                  </substate>
                  <origin>
@@ -290,24 +276,6 @@
              true
            </stackChecks>
            <cheatcodes>
-             <prank>
-               <active>
-                 false
-               </active>
-               <depth>
-                 DEPTH_CELL:Int
-               </depth>
-               ...
-             </prank>
-             <expectedRevert>
-               <isRevertExpected>
-                 false
-               </isRevertExpected>
-               <expectedDepth>
-                 EXPECTEDDEPTH_CELL:Int
-               </expectedDepth>
-               ...
-             </expectedRevert>
              <expectedOpcode>
                <isOpcodeExpected>
                  false
@@ -337,13 +305,10 @@
              ...
            </cheatcodes>
          </foundry>
-      requires ( ( notBool _ACTIVE_CELL:Bool )
-       andBool ( ( notBool _ISREVERTEXPECTED_CELL:Bool )
-       andBool ( 0 <=Int CALLER_ID:Int
+      requires ( 0 <=Int CALLER_ID:Int
        andBool ( 0 <=Int ORIGIN_ID:Int
        andBool ( 0 <=Int C_TGOVERNANCE_ID:Int
        andBool ( 0 <=Int C_TGOVERNANCE_BAL:Int
-       andBool ( 1024 <=Int CALLDEPTH_CELL:Int
        andBool ( pow24 <Int NUMBER_CELL:Int
        andBool ( 0 <=Int C_TGOVERNANCE_NONCE:Int
        andBool ( NUMBER_CELL:Int <Int pow32
@@ -353,16 +318,12 @@
        andBool ( 0 <=Int C_TGOVERNANCE_ESCROW_ID:Int
        andBool ( TIMESTAMP_CELL:Int <Int 34359738368
        andBool ( 0 <=Int C_TGOVERNANCE_ESCROW_BAL:Int
-       andBool ( DEPTH_CELL:Int <Int CALLDEPTH_CELL:Int
        andBool ( 11 ==Int lengthBytes ( C_TGOVERNANCE_ESCROW_TOKEN_SLOT_BEFORE:Bytes )
-       andBool ( ( notBool CALLDEPTH_CELL:Int <=Int DEPTH_CELL:Int )
        andBool ( 0 <=Int C_TGOVERNANCE_ESCROW_NONCE:Int
        andBool ( C_TGOVERNANCE_ESCROW_TOKEN_ID:Int =/=Int C_TGOVERNANCE_ID:Int
        andBool ( 0 <=Int C_TGOVERNANCE_ESCROW_TOKEN_ID:Int
        andBool ( 0 <=Int C_TGOVERNANCE_ESCROW_TOKEN_BAL:Int
        andBool ( 0 <=Int C_TGOVERNANCE_ESCROW_TOKEN_NONCE:Int
-       andBool ( EXPECTEDDEPTH_CELL:Int <Int CALLDEPTH_CELL:Int
-       andBool ( ( notBool CALLDEPTH_CELL:Int <=Int EXPECTEDDEPTH_CELL:Int )
        andBool ( C_TGOVERNANCE_ESCROW_ID:Int =/=Int C_TGOVERNANCE_ESCROW_TOKEN_ID:Int
        andBool ( C_TGOVERNANCE_NONCE:Int <Int maxUInt64
        andBool ( CALLER_ID:Int =/=Int #address ( FoundryCheat )
@@ -391,15 +352,6 @@
        andBool ( ( notBool <acctID>
           C_TGOVERNANCE_ESCROW_TOKEN_ID:Int
         </acctID> in_keys ( ACCOUNTS_REST:AccountCellMap ) )
-<<<<<<< HEAD
-       andBool ( ( notBool #range ( 0 < CALLER_ID:Int <= 10 ) )
-       andBool ( ( notBool #range ( 0 < ORIGIN_ID:Int <= 10 ) )
-       andBool ( ( notBool #range ( 0 < C_TGOVERNANCE_ID:Int <= 10 ) )
-       andBool ( ( notBool #range ( 0 < C_TGOVERNANCE_ESCROW_ID:Int <= 10 ) )
-       andBool ( ( notBool #range ( 0 < C_TGOVERNANCE_ESCROW_TOKEN_ID:Int <= 10 ) )
-               )))))))))))))))))))))))))))))))))))))))))))))))))))))
-      [priority(20), label(BASIC-BLOCK-13-TO-7)]
-=======
        andBool ( ( CALLER_ID:Int <=Int 0
           orBool ( 10 <Int CALLER_ID:Int
                  ))
@@ -417,12 +369,16 @@
                  ))
                ))))))))))))))))))))))))))))))))))))))))))))))
       [priority(20), label(BASIC-BLOCK-1-TO-3)]
->>>>>>> 34c4207b
     
-    rule [BASIC-BLOCK-16-TO-10]: <foundry>
+    rule [BASIC-BLOCK-7-TO-13]: <foundry>
            <kevm>
              <k>
-               ( #execute => #halt )
+               ( #next [ CALL ] ~> .K => #injectPrank
+               ~> #next [ CALL ]
+               ~> #endPrank )
+               ~> #checkRevert
+               ~> #updateRevertOutput 128 32
+               ~> #execute
                ~> _CONTINUATION:K
              </k>
              <mode>
@@ -436,15 +392,6 @@
              </useGas>
              <ethereum>
                <evm>
-                 <output>
-                   ( _OUTPUT_CELL:Bytes => #buf ( 32 , ( #asWord ( #range ( #buf ( 32 , #lookup ( C_TGOVERNANCE_ESCROW_TOKEN_STORAGE:Map , 0 ) ) , 16 , 16 ) ) +Int 45 ) ) )
-                 </output>
-                 <statusCode>
-                   ( _STATUSCODE:StatusCode => EVMC_SUCCESS )
-                 </statusCode>
-                 <touchedAccounts>
-                   ( TOUCHEDACCOUNTS_CELL:Set => TOUCHEDACCOUNTS_CELL:Set |Set SetItem ( C_TGOVERNANCE_ID:Int ) |Set SetItem ( C_TGOVERNANCE_ESCROW_ID:Int ) |Set SetItem ( C_TGOVERNANCE_ESCROW_TOKEN_ID:Int ) )
-                 </touchedAccounts>
                  <callState>
                    <id>
                      C_TGOVERNANCE_ID:Int
@@ -459,10 +406,10 @@
                      0
                    </callValue>
                    <wordStack>
-                     ( .WordStack => ( 2061189261 : .WordStack ) )
+                     ( 0 : ( C_TGOVERNANCE_ESCROW_ID:Int : ( 0 : ( 128 : ( 4 : ( 128 : ( 32 : ( 132 : ( 1474266187 : ( C_TGOVERNANCE_ESCROW_ID:Int : ( 0 : ( 51 : ( 2061189261 : .WordStack ) ) ) ) ) ) ) ) ) ) ) ) )
                    </wordStack>
                    <localMem>
-                     ( b"" => b"\x00\x00\x00\x00\x00\x00\x00\x00\x00\x00\x00\x00\x00\x00\x00\x00\x00\x00\x00\x00\x00\x00\x00\x00\x00\x00\x00\x00\x00\x00\x00\x00\x00\x00\x00\x00\x00\x00\x00\x00\x00\x00\x00\x00\x00\x00\x00\x00\x00\x00\x00\x00\x00\x00\x00\x00\x00\x00\x00\x00\x00\x00\x00\x00\x00\x00\x00\x00\x00\x00\x00\x00\x00\x00\x00\x00\x00\x00\x00\x00\x00\x00\x00\x00\x00\x00\x00\x00\x00\x00\x00\x00\x00\x00\x00\xa0\x00\x00\x00\x00\x00\x00\x00\x00\x00\x00\x00\x00\x00\x00\x00\x00\x00\x00\x00\x00\x00\x00\x00\x00\x00\x00\x00\x00\x00\x00\x00\x00" +Bytes #buf ( 32 , ( #asWord ( #range ( #buf ( 32 , #lookup ( C_TGOVERNANCE_ESCROW_TOKEN_STORAGE:Map , 0 ) ) , 16 , 16 ) ) +Int 45 ) ) +Bytes #buf ( 32 , ( #asWord ( #range ( #buf ( 32 , #lookup ( C_TGOVERNANCE_ESCROW_TOKEN_STORAGE:Map , 0 ) ) , 16 , 16 ) ) +Int 45 ) ) )
+                     b"\x00\x00\x00\x00\x00\x00\x00\x00\x00\x00\x00\x00\x00\x00\x00\x00\x00\x00\x00\x00\x00\x00\x00\x00\x00\x00\x00\x00\x00\x00\x00\x00\x00\x00\x00\x00\x00\x00\x00\x00\x00\x00\x00\x00\x00\x00\x00\x00\x00\x00\x00\x00\x00\x00\x00\x00\x00\x00\x00\x00\x00\x00\x00\x00\x00\x00\x00\x00\x00\x00\x00\x00\x00\x00\x00\x00\x00\x00\x00\x00\x00\x00\x00\x00\x00\x00\x00\x00\x00\x00\x00\x00\x00\x00\x00\x80\x00\x00\x00\x00\x00\x00\x00\x00\x00\x00\x00\x00\x00\x00\x00\x00\x00\x00\x00\x00\x00\x00\x00\x00\x00\x00\x00\x00\x00\x00\x00\x00W\xdf\x84K\x00\x00\x00\x00\x00\x00\x00\x00\x00\x00\x00\x00\x00\x00\x00\x00\x00\x00\x00\x00\x00\x00\x00\x00\x00\x00\x00\x00"
                    </localMem>
                    <memoryUsed>
                      0
@@ -474,7 +421,7 @@
                      false
                    </static>
                    <callDepth>
-                     CALLDEPTH_CELL:Int
+                     EXPECTEDDEPTH_CELL:Int
                    </callDepth>
                    <codeAddr>
                      C_TGOVERNANCE_ID:Int
@@ -485,9 +432,6 @@
                    <refund>
                      0
                    </refund>
-                   <accessedAccounts>
-                     ( ACCESSEDACCOUNTS_CELL:Set => ACCESSEDACCOUNTS_CELL:Set |Set SetItem ( C_TGOVERNANCE_ESCROW_ID:Int ) |Set SetItem ( C_TGOVERNANCE_ID:Int ) |Set SetItem ( C_TGOVERNANCE_ESCROW_TOKEN_ID:Int ) |Set SetItem ( C_TGOVERNANCE_ESCROW_ID:Int ) )
-                   </accessedAccounts>
                    ...
                  </substate>
                  <origin>
@@ -532,9 +476,6 @@
                      <balance>
                        C_TGOVERNANCE_ESCROW_TOKEN_BAL:Int
                      </balance>
-                     <storage>
-                       C_TGOVERNANCE_ESCROW_TOKEN_STORAGE:Map
-                     </storage>
                      <nonce>
                        C_TGOVERNANCE_ESCROW_TOKEN_NONCE:Int
                      </nonce>
@@ -568,17 +509,20 @@
            </stackChecks>
            <cheatcodes>
              <prank>
+               <newCaller>
+                 NEWCALLER_CELL:Account
+               </newCaller>
                <active>
-                 false
+                 ( ACTIVE_CELL:Bool => true )
                </active>
                <depth>
-                 DEPTH_CELL:Int
+                 ( DEPTH_CELL:Int => EXPECTEDDEPTH_CELL:Int )
                </depth>
                ...
              </prank>
              <expectedRevert>
                <isRevertExpected>
-                 false
+                 true
                </isRevertExpected>
                <expectedDepth>
                  EXPECTEDDEPTH_CELL:Int
@@ -614,54 +558,40 @@
              ...
            </cheatcodes>
          </foundry>
-      requires ( ( notBool _ACTIVE_CELL:Bool )
-       andBool ( ( notBool _ISREVERTEXPECTED_CELL:Bool )
+      requires ( ACTIVE_CELL:Bool
+       andBool ( _ISREVERTEXPECTED_CELL:Bool
+       andBool ( DEPTH_CELL:Int ==Int EXPECTEDDEPTH_CELL:Int
+       andBool ( _CALLDEPTH_CELL:Int ==Int EXPECTEDDEPTH_CELL:Int
        andBool ( 0 <=Int CALLER_ID:Int
        andBool ( 0 <=Int ORIGIN_ID:Int
        andBool ( 0 <=Int C_TGOVERNANCE_ID:Int
-       andBool ( CALLDEPTH_CELL:Int <Int 1023
-       andBool ( CALLDEPTH_CELL:Int <Int 1024
        andBool ( 0 <=Int C_TGOVERNANCE_BAL:Int
        andBool ( pow24 <Int NUMBER_CELL:Int
        andBool ( 0 <=Int C_TGOVERNANCE_NONCE:Int
        andBool ( NUMBER_CELL:Int <Int pow32
-       andBool ( C_TGOVERNANCE_ESCROW_ID:Int =/=Int C_TGOVERNANCE_ID:Int
+       andBool ( NEWCALLER_CELL:Account =/=K C_TGOVERNANCE_ID:Int
        andBool ( 1073741824 <Int TIMESTAMP_CELL:Int
-       andBool ( 1 ==Int lengthBytes ( C_TGOVERNANCE_ESCROW_TOKEN_SLOT_AFTER:Bytes )
        andBool ( 0 <=Int C_TGOVERNANCE_ESCROW_ID:Int
        andBool ( TIMESTAMP_CELL:Int <Int 34359738368
        andBool ( 0 <=Int C_TGOVERNANCE_ESCROW_BAL:Int
-       andBool ( DEPTH_CELL:Int <Int CALLDEPTH_CELL:Int
-       andBool ( 11 ==Int lengthBytes ( C_TGOVERNANCE_ESCROW_TOKEN_SLOT_BEFORE:Bytes )
-       andBool ( ( notBool CALLDEPTH_CELL:Int <=Int DEPTH_CELL:Int )
        andBool ( 0 <=Int C_TGOVERNANCE_ESCROW_NONCE:Int
-       andBool ( C_TGOVERNANCE_ESCROW_TOKEN_ID:Int =/=Int C_TGOVERNANCE_ID:Int
        andBool ( 0 <=Int C_TGOVERNANCE_ESCROW_TOKEN_ID:Int
        andBool ( 0 <=Int C_TGOVERNANCE_ESCROW_TOKEN_BAL:Int
        andBool ( 0 <=Int C_TGOVERNANCE_ESCROW_TOKEN_NONCE:Int
-       andBool ( EXPECTEDDEPTH_CELL:Int <Int CALLDEPTH_CELL:Int
-       andBool ( ( notBool CALLDEPTH_CELL:Int <=Int EXPECTEDDEPTH_CELL:Int )
-       andBool ( C_TGOVERNANCE_ESCROW_ID:Int =/=Int C_TGOVERNANCE_ESCROW_TOKEN_ID:Int
        andBool ( C_TGOVERNANCE_NONCE:Int <Int maxUInt64
-       andBool ( CALLER_ID:Int =/=Int 645326474426547203313410069153905908525362434349
-       andBool ( ORIGIN_ID:Int =/=Int 645326474426547203313410069153905908525362434349
        andBool ( C_TGOVERNANCE_ESCROW_NONCE:Int <Int maxUInt64
-       andBool ( C_TGOVERNANCE_ID:Int =/=Int 645326474426547203313410069153905908525362434349
-       andBool ( ( notBool 0 in_keys ( C_TGOVERNANCE_STORAGE:Map ) )
        andBool ( C_TGOVERNANCE_ESCROW_TOKEN_NONCE:Int <Int maxUInt64
-       andBool ( C_TGOVERNANCE_ESCROW_ID:Int =/=Int 645326474426547203313410069153905908525362434349
-       andBool ( ( notBool 0 in_keys ( C_TGOVERNANCE_ESCROW_STORAGE:Map ) )
        andBool ( CALLER_ID:Int <Int pow160
        andBool ( ORIGIN_ID:Int <Int pow160
-       andBool ( C_TGOVERNANCE_ESCROW_TOKEN_ID:Int =/=Int 645326474426547203313410069153905908525362434349
        andBool ( C_TGOVERNANCE_ID:Int <Int pow160
        andBool ( C_TGOVERNANCE_ESCROW_ID:Int <Int pow160
        andBool ( C_TGOVERNANCE_ESCROW_TOKEN_ID:Int <Int pow160
        andBool ( C_TGOVERNANCE_BAL:Int <Int pow256
+       andBool ( C_TGOVERNANCE_ESCROW_ID:Int =/=Int C_TGOVERNANCE_ID:Int
        andBool ( C_TGOVERNANCE_ESCROW_BAL:Int <Int pow256
+       andBool ( ( notBool 0 in_keys ( C_TGOVERNANCE_STORAGE:Map ) )
+       andBool ( C_TGOVERNANCE_ESCROW_TOKEN_ID:Int =/=Int C_TGOVERNANCE_ID:Int
        andBool ( C_TGOVERNANCE_ESCROW_TOKEN_BAL:Int <Int pow256
-<<<<<<< HEAD
-=======
        andBool ( ( notBool 0 in_keys ( C_TGOVERNANCE_ESCROW_STORAGE:Map ) )
        andBool ( C_TGOVERNANCE_ESCROW_ID:Int =/=Int C_TGOVERNANCE_ESCROW_TOKEN_ID:Int
        andBool ( CALLER_ID:Int =/=Int #address ( FoundryCheat )
@@ -671,7 +601,6 @@
        andBool ( 11 ==Int lengthBytes ( C_TGOVERNANCE_ESCROW_TOKEN_SLOT_BEFORE:Bytes )
        andBool ( C_TGOVERNANCE_ESCROW_ID:Int =/=Int #address ( FoundryCheat )
        andBool ( C_TGOVERNANCE_ESCROW_TOKEN_ID:Int =/=Int #address ( FoundryCheat )
->>>>>>> 34c4207b
        andBool ( ( notBool <acctID>
           C_TGOVERNANCE_ID:Int
         </acctID> in_keys ( ACCOUNTS_REST:AccountCellMap ) )
@@ -681,20 +610,6 @@
        andBool ( ( notBool <acctID>
           C_TGOVERNANCE_ESCROW_TOKEN_ID:Int
         </acctID> in_keys ( ACCOUNTS_REST:AccountCellMap ) )
-<<<<<<< HEAD
-       andBool ( ( notBool #range ( 0 < CALLER_ID:Int <= 10 ) )
-       andBool ( ( notBool #range ( 0 < ORIGIN_ID:Int <= 10 ) )
-       andBool ( ( notBool #range ( 0 < C_TGOVERNANCE_ID:Int <= 10 ) )
-       andBool ( ( notBool #range ( 0 < C_TGOVERNANCE_ESCROW_ID:Int <= 10 ) )
-       andBool ( ( notBool #range ( 0 < C_TGOVERNANCE_ESCROW_TOKEN_ID:Int <= 10 ) )
-               ))))))))))))))))))))))))))))))))))))))))))))))))))))))
-       ensures ( DEPTH_CELL:Int <Int ( CALLDEPTH_CELL:Int +Int 1 )
-       andBool ( DEPTH_CELL:Int <Int ( CALLDEPTH_CELL:Int +Int 2 )
-       andBool ( EXPECTEDDEPTH_CELL:Int <Int ( CALLDEPTH_CELL:Int +Int 1 )
-       andBool ( EXPECTEDDEPTH_CELL:Int <Int ( CALLDEPTH_CELL:Int +Int 2 )
-               ))))
-      [priority(20), label(BASIC-BLOCK-16-TO-10)]
-=======
        andBool ( ( CALLER_ID:Int <=Int 0
           orBool ( 10 <Int CALLER_ID:Int
                  ))
@@ -713,12 +628,17 @@
                )))))))))))))))))))))))))))))))))))))))))))))))))))
        ensures NEWCALLER_CELL:Account ~> .K =/=K C_TGOVERNANCE_ID:Int ~> .K
       [priority(20), label(BASIC-BLOCK-7-TO-13)]
->>>>>>> 34c4207b
     
-    rule [BASIC-BLOCK-17-TO-11]: <foundry>
+    rule [BASIC-BLOCK-9-TO-16]: <foundry>
            <kevm>
              <k>
-               ( #execute => #halt )
+               ( #next [ CALL ] ~> .K => #checkBalanceUnderflow NCL:Int 0
+               ~> #checkDepthExceeded
+               ~> #call NCL:Int C_TGOVERNANCE_ESCROW_ID:Int C_TGOVERNANCE_ESCROW_ID:Int 0 0 b"W\xdf\x84K" false
+               ~> #return 128 32
+               ~> #pc [ CALL ] )
+               ~> #endPrank
+               ~> #execute
                ~> _CONTINUATION:K
              </k>
              <mode>
@@ -732,18 +652,9 @@
              </useGas>
              <ethereum>
                <evm>
-                 <output>
-                   ( _OUTPUT_CELL:Bytes => b"" )
-                 </output>
-                 <statusCode>
-                   ( _STATUSCODE:StatusCode => EVMC_REVERT )
-                 </statusCode>
-                 <touchedAccounts>
-                   ( TOUCHEDACCOUNTS_CELL:Set => TOUCHEDACCOUNTS_CELL:Set |Set SetItem ( C_TGOVERNANCE_ID:Int ) |Set SetItem ( C_TGOVERNANCE_ESCROW_ID:Int ) )
-                 </touchedAccounts>
                  <callState>
                    <id>
-                     C_TGOVERNANCE_ID:Int
+                     NCL:Int
                    </id>
                    <caller>
                      CALLER_ID:Int
@@ -755,10 +666,10 @@
                      0
                    </callValue>
                    <wordStack>
-                     ( .WordStack => ( 1 : ( 132 : ( 1474266187 : ( C_TGOVERNANCE_ESCROW_ID:Int : ( 0 : ( 51 : ( 2061189261 : .WordStack ) ) ) ) ) ) ) )
+                     ( ( 0 => 132 ) : ( ( C_TGOVERNANCE_ESCROW_ID:Int => 1474266187 ) : ( ( 0 => C_TGOVERNANCE_ESCROW_ID:Int ) : ( ( 128 => 0 ) : ( ( 4 => 51 ) : ( ( 128 => 2061189261 ) : ( ( 32 : ( 132 : ( 1474266187 : ( C_TGOVERNANCE_ESCROW_ID:Int : ( 0 : ( 51 : ( 2061189261 : .WordStack ) ) ) ) ) ) ) => .WordStack ) ) ) ) ) ) )
                    </wordStack>
                    <localMem>
-                     ( b"" => b"\x00\x00\x00\x00\x00\x00\x00\x00\x00\x00\x00\x00\x00\x00\x00\x00\x00\x00\x00\x00\x00\x00\x00\x00\x00\x00\x00\x00\x00\x00\x00\x00\x00\x00\x00\x00\x00\x00\x00\x00\x00\x00\x00\x00\x00\x00\x00\x00\x00\x00\x00\x00\x00\x00\x00\x00\x00\x00\x00\x00\x00\x00\x00\x00\x00\x00\x00\x00\x00\x00\x00\x00\x00\x00\x00\x00\x00\x00\x00\x00\x00\x00\x00\x00\x00\x00\x00\x00\x00\x00\x00\x00\x00\x00\x00\x80\x00\x00\x00\x00\x00\x00\x00\x00\x00\x00\x00\x00\x00\x00\x00\x00\x00\x00\x00\x00\x00\x00\x00\x00\x00\x00\x00\x00\x00\x00\x00\x00W\xdf\x84K\x00\x00\x00\x00\x00\x00\x00\x00\x00\x00\x00\x00\x00\x00\x00\x00\x00\x00\x00\x00\x00\x00\x00\x00\x00\x00\x00\x00" )
+                     b"\x00\x00\x00\x00\x00\x00\x00\x00\x00\x00\x00\x00\x00\x00\x00\x00\x00\x00\x00\x00\x00\x00\x00\x00\x00\x00\x00\x00\x00\x00\x00\x00\x00\x00\x00\x00\x00\x00\x00\x00\x00\x00\x00\x00\x00\x00\x00\x00\x00\x00\x00\x00\x00\x00\x00\x00\x00\x00\x00\x00\x00\x00\x00\x00\x00\x00\x00\x00\x00\x00\x00\x00\x00\x00\x00\x00\x00\x00\x00\x00\x00\x00\x00\x00\x00\x00\x00\x00\x00\x00\x00\x00\x00\x00\x00\x80\x00\x00\x00\x00\x00\x00\x00\x00\x00\x00\x00\x00\x00\x00\x00\x00\x00\x00\x00\x00\x00\x00\x00\x00\x00\x00\x00\x00\x00\x00\x00\x00W\xdf\x84K\x00\x00\x00\x00\x00\x00\x00\x00\x00\x00\x00\x00\x00\x00\x00\x00\x00\x00\x00\x00\x00\x00\x00\x00\x00\x00\x00\x00"
                    </localMem>
                    <memoryUsed>
                      0
@@ -770,7 +681,7 @@
                      false
                    </static>
                    <callDepth>
-                     CALLDEPTH_CELL:Int
+                     DEPTH_CELL:Int
                    </callDepth>
                    <codeAddr>
                      C_TGOVERNANCE_ID:Int
@@ -787,7 +698,7 @@
                    ...
                  </substate>
                  <origin>
-                   ORIGIN_ID:Int
+                   NOG:Int
                  </origin>
                  <block>
                    <number>
@@ -861,8 +772,14 @@
            </stackChecks>
            <cheatcodes>
              <prank>
+               <newCaller>
+                 NCL:Int
+               </newCaller>
+               <newOrigin>
+                 NOG:Int
+               </newOrigin>
                <active>
-                 false
+                 true
                </active>
                <depth>
                  DEPTH_CELL:Int
@@ -871,7 +788,7 @@
              </prank>
              <expectedRevert>
                <isRevertExpected>
-                 false
+                 ISREVERTEXPECTED_CELL:Bool
                </isRevertExpected>
                <expectedDepth>
                  EXPECTEDDEPTH_CELL:Int
@@ -907,54 +824,40 @@
              ...
            </cheatcodes>
          </foundry>
-      requires ( ( notBool _ACTIVE_CELL:Bool )
-       andBool ( ( notBool _ISREVERTEXPECTED_CELL:Bool )
+      requires ( _ACTIVE_CELL:Bool
+       andBool ( _CALLDEPTH_CELL:Int ==Int DEPTH_CELL:Int
+       andBool ( _NEWCALLER_CELL:Account ==K NCL:Int
+       andBool ( _NEWORIGIN_CELL:Account ==K NOG:Int
        andBool ( 0 <=Int CALLER_ID:Int
        andBool ( 0 <=Int ORIGIN_ID:Int
        andBool ( 0 <=Int C_TGOVERNANCE_ID:Int
-       andBool ( CALLDEPTH_CELL:Int <Int 1024
        andBool ( 0 <=Int C_TGOVERNANCE_BAL:Int
-       andBool ( 1023 <=Int CALLDEPTH_CELL:Int
        andBool ( pow24 <Int NUMBER_CELL:Int
        andBool ( 0 <=Int C_TGOVERNANCE_NONCE:Int
        andBool ( NUMBER_CELL:Int <Int pow32
-       andBool ( C_TGOVERNANCE_ESCROW_ID:Int =/=Int C_TGOVERNANCE_ID:Int
        andBool ( 1073741824 <Int TIMESTAMP_CELL:Int
-       andBool ( 1 ==Int lengthBytes ( C_TGOVERNANCE_ESCROW_TOKEN_SLOT_AFTER:Bytes )
        andBool ( 0 <=Int C_TGOVERNANCE_ESCROW_ID:Int
        andBool ( TIMESTAMP_CELL:Int <Int 34359738368
        andBool ( 0 <=Int C_TGOVERNANCE_ESCROW_BAL:Int
-       andBool ( DEPTH_CELL:Int <Int CALLDEPTH_CELL:Int
-       andBool ( 11 ==Int lengthBytes ( C_TGOVERNANCE_ESCROW_TOKEN_SLOT_BEFORE:Bytes )
-       andBool ( ( notBool CALLDEPTH_CELL:Int <=Int DEPTH_CELL:Int )
        andBool ( 0 <=Int C_TGOVERNANCE_ESCROW_NONCE:Int
-       andBool ( C_TGOVERNANCE_ESCROW_TOKEN_ID:Int =/=Int C_TGOVERNANCE_ID:Int
        andBool ( 0 <=Int C_TGOVERNANCE_ESCROW_TOKEN_ID:Int
        andBool ( 0 <=Int C_TGOVERNANCE_ESCROW_TOKEN_BAL:Int
        andBool ( 0 <=Int C_TGOVERNANCE_ESCROW_TOKEN_NONCE:Int
-       andBool ( EXPECTEDDEPTH_CELL:Int <Int CALLDEPTH_CELL:Int
-       andBool ( ( notBool CALLDEPTH_CELL:Int <=Int EXPECTEDDEPTH_CELL:Int )
-       andBool ( C_TGOVERNANCE_ESCROW_ID:Int =/=Int C_TGOVERNANCE_ESCROW_TOKEN_ID:Int
        andBool ( C_TGOVERNANCE_NONCE:Int <Int maxUInt64
-       andBool ( CALLER_ID:Int =/=Int 645326474426547203313410069153905908525362434349
-       andBool ( ORIGIN_ID:Int =/=Int 645326474426547203313410069153905908525362434349
        andBool ( C_TGOVERNANCE_ESCROW_NONCE:Int <Int maxUInt64
-       andBool ( C_TGOVERNANCE_ID:Int =/=Int 645326474426547203313410069153905908525362434349
-       andBool ( ( notBool 0 in_keys ( C_TGOVERNANCE_STORAGE:Map ) )
        andBool ( C_TGOVERNANCE_ESCROW_TOKEN_NONCE:Int <Int maxUInt64
-       andBool ( C_TGOVERNANCE_ESCROW_ID:Int =/=Int 645326474426547203313410069153905908525362434349
-       andBool ( ( notBool 0 in_keys ( C_TGOVERNANCE_ESCROW_STORAGE:Map ) )
        andBool ( CALLER_ID:Int <Int pow160
        andBool ( ORIGIN_ID:Int <Int pow160
-       andBool ( C_TGOVERNANCE_ESCROW_TOKEN_ID:Int =/=Int 645326474426547203313410069153905908525362434349
        andBool ( C_TGOVERNANCE_ID:Int <Int pow160
        andBool ( C_TGOVERNANCE_ESCROW_ID:Int <Int pow160
        andBool ( C_TGOVERNANCE_ESCROW_TOKEN_ID:Int <Int pow160
+       andBool ( C_TGOVERNANCE_ID:Int =/=Int NCL:Int
        andBool ( C_TGOVERNANCE_BAL:Int <Int pow256
+       andBool ( C_TGOVERNANCE_ESCROW_ID:Int =/=Int C_TGOVERNANCE_ID:Int
        andBool ( C_TGOVERNANCE_ESCROW_BAL:Int <Int pow256
+       andBool ( ( notBool 0 in_keys ( C_TGOVERNANCE_STORAGE:Map ) )
+       andBool ( C_TGOVERNANCE_ESCROW_TOKEN_ID:Int =/=Int C_TGOVERNANCE_ID:Int
        andBool ( C_TGOVERNANCE_ESCROW_TOKEN_BAL:Int <Int pow256
-<<<<<<< HEAD
-=======
        andBool ( ( notBool 0 in_keys ( C_TGOVERNANCE_ESCROW_STORAGE:Map ) )
        andBool ( C_TGOVERNANCE_ESCROW_ID:Int =/=Int C_TGOVERNANCE_ESCROW_TOKEN_ID:Int
        andBool ( CALLER_ID:Int =/=Int #address ( FoundryCheat )
@@ -3045,10 +2948,10 @@
                      0
                    </callValue>
                    <wordStack>
-                     ( ( 0 => 1 ) : ( ( C_TGOVERNANCE_ESCROW_ID:Int => 132 ) : ( ( 0 => 1474266187 ) : ( ( 128 => C_TGOVERNANCE_ESCROW_ID:Int ) : ( ( 4 => 0 ) : ( ( 128 => 51 ) : ( ( 32 => 2061189261 ) : ( ( 132 : ( 1474266187 : ( C_TGOVERNANCE_ESCROW_ID:Int : ( 0 : ( 51 : ( 2061189261 : .WordStack ) ) ) ) ) ) => .WordStack ) ) ) ) ) ) ) )
+                     ( .WordStack => ( 1 : ( 132 : ( 1474266187 : ( C_TGOVERNANCE_ESCROW_ID:Int : ( 0 : ( 51 : ( 2061189261 : .WordStack ) ) ) ) ) ) ) )
                    </wordStack>
                    <localMem>
-                     b"\x00\x00\x00\x00\x00\x00\x00\x00\x00\x00\x00\x00\x00\x00\x00\x00\x00\x00\x00\x00\x00\x00\x00\x00\x00\x00\x00\x00\x00\x00\x00\x00\x00\x00\x00\x00\x00\x00\x00\x00\x00\x00\x00\x00\x00\x00\x00\x00\x00\x00\x00\x00\x00\x00\x00\x00\x00\x00\x00\x00\x00\x00\x00\x00\x00\x00\x00\x00\x00\x00\x00\x00\x00\x00\x00\x00\x00\x00\x00\x00\x00\x00\x00\x00\x00\x00\x00\x00\x00\x00\x00\x00\x00\x00\x00\x80\x00\x00\x00\x00\x00\x00\x00\x00\x00\x00\x00\x00\x00\x00\x00\x00\x00\x00\x00\x00\x00\x00\x00\x00\x00\x00\x00\x00\x00\x00\x00\x00W\xdf\x84K\x00\x00\x00\x00\x00\x00\x00\x00\x00\x00\x00\x00\x00\x00\x00\x00\x00\x00\x00\x00\x00\x00\x00\x00\x00\x00\x00\x00"
+                     ( b"" => b"\x00\x00\x00\x00\x00\x00\x00\x00\x00\x00\x00\x00\x00\x00\x00\x00\x00\x00\x00\x00\x00\x00\x00\x00\x00\x00\x00\x00\x00\x00\x00\x00\x00\x00\x00\x00\x00\x00\x00\x00\x00\x00\x00\x00\x00\x00\x00\x00\x00\x00\x00\x00\x00\x00\x00\x00\x00\x00\x00\x00\x00\x00\x00\x00\x00\x00\x00\x00\x00\x00\x00\x00\x00\x00\x00\x00\x00\x00\x00\x00\x00\x00\x00\x00\x00\x00\x00\x00\x00\x00\x00\x00\x00\x00\x00\x80\x00\x00\x00\x00\x00\x00\x00\x00\x00\x00\x00\x00\x00\x00\x00\x00\x00\x00\x00\x00\x00\x00\x00\x00\x00\x00\x00\x00\x00\x00\x00\x00W\xdf\x84K\x00\x00\x00\x00\x00\x00\x00\x00\x00\x00\x00\x00\x00\x00\x00\x00\x00\x00\x00\x00\x00\x00\x00\x00\x00\x00\x00\x00" )
                    </localMem>
                    <memoryUsed>
                      0
@@ -3151,11 +3054,8 @@
            </stackChecks>
            <cheatcodes>
              <prank>
-               <newCaller>
-                 NEWCALLER_CELL:Account
-               </newCaller>
                <active>
-                 ACTIVE_CELL:Bool
+                 false
                </active>
                <depth>
                  DEPTH_CELL:Int
@@ -3164,7 +3064,7 @@
              </prank>
              <expectedRevert>
                <isRevertExpected>
-                 ISREVERTEXPECTED_CELL:Bool
+                 false
                </isRevertExpected>
                <expectedDepth>
                  EXPECTEDDEPTH_CELL:Int
@@ -3200,7 +3100,9 @@
              ...
            </cheatcodes>
          </foundry>
-      requires ( 0 <=Int CALLER_ID:Int
+      requires ( ( notBool _ACTIVE_CELL:Bool )
+       andBool ( ( notBool _ISREVERTEXPECTED_CELL:Bool )
+       andBool ( 0 <=Int CALLER_ID:Int
        andBool ( 0 <=Int ORIGIN_ID:Int
        andBool ( 0 <=Int C_TGOVERNANCE_ID:Int
        andBool ( 0 <=Int C_TGOVERNANCE_BAL:Int
@@ -3208,27 +3110,40 @@
        andBool ( pow24 <Int NUMBER_CELL:Int
        andBool ( 0 <=Int C_TGOVERNANCE_NONCE:Int
        andBool ( NUMBER_CELL:Int <Int pow32
+       andBool ( C_TGOVERNANCE_ESCROW_ID:Int =/=Int C_TGOVERNANCE_ID:Int
        andBool ( 1073741824 <Int TIMESTAMP_CELL:Int
+       andBool ( 1 ==Int lengthBytes ( C_TGOVERNANCE_ESCROW_TOKEN_SLOT_AFTER:Bytes )
        andBool ( 0 <=Int C_TGOVERNANCE_ESCROW_ID:Int
        andBool ( TIMESTAMP_CELL:Int <Int 34359738368
        andBool ( 0 <=Int C_TGOVERNANCE_ESCROW_BAL:Int
+       andBool ( DEPTH_CELL:Int <Int CALLDEPTH_CELL:Int
+       andBool ( 11 ==Int lengthBytes ( C_TGOVERNANCE_ESCROW_TOKEN_SLOT_BEFORE:Bytes )
+       andBool ( ( notBool CALLDEPTH_CELL:Int <=Int DEPTH_CELL:Int )
        andBool ( 0 <=Int C_TGOVERNANCE_ESCROW_NONCE:Int
+       andBool ( C_TGOVERNANCE_ESCROW_TOKEN_ID:Int =/=Int C_TGOVERNANCE_ID:Int
        andBool ( 0 <=Int C_TGOVERNANCE_ESCROW_TOKEN_ID:Int
        andBool ( 0 <=Int C_TGOVERNANCE_ESCROW_TOKEN_BAL:Int
        andBool ( 0 <=Int C_TGOVERNANCE_ESCROW_TOKEN_NONCE:Int
+       andBool ( EXPECTEDDEPTH_CELL:Int <Int CALLDEPTH_CELL:Int
+       andBool ( ( notBool CALLDEPTH_CELL:Int <=Int EXPECTEDDEPTH_CELL:Int )
+       andBool ( C_TGOVERNANCE_ESCROW_ID:Int =/=Int C_TGOVERNANCE_ESCROW_TOKEN_ID:Int
        andBool ( C_TGOVERNANCE_NONCE:Int <Int maxUInt64
+       andBool ( CALLER_ID:Int =/=Int 645326474426547203313410069153905908525362434349
+       andBool ( ORIGIN_ID:Int =/=Int 645326474426547203313410069153905908525362434349
        andBool ( C_TGOVERNANCE_ESCROW_NONCE:Int <Int maxUInt64
+       andBool ( C_TGOVERNANCE_ID:Int =/=Int 645326474426547203313410069153905908525362434349
+       andBool ( ( notBool 0 in_keys ( C_TGOVERNANCE_STORAGE:Map ) )
        andBool ( C_TGOVERNANCE_ESCROW_TOKEN_NONCE:Int <Int maxUInt64
+       andBool ( C_TGOVERNANCE_ESCROW_ID:Int =/=Int 645326474426547203313410069153905908525362434349
+       andBool ( ( notBool 0 in_keys ( C_TGOVERNANCE_ESCROW_STORAGE:Map ) )
        andBool ( CALLER_ID:Int <Int pow160
        andBool ( ORIGIN_ID:Int <Int pow160
+       andBool ( C_TGOVERNANCE_ESCROW_TOKEN_ID:Int =/=Int 645326474426547203313410069153905908525362434349
        andBool ( C_TGOVERNANCE_ID:Int <Int pow160
        andBool ( C_TGOVERNANCE_ESCROW_ID:Int <Int pow160
        andBool ( C_TGOVERNANCE_ESCROW_TOKEN_ID:Int <Int pow160
        andBool ( C_TGOVERNANCE_BAL:Int <Int pow256
-       andBool ( C_TGOVERNANCE_ESCROW_ID:Int =/=Int C_TGOVERNANCE_ID:Int
        andBool ( C_TGOVERNANCE_ESCROW_BAL:Int <Int pow256
-       andBool ( ( notBool 0 in_keys ( C_TGOVERNANCE_STORAGE:Map ) )
-       andBool ( C_TGOVERNANCE_ESCROW_TOKEN_ID:Int =/=Int C_TGOVERNANCE_ID:Int
        andBool ( C_TGOVERNANCE_ESCROW_TOKEN_BAL:Int <Int pow256
        andBool ( ( notBool 0 in_keys ( C_TGOVERNANCE_ESCROW_STORAGE:Map ) )
        andBool ( C_TGOVERNANCE_ESCROW_ID:Int =/=Int C_TGOVERNANCE_ESCROW_TOKEN_ID:Int
@@ -3239,7 +3154,6 @@
        andBool ( 11 ==Int lengthBytes ( C_TGOVERNANCE_ESCROW_TOKEN_SLOT_BEFORE:Bytes )
        andBool ( C_TGOVERNANCE_ESCROW_ID:Int =/=Int #address ( FoundryCheat )
        andBool ( C_TGOVERNANCE_ESCROW_TOKEN_ID:Int =/=Int #address ( FoundryCheat )
->>>>>>> 34c4207b
        andBool ( ( notBool <acctID>
           C_TGOVERNANCE_ID:Int
         </acctID> in_keys ( ACCOUNTS_REST:AccountCellMap ) )
@@ -3249,18 +3163,6 @@
        andBool ( ( notBool <acctID>
           C_TGOVERNANCE_ESCROW_TOKEN_ID:Int
         </acctID> in_keys ( ACCOUNTS_REST:AccountCellMap ) )
-<<<<<<< HEAD
-       andBool ( ( notBool #range ( 0 < CALLER_ID:Int <= 10 ) )
-       andBool ( ( notBool #range ( 0 < ORIGIN_ID:Int <= 10 ) )
-       andBool ( ( notBool #range ( 0 < C_TGOVERNANCE_ID:Int <= 10 ) )
-       andBool ( ( notBool #range ( 0 < C_TGOVERNANCE_ESCROW_ID:Int <= 10 ) )
-       andBool ( ( notBool #range ( 0 < C_TGOVERNANCE_ESCROW_TOKEN_ID:Int <= 10 ) )
-               ))))))))))))))))))))))))))))))))))))))))))))))))))))))
-       ensures ( DEPTH_CELL:Int <Int ( CALLDEPTH_CELL:Int +Int 1 )
-       andBool ( EXPECTEDDEPTH_CELL:Int <Int ( CALLDEPTH_CELL:Int +Int 1 )
-               ))
-      [priority(20), label(BASIC-BLOCK-17-TO-11)]
-=======
        andBool ( ( CALLER_ID:Int <=Int 0
           orBool ( 10 <Int CALLER_ID:Int
                  ))
@@ -3280,6 +3182,5 @@
        andBool ( ( notBool ( ACTIVE_CELL:Bool andBool ( CALLDEPTH_CELL:Int ==Int DEPTH_CELL:Int andBool NEWCALLER_CELL:Account =/=K C_TGOVERNANCE_ID:Int ) ) )
                )))))))))))))))))))))))))))))))))))))))))))))))))
       [priority(20), label(BASIC-BLOCK-54-TO-42)]
->>>>>>> 34c4207b
 
 endmodule