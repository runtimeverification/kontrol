--- conflicted
+++ resolved
@@ -82,15 +82,9 @@
                    <static>
                      false
                    </static>
-<<<<<<< HEAD
-                   <callDepth>
-                     CALLDEPTH_CELL:Int
-                   </callDepth>
-=======
                    <codeAddr>
                      C_IMPORTEDCONTRACT_ID:Int
                    </codeAddr>
->>>>>>> 34c4207b
                    ...
                  </callState>
                  <substate>
@@ -203,15 +197,8 @@
        andBool ( 1073741824 <Int TIMESTAMP_CELL:Int
        andBool ( TIMESTAMP_CELL:Int <Int 34359738368
        andBool ( 0 <=Int C_IMPORTEDCONTRACT_NONCE:Int
-<<<<<<< HEAD
-       andBool ( ( notBool CALLDEPTH_CELL:Int <=Int DEPTH_CELL:Int )
-       andBool ( ( notBool CALLDEPTH_CELL:Int <=Int EXPECTEDDEPTH_CELL:Int )
-       andBool ( CALLER_ID:Int =/=Int 645326474426547203313410069153905908525362434349
-       andBool ( ORIGIN_ID:Int =/=Int 645326474426547203313410069153905908525362434349
-=======
        andBool ( CALLER_ID:Int =/=Int #address ( FoundryCheat )
        andBool ( ORIGIN_ID:Int =/=Int #address ( FoundryCheat )
->>>>>>> 34c4207b
        andBool ( C_IMPORTEDCONTRACT_NONCE:Int <Int maxUInt64
        andBool ( C_IMPORTEDCONTRACT_ID:Int =/=Int #address ( FoundryCheat )
        andBool ( CALLER_ID:Int <Int pow160
@@ -223,15 +210,6 @@
           C_IMPORTEDCONTRACT_ID:Int
         </acctID> in_keys ( ACCOUNTS_REST:AccountCellMap ) )
        andBool ( lengthBytes ( CALLDATA_CELL:Bytes ) <Int pow128
-<<<<<<< HEAD
-       andBool ( ( notBool #range ( 0 < CALLER_ID:Int <= 10 ) )
-       andBool ( ( notBool #range ( 0 < ORIGIN_ID:Int <= 10 ) )
-       andBool ( ( notBool #range ( 0 < C_IMPORTEDCONTRACT_ID:Int <= 10 ) )
-               ))))))))))))))))))))))))))))
-       ensures ( DEPTH_CELL:Int <Int CALLDEPTH_CELL:Int
-       andBool ( EXPECTEDDEPTH_CELL:Int <Int CALLDEPTH_CELL:Int
-               ))
-=======
        andBool ( ( CALLER_ID:Int <=Int 0
           orBool ( 10 <Int CALLER_ID:Int
                  ))
@@ -242,7 +220,6 @@
           orBool ( 10 <Int C_IMPORTEDCONTRACT_ID:Int
                  ))
                ))))))))))))))))))))))))
->>>>>>> 34c4207b
       [priority(20), label(BASIC-BLOCK-1-TO-3)]
 
 endmodule