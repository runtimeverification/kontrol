
┌─ 1 (root, init)
│   k: #execute ~> CONTINUATION:K
│   pc: 0
│   callDepth: 0
│   statusCode: STATUSCODE:StatusCode
│
│  (179 steps)
├─ 3
│   k: #end EVMC_SUCCESS ~> #pc [ STOP ] ~> #execute ~> CONTINUATION:K
│   pc: 328
│   callDepth: 0
│   statusCode: STATUSCODE:StatusCode
│
│  (1 step)
├─ 4
│   k: #halt ~> #pc [ STOP ] ~> #execute ~> CONTINUATION:K
│   pc: 328
│   callDepth: 0
│   statusCode: EVMC_SUCCESS
│
│  (2 steps)
├─ 5 (terminal)
│   k: #halt ~> CONTINUATION:K
│   pc: 328
│   callDepth: 0
│   statusCode: EVMC_SUCCESS
│
│  (1 step)
├─ 6
│   k: #execute ~> CONTINUATION:K
│   pc: 0
│   callDepth: 0
│   statusCode: STATUSCODE:StatusCode
│
│  (417 steps)
├─ 8
│   k: CALL 0 645326474426547203313410069153905908525362434349 0 128 4 128 0 ~> #pc [ C ...
│   pc: 811
│   callDepth: 0
│   statusCode: STATUSCODE:StatusCode
│
│  (1 step)
├─ 9
│   k: #accessAccounts 645326474426547203313410069153905908525362434349 ~> #checkCall 7 ...
│   pc: 811
│   callDepth: 0
│   statusCode: STATUSCODE:StatusCode
│
│  (230 steps)
├─ 10
│   k: STATICCALL 0 728815563385977040452943777879061427756277306518 128 4 128 0 ~> #pc ...
│   pc: 892
│   callDepth: 0
│   statusCode: STATUSCODE:StatusCode
│
│  (1 step)
├─ 11
│   k: #accessAccounts 728815563385977040452943777879061427756277306518 ~> #checkCall 7 ...
│   pc: 892
│   callDepth: 0
│   statusCode: STATUSCODE:StatusCode
│
│  (339 steps)
├─ 12
│   k: #end EVMC_REVERT ~> #pc [ REVERT ] ~> #execute ~> #return 128 0 ~> #pc [ STATICC ...
│   pc: 2995
│   callDepth: 1
│   statusCode: STATUSCODE:StatusCode
│
│  (1 step)
├─ 13
│   k: #halt ~> #pc [ REVERT ] ~> #execute ~> #return 128 0 ~> #pc [ STATICCALL ] ~> #c ...
│   pc: 2995
│   callDepth: 1
│   statusCode: EVMC_REVERT
│
│  (2 steps)
├─ 14
│   k: #halt ~> #return 128 0 ~> #pc [ STATICCALL ] ~> #checkRevert ~> #updateRevertOut ...
│   pc: 2995
│   callDepth: 1
│   statusCode: EVMC_REVERT
│
│  (1 step)
├─ 15
│   k: #popCallStack ~> #popWorldState ~> 0 ~> #push ~> #refund 0 ~> #setLocalMem 128 0 ...
│   pc: 2995
│   callDepth: 1
│   statusCode: EVMC_REVERT
│
│  (95 steps)
├─ 16
│   k: #end EVMC_SUCCESS ~> #pc [ STOP ] ~> #execute ~> CONTINUATION:K
│   pc: 328
│   callDepth: 0
│   statusCode: EVMC_SUCCESS
│
│  (1 step)
├─ 17
│   k: #halt ~> #pc [ STOP ] ~> #execute ~> CONTINUATION:K
│   pc: 328
│   callDepth: 0
│   statusCode: EVMC_SUCCESS
│
│  (2 steps)
└─ 18 (leaf, terminal)
    k: #halt ~> CONTINUATION:K
    pc: 328
    callDepth: 0
    statusCode: EVMC_SUCCESS


┌─ 7 (root, leaf, target, terminal)
│   k: #halt ~> CONTINUATION:K
│   pc: PC_CELL_5d410f2a:Int
│   callDepth: CALLDEPTH_CELL_5d410f2a:Int
│   statusCode: STATUSCODE_FINAL:StatusCode


Node 18:

<generatedTop>
  <foundry>
    <kevm>
      <k>
        #halt
        ~> CONTINUATION:K
      </k>
      <mode>
        NORMAL
      </mode>
      <schedule>
        SHANGHAI
      </schedule>
      <useGas>
        false
      </useGas>
      <ethereum>
        <evm>
          <output>
            b""
          </output>
          <statusCode>
            EVMC_SUCCESS
          </statusCode>
          <callStack>
            .List
          </callStack>
          <interimStates>
            .List
          </interimStates>
          <touchedAccounts>
            TOUCHEDACCOUNTS_CELL:Set |Set SetItem ( 728815563385977040452943777879061427756277306518 )
          </touchedAccounts>
          <callState>
            <id>
              728815563385977040452943777879061427756277306518
            </id>
            <callData>
              b"*M\xe1\xa1"
            </callData>
            <callValue>
              0
            </callValue>
            <wordStack>
              ( selector ( "testFail_expect_revert()" ) : .WordStack )
            </wordStack>
            <localMem>
              b"\x00\x00\x00\x00\x00\x00\x00\x00\x00\x00\x00\x00\x00\x00\x00\x00\x00\x00\x00\x00\x00\x00\x00\x00\x00\x00\x00\x00\x00\x00\x00\x00\x00\x00\x00\x00\x00\x00\x00\x00\x00\x00\x00\x00\x00\x00\x00\x00\x00\x00\x00\x00\x00\x00\x00\x00\x00\x00\x00\x00\x00\x00\x00\x00\x00\x00\x00\x00\x00\x00\x00\x00\x00\x00\x00\x00\x00\x00\x00\x00\x00\x00\x00\x00\x00\x00\x00\x00\x00\x00\x00\x00\x00\x00\x00\x80\x00\x00\x00\x00\x00\x00\x00\x00\x00\x00\x00\x00\x00\x00\x00\x00\x00\x00\x00\x00\x00\x00\x00\x00\x00\x00\x00\x00\x00\x00\x00\x00\xf3\xad0#\x00\x00\x00\x00\x00\x00\x00\x00\x00\x00\x00\x00\x00\x00\x00\x00\x00\x00\x00\x00\x00\x00\x00\x00\x00\x00\x00\x00"
            </localMem>
            <memoryUsed>
              0
            </memoryUsed>
            <callGas>
              0
            </callGas>
            <static>
              false
            </static>
            <callDepth>
              0
            </callDepth>
            ...
          </callState>
          <substate>
            <log>
              .List
            </log>
            <refund>
              0
            </refund>
            <accessedAccounts>
              ( SetItem ( 645326474426547203313410069153905908525362434349 ) SetItem ( 728815563385977040452943777879061427756277306518 ) )
            </accessedAccounts>
            <accessedStorage>
              .Map
            </accessedStorage>
            ...
          </substate>
          ...
        </evm>
        <network>
          <accounts>
            ( <account>
              <acctID>
                645326474426547203313410069153905908525362434349
              </acctID>
              <balance>
                0
              </balance>
              <storage>
                .Map
              </storage>
              <origStorage>
                .Map
              </origStorage>
              <nonce>
                0
              </nonce>
              ...
            </account>
            <account>
              <acctID>
                728815563385977040452943777879061427756277306518
              </acctID>
              <balance>
                0
              </balance>
              <storage>
                .Map
              </storage>
              <origStorage>
                .Map
              </origStorage>
              <nonce>
                1
              </nonce>
              ...
            </account> )
          </accounts>
          ...
        </network>
      </ethereum>
      ...
    </kevm>
    <cheatcodes>
      <prank>
        <prevCaller>
          .Account
        </prevCaller>
        <prevOrigin>
          .Account
        </prevOrigin>
        <newCaller>
          .Account
        </newCaller>
        <newOrigin>
          .Account
        </newOrigin>
        <active>
          false
        </active>
        <singleCall>
          false
        </singleCall>
        ...
      </prank>
      <expectedRevert>
        <isRevertExpected>
          false
        </isRevertExpected>
        <expectedReason>
          b""
        </expectedReason>
        <expectedDepth>
          0
        </expectedDepth>
      </expectedRevert>
      <expectedOpcode>
        <isOpcodeExpected>
          false
        </isOpcodeExpected>
        <expectedAddress>
          .Account
        </expectedAddress>
        <expectedValue>
          0
        </expectedValue>
        <expectedData>
          b""
        </expectedData>
        <opcodeType>
          .OpcodeType
        </opcodeType>
      </expectedOpcode>
      <expectEmit>
        <recordEvent>
          false
        </recordEvent>
        <isEventExpected>
          false
        </isEventExpected>
        ...
      </expectEmit>
      <whitelist>
        <isCallWhitelistActive>
          false
        </isCallWhitelistActive>
        <isStorageWhitelistActive>
          false
        </isStorageWhitelistActive>
        <addressSet>
          .Set
        </addressSet>
        <storageSlotSet>
          .Set
        </storageSlotSet>
      </whitelist>
    </cheatcodes>
  </foundry>
  ...
</generatedTop>



    
    
    rule [BASIC-BLOCK-1-TO-3]: <foundry>
           <kevm>
             <k>
               ( .K => #end EVMC_SUCCESS
               ~> #pc [ STOP ] )
               ~> #execute
               ~> _CONTINUATION
             </k>
             <mode>
               NORMAL
             </mode>
             <schedule>
               SHANGHAI
             </schedule>
             <useGas>
               false
             </useGas>
             <ethereum>
               <evm>
                 <output>
                   ( _OUTPUT_CELL => b"" )
                 </output>
                 <callStack>
                   .List
                 </callStack>
                 <interimStates>
                   .List
                 </interimStates>
                 <callState>
                   ...
                   ...
                   <id>
                     728815563385977040452943777879061427756277306518
                   </id>
                   <caller>
                     CALLER_ID:Int
                   </caller>
                   <callData>
                     b"\n\x92T\xe4"
                   </callData>
                   <callValue>
                     0
                   </callValue>
                   <wordStack>
                     ( .WordStack => ( selector ( "setUp()" ) : .WordStack ) )
                   </wordStack>
                   <localMem>
                     ( b"" => b"\x00\x00\x00\x00\x00\x00\x00\x00\x00\x00\x00\x00\x00\x00\x00\x00\x00\x00\x00\x00\x00\x00\x00\x00\x00\x00\x00\x00\x00\x00\x00\x00\x00\x00\x00\x00\x00\x00\x00\x00\x00\x00\x00\x00\x00\x00\x00\x00\x00\x00\x00\x00\x00\x00\x00\x00\x00\x00\x00\x00\x00\x00\x00\x00\x00\x00\x00\x00\x00\x00\x00\x00\x00\x00\x00\x00\x00\x00\x00\x00\x00\x00\x00\x00\x00\x00\x00\x00\x00\x00\x00\x00\x00\x00\x00\x80" )
                   </localMem>
                   ...
                   ...
                   <memoryUsed>
                     0
                   </memoryUsed>
                   <callGas>
                     0
                   </callGas>
                   <static>
                     false
                   </static>
                   <callDepth>
                     0
                   </callDepth>
                 </callState>
                 <substate>
                   <log>
                     .List
                   </log>
                   <refund>
                     0
                   </refund>
                   <accessedAccounts>
                     .Set
                   </accessedAccounts>
                   <accessedStorage>
                     .Map
                   </accessedStorage>
                   ...
                 </substate>
                 <origin>
                   ORIGIN_ID:Int
                 </origin>
                 <block>
                   <number>
                     NUMBER_CELL:Int
                   </number>
                   ...
                 </block>
                 ...
               </evm>
               <network>
                 <accounts>
                   ( <account>
                     <acctID>
                       645326474426547203313410069153905908525362434349
                     </acctID>
                     <balance>
                       0
                     </balance>
                     ...
                     <storage>
                       .Map
                     </storage>
                     <origStorage>
                       .Map
                     </origStorage>
                     <nonce>
                       0
                     </nonce>
                   </account>
                   <account>
                     <acctID>
                       728815563385977040452943777879061427756277306518
                     </acctID>
                     <balance>
                       0
                     </balance>
                     ...
                     <storage>
                       .Map
                     </storage>
                     <origStorage>
                       .Map
                     </origStorage>
                     <nonce>
                       1
                     </nonce>
                   </account> )
                 </accounts>
                 ...
               </network>
             </ethereum>
             ...
           </kevm>
           <cheatcodes>
             <prank>
               <prevCaller>
                 .Account
               </prevCaller>
               <prevOrigin>
                 .Account
               </prevOrigin>
               <newCaller>
                 .Account
               </newCaller>
               <newOrigin>
                 .Account
               </newOrigin>
               <active>
                 false
               </active>
               <singleCall>
                 false
               </singleCall>
               ...
             </prank>
             <expectedRevert>
               <isRevertExpected>
                 false
               </isRevertExpected>
               ...
             </expectedRevert>
             <expectedOpcode>
               <isOpcodeExpected>
                 false
               </isOpcodeExpected>
               <expectedAddress>
                 .Account
               </expectedAddress>
               <expectedValue>
                 0
               </expectedValue>
               <expectedData>
                 b""
               </expectedData>
               <opcodeType>
                 .OpcodeType
               </opcodeType>
             </expectedOpcode>
             <expectEmit>
               <recordEvent>
                 false
               </recordEvent>
               <isEventExpected>
                 false
               </isEventExpected>
               ...
             </expectEmit>
             <whitelist>
               <isCallWhitelistActive>
                 false
               </isCallWhitelistActive>
               <isStorageWhitelistActive>
                 false
               </isStorageWhitelistActive>
               <addressSet>
                 .Set
               </addressSet>
               <storageSlotSet>
                 .Set
               </storageSlotSet>
             </whitelist>
           </cheatcodes>
         </foundry>
      requires ( 0 <=Int CALLER_ID:Int
       andBool ( 0 <=Int ORIGIN_ID:Int
       andBool ( 0 <=Int NUMBER_CELL:Int
       andBool ( CALLER_ID:Int <Int pow160
       andBool ( ORIGIN_ID:Int <Int pow160
       andBool ( NUMBER_CELL:Int <=Int maxSInt256
               ))))))
      [label(BASIC-BLOCK-1-TO-3)]
    
    rule [BASIC-BLOCK-3-TO-4]: <foundry>
           <kevm>
             <k>
               ( #end EVMC_SUCCESS => #halt )
               ~> #pc [ STOP ]
               ~> #execute
               ~> _CONTINUATION
             </k>
             <mode>
               NORMAL
             </mode>
             <schedule>
               SHANGHAI
             </schedule>
             <useGas>
               false
             </useGas>
             <ethereum>
               <evm>
                 <output>
                   b""
                 </output>
                 <statusCode>
                   ( _STATUSCODE => EVMC_SUCCESS )
                 </statusCode>
                 <callStack>
                   .List
                 </callStack>
                 <interimStates>
                   .List
                 </interimStates>
                 <callState>
                   ...
                   ...
                   <id>
                     728815563385977040452943777879061427756277306518
                   </id>
                   <caller>
                     CALLER_ID:Int
                   </caller>
                   <callData>
                     b"\n\x92T\xe4"
                   </callData>
                   <callValue>
                     0
                   </callValue>
                   <wordStack>
                     ( selector ( "setUp()" ) : .WordStack )
                   </wordStack>
                   <localMem>
                     b"\x00\x00\x00\x00\x00\x00\x00\x00\x00\x00\x00\x00\x00\x00\x00\x00\x00\x00\x00\x00\x00\x00\x00\x00\x00\x00\x00\x00\x00\x00\x00\x00\x00\x00\x00\x00\x00\x00\x00\x00\x00\x00\x00\x00\x00\x00\x00\x00\x00\x00\x00\x00\x00\x00\x00\x00\x00\x00\x00\x00\x00\x00\x00\x00\x00\x00\x00\x00\x00\x00\x00\x00\x00\x00\x00\x00\x00\x00\x00\x00\x00\x00\x00\x00\x00\x00\x00\x00\x00\x00\x00\x00\x00\x00\x00\x80"
                   </localMem>
                   ...
                   ...
                   <memoryUsed>
                     0
                   </memoryUsed>
                   <callGas>
                     0
                   </callGas>
                   <static>
                     false
                   </static>
                   <callDepth>
                     0
                   </callDepth>
                 </callState>
                 <substate>
                   <log>
                     .List
                   </log>
                   <refund>
                     0
                   </refund>
                   <accessedAccounts>
                     .Set
                   </accessedAccounts>
                   <accessedStorage>
                     .Map
                   </accessedStorage>
                   ...
                 </substate>
                 <origin>
                   ORIGIN_ID:Int
                 </origin>
                 <block>
                   <number>
                     NUMBER_CELL:Int
                   </number>
                   ...
                 </block>
                 ...
               </evm>
               <network>
                 <accounts>
                   ( <account>
                     <acctID>
                       645326474426547203313410069153905908525362434349
                     </acctID>
                     <balance>
                       0
                     </balance>
                     ...
                     <storage>
                       .Map
                     </storage>
                     <origStorage>
                       .Map
                     </origStorage>
                     <nonce>
                       0
                     </nonce>
                   </account>
                   <account>
                     <acctID>
                       728815563385977040452943777879061427756277306518
                     </acctID>
                     <balance>
                       0
                     </balance>
                     ...
                     <storage>
                       .Map
                     </storage>
                     <origStorage>
                       .Map
                     </origStorage>
                     <nonce>
                       1
                     </nonce>
                   </account> )
                 </accounts>
                 ...
               </network>
             </ethereum>
             ...
           </kevm>
           <cheatcodes>
             <prank>
               <prevCaller>
                 .Account
               </prevCaller>
               <prevOrigin>
                 .Account
               </prevOrigin>
               <newCaller>
                 .Account
               </newCaller>
               <newOrigin>
                 .Account
               </newOrigin>
               <active>
                 false
               </active>
               <singleCall>
                 false
               </singleCall>
               ...
             </prank>
             <expectedRevert>
               <isRevertExpected>
                 false
               </isRevertExpected>
               ...
             </expectedRevert>
             <expectedOpcode>
               <isOpcodeExpected>
                 false
               </isOpcodeExpected>
               <expectedAddress>
                 .Account
               </expectedAddress>
               <expectedValue>
                 0
               </expectedValue>
               <expectedData>
                 b""
               </expectedData>
               <opcodeType>
                 .OpcodeType
               </opcodeType>
             </expectedOpcode>
             <expectEmit>
               <recordEvent>
                 false
               </recordEvent>
               <isEventExpected>
                 false
               </isEventExpected>
               ...
             </expectEmit>
             <whitelist>
               <isCallWhitelistActive>
                 false
               </isCallWhitelistActive>
               <isStorageWhitelistActive>
                 false
               </isStorageWhitelistActive>
               <addressSet>
                 .Set
               </addressSet>
               <storageSlotSet>
                 .Set
               </storageSlotSet>
             </whitelist>
           </cheatcodes>
         </foundry>
      requires ( 0 <=Int CALLER_ID:Int
       andBool ( 0 <=Int ORIGIN_ID:Int
       andBool ( 0 <=Int NUMBER_CELL:Int
       andBool ( CALLER_ID:Int <Int pow160
       andBool ( ORIGIN_ID:Int <Int pow160
       andBool ( NUMBER_CELL:Int <=Int maxSInt256
               ))))))
      [label(BASIC-BLOCK-3-TO-4)]
    
    rule [BASIC-BLOCK-4-TO-5]: <foundry>
           <kevm>
             <k>
               #halt
               ~> ( #pc [ STOP ]
               ~> #execute => .K )
               ~> _CONTINUATION
             </k>
             <mode>
               NORMAL
             </mode>
             <schedule>
               SHANGHAI
             </schedule>
             <useGas>
               false
             </useGas>
             <ethereum>
               <evm>
                 <output>
                   b""
                 </output>
                 <statusCode>
                   EVMC_SUCCESS
                 </statusCode>
                 <callStack>
                   .List
                 </callStack>
                 <interimStates>
                   .List
                 </interimStates>
                 <callState>
                   ...
                   ...
                   <id>
                     728815563385977040452943777879061427756277306518
                   </id>
                   <caller>
                     CALLER_ID:Int
                   </caller>
                   <callData>
                     b"\n\x92T\xe4"
                   </callData>
                   <callValue>
                     0
                   </callValue>
                   <wordStack>
                     ( selector ( "setUp()" ) : .WordStack )
                   </wordStack>
                   <localMem>
                     b"\x00\x00\x00\x00\x00\x00\x00\x00\x00\x00\x00\x00\x00\x00\x00\x00\x00\x00\x00\x00\x00\x00\x00\x00\x00\x00\x00\x00\x00\x00\x00\x00\x00\x00\x00\x00\x00\x00\x00\x00\x00\x00\x00\x00\x00\x00\x00\x00\x00\x00\x00\x00\x00\x00\x00\x00\x00\x00\x00\x00\x00\x00\x00\x00\x00\x00\x00\x00\x00\x00\x00\x00\x00\x00\x00\x00\x00\x00\x00\x00\x00\x00\x00\x00\x00\x00\x00\x00\x00\x00\x00\x00\x00\x00\x00\x80"
                   </localMem>
                   ...
                   ...
                   <memoryUsed>
                     0
                   </memoryUsed>
                   <callGas>
                     0
                   </callGas>
                   <static>
                     false
                   </static>
                   <callDepth>
                     0
                   </callDepth>
                 </callState>
                 <substate>
                   <log>
                     .List
                   </log>
                   <refund>
                     0
                   </refund>
                   <accessedAccounts>
                     .Set
                   </accessedAccounts>
                   <accessedStorage>
                     .Map
                   </accessedStorage>
                   ...
                 </substate>
                 <origin>
                   ORIGIN_ID:Int
                 </origin>
                 <block>
                   <number>
                     NUMBER_CELL:Int
                   </number>
                   ...
                 </block>
                 ...
               </evm>
               <network>
                 <accounts>
                   ( <account>
                     <acctID>
                       645326474426547203313410069153905908525362434349
                     </acctID>
                     <balance>
                       0
                     </balance>
                     ...
                     <storage>
                       .Map
                     </storage>
                     <origStorage>
                       .Map
                     </origStorage>
                     <nonce>
                       0
                     </nonce>
                   </account>
                   <account>
                     <acctID>
                       728815563385977040452943777879061427756277306518
                     </acctID>
                     <balance>
                       0
                     </balance>
                     ...
                     <storage>
                       .Map
                     </storage>
                     <origStorage>
                       .Map
                     </origStorage>
                     <nonce>
                       1
                     </nonce>
                   </account> )
                 </accounts>
                 ...
               </network>
             </ethereum>
             ...
           </kevm>
           <cheatcodes>
             <prank>
               <prevCaller>
                 .Account
               </prevCaller>
               <prevOrigin>
                 .Account
               </prevOrigin>
               <newCaller>
                 .Account
               </newCaller>
               <newOrigin>
                 .Account
               </newOrigin>
               <active>
                 false
               </active>
               <singleCall>
                 false
               </singleCall>
               ...
             </prank>
             <expectedRevert>
               <isRevertExpected>
                 false
               </isRevertExpected>
               ...
             </expectedRevert>
             <expectedOpcode>
               <isOpcodeExpected>
                 false
               </isOpcodeExpected>
               <expectedAddress>
                 .Account
               </expectedAddress>
               <expectedValue>
                 0
               </expectedValue>
               <expectedData>
                 b""
               </expectedData>
               <opcodeType>
                 .OpcodeType
               </opcodeType>
             </expectedOpcode>
             <expectEmit>
               <recordEvent>
                 false
               </recordEvent>
               <isEventExpected>
                 false
               </isEventExpected>
               ...
             </expectEmit>
             <whitelist>
               <isCallWhitelistActive>
                 false
               </isCallWhitelistActive>
               <isStorageWhitelistActive>
                 false
               </isStorageWhitelistActive>
               <addressSet>
                 .Set
               </addressSet>
               <storageSlotSet>
                 .Set
               </storageSlotSet>
             </whitelist>
           </cheatcodes>
         </foundry>
      requires ( 0 <=Int CALLER_ID:Int
       andBool ( 0 <=Int ORIGIN_ID:Int
       andBool ( 0 <=Int NUMBER_CELL:Int
       andBool ( CALLER_ID:Int <Int pow160
       andBool ( ORIGIN_ID:Int <Int pow160
       andBool ( NUMBER_CELL:Int <=Int maxSInt256
               ))))))
      [label(BASIC-BLOCK-4-TO-5)]
    
    rule [BASIC-BLOCK-5-TO-6]: <foundry>
           <kevm>
             <k>
               ( #halt => #execute )
               ~> _CONTINUATION
             </k>
             <mode>
               NORMAL
             </mode>
             <schedule>
               SHANGHAI
             </schedule>
             <useGas>
               false
             </useGas>
             <ethereum>
               <evm>
                 <output>
                   ( b"" => ?_OUTPUT_CELL )
                 </output>
                 <statusCode>
                   ( EVMC_SUCCESS => ?_STATUSCODE )
                 </statusCode>
                 <callStack>
                   .List
                 </callStack>
                 <interimStates>
                   .List
                 </interimStates>
                 <callState>
                   ...
                   ...
                   <id>
                     728815563385977040452943777879061427756277306518
                   </id>
                   <caller>
                     CALLER_ID:Int
                   </caller>
                   <callData>
                     ( b"\n\x92T\xe4" => b"*M\xe1\xa1" )
                   </callData>
                   <callValue>
                     0
                   </callValue>
                   <wordStack>
                     ( ( selector ( "setUp()" ) : .WordStack ) => .WordStack )
                   </wordStack>
                   <localMem>
                     ( b"\x00\x00\x00\x00\x00\x00\x00\x00\x00\x00\x00\x00\x00\x00\x00\x00\x00\x00\x00\x00\x00\x00\x00\x00\x00\x00\x00\x00\x00\x00\x00\x00\x00\x00\x00\x00\x00\x00\x00\x00\x00\x00\x00\x00\x00\x00\x00\x00\x00\x00\x00\x00\x00\x00\x00\x00\x00\x00\x00\x00\x00\x00\x00\x00\x00\x00\x00\x00\x00\x00\x00\x00\x00\x00\x00\x00\x00\x00\x00\x00\x00\x00\x00\x00\x00\x00\x00\x00\x00\x00\x00\x00\x00\x00\x00\x80" => b"" )
                   </localMem>
                   ...
                   ...
                   <memoryUsed>
                     0
                   </memoryUsed>
                   <callGas>
                     0
                   </callGas>
                   <static>
                     false
                   </static>
                   <callDepth>
                     0
                   </callDepth>
                 </callState>
                 <substate>
                   <log>
                     .List
                   </log>
                   <refund>
                     0
                   </refund>
                   <accessedAccounts>
                     .Set
                   </accessedAccounts>
                   <accessedStorage>
                     .Map
                   </accessedStorage>
                   ...
                 </substate>
                 <origin>
                   ORIGIN_ID:Int
                 </origin>
                 <block>
                   <number>
                     NUMBER_CELL:Int
                   </number>
                   ...
                 </block>
                 ...
               </evm>
               <network>
                 <accounts>
                   ( <account>
                     <acctID>
                       645326474426547203313410069153905908525362434349
                     </acctID>
                     <balance>
                       0
                     </balance>
                     ...
                     <storage>
                       .Map
                     </storage>
                     <origStorage>
                       .Map
                     </origStorage>
                     <nonce>
                       0
                     </nonce>
                   </account>
                   <account>
                     <acctID>
                       728815563385977040452943777879061427756277306518
                     </acctID>
                     <balance>
                       0
                     </balance>
                     ...
                     <storage>
                       .Map
                     </storage>
                     <origStorage>
                       .Map
                     </origStorage>
                     <nonce>
                       1
                     </nonce>
                   </account> )
                 </accounts>
                 ...
               </network>
             </ethereum>
             ...
           </kevm>
           <cheatcodes>
             <prank>
               <prevCaller>
                 .Account
               </prevCaller>
               <prevOrigin>
                 .Account
               </prevOrigin>
               <newCaller>
                 .Account
               </newCaller>
               <newOrigin>
                 .Account
               </newOrigin>
               <active>
                 false
               </active>
               <singleCall>
                 false
               </singleCall>
               ...
             </prank>
             <expectedRevert>
               <isRevertExpected>
                 false
               </isRevertExpected>
               ...
             </expectedRevert>
             <expectedOpcode>
               <isOpcodeExpected>
                 false
               </isOpcodeExpected>
               <expectedAddress>
                 .Account
               </expectedAddress>
               <expectedValue>
                 0
               </expectedValue>
               <expectedData>
                 b""
               </expectedData>
               <opcodeType>
                 .OpcodeType
               </opcodeType>
             </expectedOpcode>
             <expectEmit>
               <recordEvent>
                 false
               </recordEvent>
               <isEventExpected>
                 false
               </isEventExpected>
               ...
             </expectEmit>
             <whitelist>
               <isCallWhitelistActive>
                 false
               </isCallWhitelistActive>
               <isStorageWhitelistActive>
                 false
               </isStorageWhitelistActive>
               <addressSet>
                 .Set
               </addressSet>
               <storageSlotSet>
                 .Set
               </storageSlotSet>
             </whitelist>
           </cheatcodes>
         </foundry>
      requires ( 0 <=Int CALLER_ID:Int
       andBool ( 0 <=Int ORIGIN_ID:Int
       andBool ( 0 <=Int NUMBER_CELL:Int
       andBool ( CALLER_ID:Int <Int pow160
       andBool ( ORIGIN_ID:Int <Int pow160
       andBool ( NUMBER_CELL:Int <=Int maxSInt256
               ))))))
      [label(BASIC-BLOCK-5-TO-6)]
    
    rule [BASIC-BLOCK-6-TO-8]: <foundry>
           <kevm>
             <k>
               ( .K => CALL 0 645326474426547203313410069153905908525362434349 0 128 4 128 0
               ~> #pc [ CALL ] )
               ~> #execute
               ~> _CONTINUATION
             </k>
             <mode>
               NORMAL
             </mode>
             <schedule>
               SHANGHAI
             </schedule>
             <useGas>
               false
             </useGas>
             <ethereum>
               <evm>
                 <callStack>
                   .List
                 </callStack>
                 <interimStates>
                   .List
                 </interimStates>
                 <callState>
                   ...
                   ...
                   <id>
                     728815563385977040452943777879061427756277306518
                   </id>
                   <callData>
                     b"*M\xe1\xa1"
                   </callData>
                   <callValue>
                     0
                   </callValue>
                   <wordStack>
                     ( .WordStack => ( 132 : ( selector ( "expectRevert()" ) : ( 645326474426547203313410069153905908525362434349 : ( 327 : ( selector ( "testFail_expect_revert()" ) : .WordStack ) ) ) ) ) )
                   </wordStack>
                   <localMem>
                     ( b"" => b"\x00\x00\x00\x00\x00\x00\x00\x00\x00\x00\x00\x00\x00\x00\x00\x00\x00\x00\x00\x00\x00\x00\x00\x00\x00\x00\x00\x00\x00\x00\x00\x00\x00\x00\x00\x00\x00\x00\x00\x00\x00\x00\x00\x00\x00\x00\x00\x00\x00\x00\x00\x00\x00\x00\x00\x00\x00\x00\x00\x00\x00\x00\x00\x00\x00\x00\x00\x00\x00\x00\x00\x00\x00\x00\x00\x00\x00\x00\x00\x00\x00\x00\x00\x00\x00\x00\x00\x00\x00\x00\x00\x00\x00\x00\x00\x80\x00\x00\x00\x00\x00\x00\x00\x00\x00\x00\x00\x00\x00\x00\x00\x00\x00\x00\x00\x00\x00\x00\x00\x00\x00\x00\x00\x00\x00\x00\x00\x00\xf4\x84H\x14\x00\x00\x00\x00\x00\x00\x00\x00\x00\x00\x00\x00\x00\x00\x00\x00\x00\x00\x00\x00\x00\x00\x00\x00\x00\x00\x00\x00" )
                   </localMem>
                   ...
                   ...
                   <memoryUsed>
                     0
                   </memoryUsed>
                   <callGas>
                     0
                   </callGas>
                   <static>
                     false
                   </static>
                   <callDepth>
                     0
                   </callDepth>
                   ...
                 </callState>
                 <substate>
                   <log>
                     .List
                   </log>
                   <refund>
                     0
                   </refund>
                   <accessedAccounts>
                     ( .Set => SetItem ( 645326474426547203313410069153905908525362434349 ) )
                   </accessedAccounts>
                   <accessedStorage>
                     .Map
                   </accessedStorage>
                   ...
                 </substate>
                 ...
               </evm>
               <network>
                 <accounts>
                   ( <account>
                     <acctID>
                       645326474426547203313410069153905908525362434349
                     </acctID>
                     <balance>
                       0
                     </balance>
                     ...
                     <storage>
                       .Map
                     </storage>
                     <origStorage>
                       .Map
                     </origStorage>
                     <nonce>
                       0
                     </nonce>
                   </account>
                   <account>
                     <acctID>
                       728815563385977040452943777879061427756277306518
                     </acctID>
                     <balance>
                       0
                     </balance>
                     ...
                     <storage>
                       .Map
                     </storage>
                     <origStorage>
                       .Map
                     </origStorage>
                     <nonce>
                       1
                     </nonce>
                   </account> )
                 </accounts>
                 ...
               </network>
             </ethereum>
             ...
           </kevm>
           <cheatcodes>
             <prank>
               <prevCaller>
                 .Account
               </prevCaller>
               <prevOrigin>
                 .Account
               </prevOrigin>
               <newCaller>
                 .Account
               </newCaller>
               <newOrigin>
                 .Account
               </newOrigin>
               <active>
                 false
               </active>
               <singleCall>
                 false
               </singleCall>
               ...
             </prank>
             <expectedRevert>
               <isRevertExpected>
                 false
               </isRevertExpected>
               ...
             </expectedRevert>
             <expectedOpcode>
               <isOpcodeExpected>
                 false
               </isOpcodeExpected>
               <expectedAddress>
                 .Account
               </expectedAddress>
               <expectedValue>
                 0
               </expectedValue>
               <expectedData>
                 b""
               </expectedData>
               <opcodeType>
                 .OpcodeType
               </opcodeType>
             </expectedOpcode>
             <expectEmit>
               <recordEvent>
                 false
               </recordEvent>
               <isEventExpected>
                 false
               </isEventExpected>
               ...
             </expectEmit>
             <whitelist>
               <isCallWhitelistActive>
                 false
               </isCallWhitelistActive>
               <isStorageWhitelistActive>
                 false
               </isStorageWhitelistActive>
               <addressSet>
                 .Set
               </addressSet>
               <storageSlotSet>
                 .Set
               </storageSlotSet>
             </whitelist>
           </cheatcodes>
         </foundry>
      [label(BASIC-BLOCK-6-TO-8)]
    
    rule [BASIC-BLOCK-8-TO-9]: <foundry>
           <kevm>
             <k>
               ( CALL 0 645326474426547203313410069153905908525362434349 0 128 4 128 0 => #accessAccounts 645326474426547203313410069153905908525362434349
               ~> #checkCall 728815563385977040452943777879061427756277306518 0
               ~> #call 728815563385977040452943777879061427756277306518 645326474426547203313410069153905908525362434349 645326474426547203313410069153905908525362434349 0 0 b"\xf4\x84H\x14" false
               ~> #return 128 0 )
               ~> #pc [ CALL ]
               ~> #execute
               ~> _CONTINUATION
             </k>
             <mode>
               NORMAL
             </mode>
             <schedule>
               SHANGHAI
             </schedule>
             <useGas>
               false
             </useGas>
             <ethereum>
               <evm>
                 <callStack>
                   .List
                 </callStack>
                 <interimStates>
                   .List
                 </interimStates>
                 <callState>
                   ...
                   ...
                   <id>
                     728815563385977040452943777879061427756277306518
                   </id>
                   <callData>
                     b"*M\xe1\xa1"
                   </callData>
                   <callValue>
                     0
                   </callValue>
                   <wordStack>
                     ( 132 : ( selector ( "expectRevert()" ) : ( 645326474426547203313410069153905908525362434349 : ( 327 : ( selector ( "testFail_expect_revert()" ) : .WordStack ) ) ) ) )
                   </wordStack>
                   <localMem>
                     b"\x00\x00\x00\x00\x00\x00\x00\x00\x00\x00\x00\x00\x00\x00\x00\x00\x00\x00\x00\x00\x00\x00\x00\x00\x00\x00\x00\x00\x00\x00\x00\x00\x00\x00\x00\x00\x00\x00\x00\x00\x00\x00\x00\x00\x00\x00\x00\x00\x00\x00\x00\x00\x00\x00\x00\x00\x00\x00\x00\x00\x00\x00\x00\x00\x00\x00\x00\x00\x00\x00\x00\x00\x00\x00\x00\x00\x00\x00\x00\x00\x00\x00\x00\x00\x00\x00\x00\x00\x00\x00\x00\x00\x00\x00\x00\x80\x00\x00\x00\x00\x00\x00\x00\x00\x00\x00\x00\x00\x00\x00\x00\x00\x00\x00\x00\x00\x00\x00\x00\x00\x00\x00\x00\x00\x00\x00\x00\x00\xf4\x84H\x14\x00\x00\x00\x00\x00\x00\x00\x00\x00\x00\x00\x00\x00\x00\x00\x00\x00\x00\x00\x00\x00\x00\x00\x00\x00\x00\x00\x00"
                   </localMem>
                   ...
                   ...
                   <memoryUsed>
                     0
                   </memoryUsed>
                   <callGas>
                     0
                   </callGas>
                   <static>
                     false
                   </static>
                   <callDepth>
                     0
                   </callDepth>
                   ...
                 </callState>
                 <substate>
                   <log>
                     .List
                   </log>
                   <refund>
                     0
                   </refund>
                   <accessedAccounts>
                     SetItem ( 645326474426547203313410069153905908525362434349 )
                   </accessedAccounts>
                   <accessedStorage>
                     .Map
                   </accessedStorage>
                   ...
                 </substate>
                 ...
               </evm>
               <network>
                 <accounts>
                   ( <account>
                     <acctID>
                       645326474426547203313410069153905908525362434349
                     </acctID>
                     <balance>
                       0
                     </balance>
                     ...
                     <storage>
                       .Map
                     </storage>
                     <origStorage>
                       .Map
                     </origStorage>
                     <nonce>
                       0
                     </nonce>
                   </account>
                   <account>
                     <acctID>
                       728815563385977040452943777879061427756277306518
                     </acctID>
                     <balance>
                       0
                     </balance>
                     ...
                     <storage>
                       .Map
                     </storage>
                     <origStorage>
                       .Map
                     </origStorage>
                     <nonce>
                       1
                     </nonce>
                   </account> )
                 </accounts>
                 ...
               </network>
             </ethereum>
             ...
           </kevm>
           <cheatcodes>
             <prank>
               <prevCaller>
                 .Account
               </prevCaller>
               <prevOrigin>
                 .Account
               </prevOrigin>
               <newCaller>
                 .Account
               </newCaller>
               <newOrigin>
                 .Account
               </newOrigin>
               <active>
                 false
               </active>
               <singleCall>
                 false
               </singleCall>
               ...
             </prank>
             <expectedRevert>
               <isRevertExpected>
                 false
               </isRevertExpected>
               ...
             </expectedRevert>
             <expectedOpcode>
               <isOpcodeExpected>
                 false
               </isOpcodeExpected>
               <expectedAddress>
                 .Account
               </expectedAddress>
               <expectedValue>
                 0
               </expectedValue>
               <expectedData>
                 b""
               </expectedData>
               <opcodeType>
                 .OpcodeType
               </opcodeType>
             </expectedOpcode>
             <expectEmit>
               <recordEvent>
                 false
               </recordEvent>
               <isEventExpected>
                 false
               </isEventExpected>
               ...
             </expectEmit>
             <whitelist>
               <isCallWhitelistActive>
                 false
               </isCallWhitelistActive>
               <isStorageWhitelistActive>
                 false
               </isStorageWhitelistActive>
               <addressSet>
                 .Set
               </addressSet>
               <storageSlotSet>
                 .Set
               </storageSlotSet>
             </whitelist>
           </cheatcodes>
         </foundry>
      [label(BASIC-BLOCK-8-TO-9)]
    
    rule [BASIC-BLOCK-9-TO-10]: <foundry>
           <kevm>
             <k>
               ( #accessAccounts 645326474426547203313410069153905908525362434349
               ~> #checkCall 728815563385977040452943777879061427756277306518 0
               ~> #call 728815563385977040452943777879061427756277306518 645326474426547203313410069153905908525362434349 645326474426547203313410069153905908525362434349 0 0 b"\xf4\x84H\x14" false
               ~> #return 128 0
               ~> #pc [ CALL ] => STATICCALL 0 728815563385977040452943777879061427756277306518 128 4 128 0
               ~> #pc [ STATICCALL ]
               ~> #checkRevert
               ~> #updateRevertOutput 128 0 )
               ~> #execute
               ~> _CONTINUATION
             </k>
             <mode>
               NORMAL
             </mode>
             <schedule>
               SHANGHAI
             </schedule>
             <useGas>
               false
             </useGas>
             <ethereum>
               <evm>
                 <output>
                   ( _OUTPUT_CELL => b"" )
                 </output>
                 <callStack>
                   .List
                 </callStack>
                 <interimStates>
                   .List
                 </interimStates>
                 <callState>
                   ...
                   ...
                   <id>
                     728815563385977040452943777879061427756277306518
                   </id>
                   <callData>
                     b"*M\xe1\xa1"
                   </callData>
                   <callValue>
                     0
                   </callValue>
                   <wordStack>
                     ( 132 : ( ( selector ( "expectRevert()" ) => selector ( "call_assert_false()" ) ) : ( ( 645326474426547203313410069153905908525362434349 => 728815563385977040452943777879061427756277306518 ) : ( 327 : ( selector ( "testFail_expect_revert()" ) : .WordStack ) ) ) ) )
                   </wordStack>
                   <localMem>
                     ( b"\x00\x00\x00\x00\x00\x00\x00\x00\x00\x00\x00\x00\x00\x00\x00\x00\x00\x00\x00\x00\x00\x00\x00\x00\x00\x00\x00\x00\x00\x00\x00\x00\x00\x00\x00\x00\x00\x00\x00\x00\x00\x00\x00\x00\x00\x00\x00\x00\x00\x00\x00\x00\x00\x00\x00\x00\x00\x00\x00\x00\x00\x00\x00\x00\x00\x00\x00\x00\x00\x00\x00\x00\x00\x00\x00\x00\x00\x00\x00\x00\x00\x00\x00\x00\x00\x00\x00\x00\x00\x00\x00\x00\x00\x00\x00\x80\x00\x00\x00\x00\x00\x00\x00\x00\x00\x00\x00\x00\x00\x00\x00\x00\x00\x00\x00\x00\x00\x00\x00\x00\x00\x00\x00\x00\x00\x00\x00\x00\xf4\x84H\x14\x00\x00\x00\x00\x00\x00\x00\x00\x00\x00\x00\x00\x00\x00\x00\x00\x00\x00\x00\x00\x00\x00\x00\x00\x00\x00\x00\x00" => b"\x00\x00\x00\x00\x00\x00\x00\x00\x00\x00\x00\x00\x00\x00\x00\x00\x00\x00\x00\x00\x00\x00\x00\x00\x00\x00\x00\x00\x00\x00\x00\x00\x00\x00\x00\x00\x00\x00\x00\x00\x00\x00\x00\x00\x00\x00\x00\x00\x00\x00\x00\x00\x00\x00\x00\x00\x00\x00\x00\x00\x00\x00\x00\x00\x00\x00\x00\x00\x00\x00\x00\x00\x00\x00\x00\x00\x00\x00\x00\x00\x00\x00\x00\x00\x00\x00\x00\x00\x00\x00\x00\x00\x00\x00\x00\x80\x00\x00\x00\x00\x00\x00\x00\x00\x00\x00\x00\x00\x00\x00\x00\x00\x00\x00\x00\x00\x00\x00\x00\x00\x00\x00\x00\x00\x00\x00\x00\x00\xf3\xad0#\x00\x00\x00\x00\x00\x00\x00\x00\x00\x00\x00\x00\x00\x00\x00\x00\x00\x00\x00\x00\x00\x00\x00\x00\x00\x00\x00\x00" )
                   </localMem>
                   ...
                   ...
                   <memoryUsed>
                     0
                   </memoryUsed>
                   <callGas>
                     0
                   </callGas>
                   <static>
                     false
                   </static>
                   <callDepth>
                     0
                   </callDepth>
                   ...
                 </callState>
                 <substate>
                   <log>
                     .List
                   </log>
                   <refund>
                     0
                   </refund>
                   <accessedAccounts>
                     ( SetItem ( 645326474426547203313410069153905908525362434349 ) => ( SetItem ( 645326474426547203313410069153905908525362434349 ) SetItem ( 728815563385977040452943777879061427756277306518 ) ) )
                   </accessedAccounts>
                   <accessedStorage>
                     .Map
                   </accessedStorage>
                   ...
                 </substate>
                 ...
               </evm>
               <network>
                 <accounts>
                   ( <account>
                     <acctID>
                       645326474426547203313410069153905908525362434349
                     </acctID>
                     <balance>
                       0
                     </balance>
                     ...
                     <storage>
                       .Map
                     </storage>
                     <origStorage>
                       .Map
                     </origStorage>
                     <nonce>
                       0
                     </nonce>
                   </account>
                   <account>
                     <acctID>
                       728815563385977040452943777879061427756277306518
                     </acctID>
                     <balance>
                       0
                     </balance>
                     ...
                     <storage>
                       .Map
                     </storage>
                     <origStorage>
                       .Map
                     </origStorage>
                     <nonce>
                       1
                     </nonce>
                   </account> )
                 </accounts>
                 ...
               </network>
             </ethereum>
             ...
           </kevm>
           <cheatcodes>
             <prank>
               <prevCaller>
                 .Account
               </prevCaller>
               <prevOrigin>
                 .Account
               </prevOrigin>
               <newCaller>
                 .Account
               </newCaller>
               <newOrigin>
                 .Account
               </newOrigin>
               <active>
                 false
               </active>
               <singleCall>
                 false
               </singleCall>
               ...
             </prank>
             <expectedRevert>
               <isRevertExpected>
                 ( false => true )
               </isRevertExpected>
               <expectedReason>
                 ( _EXPECTEDREASON_CELL => b"" )
               </expectedReason>
               <expectedDepth>
                 ( _EXPECTEDDEPTH_CELL => 0 )
               </expectedDepth>
             </expectedRevert>
             <expectedOpcode>
               <isOpcodeExpected>
                 false
               </isOpcodeExpected>
               <expectedAddress>
                 .Account
               </expectedAddress>
               <expectedValue>
                 0
               </expectedValue>
               <expectedData>
                 b""
               </expectedData>
               <opcodeType>
                 .OpcodeType
               </opcodeType>
             </expectedOpcode>
             <expectEmit>
               <recordEvent>
                 false
               </recordEvent>
               <isEventExpected>
                 false
               </isEventExpected>
               ...
             </expectEmit>
             <whitelist>
               <isCallWhitelistActive>
                 false
               </isCallWhitelistActive>
               <isStorageWhitelistActive>
                 false
               </isStorageWhitelistActive>
               <addressSet>
                 .Set
               </addressSet>
               <storageSlotSet>
                 .Set
               </storageSlotSet>
             </whitelist>
           </cheatcodes>
         </foundry>
      [label(BASIC-BLOCK-9-TO-10)]
    
    rule [BASIC-BLOCK-10-TO-11]: <foundry>
           <kevm>
             <k>
               ( STATICCALL 0 728815563385977040452943777879061427756277306518 128 4 128 0 => #accessAccounts 728815563385977040452943777879061427756277306518
               ~> #checkCall 728815563385977040452943777879061427756277306518 0
               ~> #call 728815563385977040452943777879061427756277306518 728815563385977040452943777879061427756277306518 728815563385977040452943777879061427756277306518 0 0 b"\xf3\xad0#" true
               ~> #return 128 0 )
               ~> #pc [ STATICCALL ]
               ~> #checkRevert
               ~> #updateRevertOutput 128 0
               ~> #execute
               ~> _CONTINUATION
             </k>
             <mode>
               NORMAL
             </mode>
             <schedule>
               SHANGHAI
             </schedule>
             <useGas>
               false
             </useGas>
             <ethereum>
               <evm>
                 <output>
                   b""
                 </output>
                 <callStack>
                   .List
                 </callStack>
                 <interimStates>
                   .List
                 </interimStates>
                 <callState>
                   ...
                   ...
                   <id>
                     728815563385977040452943777879061427756277306518
                   </id>
                   <callData>
                     b"*M\xe1\xa1"
                   </callData>
                   <callValue>
                     0
                   </callValue>
                   <wordStack>
                     ( 132 : ( selector ( "call_assert_false()" ) : ( 728815563385977040452943777879061427756277306518 : ( 327 : ( selector ( "testFail_expect_revert()" ) : .WordStack ) ) ) ) )
                   </wordStack>
                   <localMem>
                     b"\x00\x00\x00\x00\x00\x00\x00\x00\x00\x00\x00\x00\x00\x00\x00\x00\x00\x00\x00\x00\x00\x00\x00\x00\x00\x00\x00\x00\x00\x00\x00\x00\x00\x00\x00\x00\x00\x00\x00\x00\x00\x00\x00\x00\x00\x00\x00\x00\x00\x00\x00\x00\x00\x00\x00\x00\x00\x00\x00\x00\x00\x00\x00\x00\x00\x00\x00\x00\x00\x00\x00\x00\x00\x00\x00\x00\x00\x00\x00\x00\x00\x00\x00\x00\x00\x00\x00\x00\x00\x00\x00\x00\x00\x00\x00\x80\x00\x00\x00\x00\x00\x00\x00\x00\x00\x00\x00\x00\x00\x00\x00\x00\x00\x00\x00\x00\x00\x00\x00\x00\x00\x00\x00\x00\x00\x00\x00\x00\xf3\xad0#\x00\x00\x00\x00\x00\x00\x00\x00\x00\x00\x00\x00\x00\x00\x00\x00\x00\x00\x00\x00\x00\x00\x00\x00\x00\x00\x00\x00"
                   </localMem>
                   ...
                   ...
                   <memoryUsed>
                     0
                   </memoryUsed>
                   <callGas>
                     0
                   </callGas>
                   <static>
                     false
                   </static>
                   <callDepth>
                     0
                   </callDepth>
                   ...
                 </callState>
                 <substate>
                   <log>
                     .List
                   </log>
                   <refund>
                     0
                   </refund>
                   <accessedAccounts>
                     ( SetItem ( 645326474426547203313410069153905908525362434349 ) SetItem ( 728815563385977040452943777879061427756277306518 ) )
                   </accessedAccounts>
                   <accessedStorage>
                     .Map
                   </accessedStorage>
                   ...
                 </substate>
                 ...
               </evm>
               <network>
                 <accounts>
                   ( <account>
                     <acctID>
                       645326474426547203313410069153905908525362434349
                     </acctID>
                     <balance>
                       0
                     </balance>
                     ...
                     <storage>
                       .Map
                     </storage>
                     <origStorage>
                       .Map
                     </origStorage>
                     <nonce>
                       0
                     </nonce>
                   </account>
                   <account>
                     <acctID>
                       728815563385977040452943777879061427756277306518
                     </acctID>
                     <balance>
                       0
                     </balance>
                     ...
                     <storage>
                       .Map
                     </storage>
                     <origStorage>
                       .Map
                     </origStorage>
                     <nonce>
                       1
                     </nonce>
                   </account> )
                 </accounts>
                 ...
               </network>
             </ethereum>
             ...
           </kevm>
           <cheatcodes>
             <prank>
               <prevCaller>
                 .Account
               </prevCaller>
               <prevOrigin>
                 .Account
               </prevOrigin>
               <newCaller>
                 .Account
               </newCaller>
               <newOrigin>
                 .Account
               </newOrigin>
               <active>
                 false
               </active>
               <singleCall>
                 false
               </singleCall>
               ...
             </prank>
             <expectedRevert>
               <isRevertExpected>
                 true
               </isRevertExpected>
               <expectedReason>
                 b""
               </expectedReason>
               <expectedDepth>
                 0
               </expectedDepth>
             </expectedRevert>
             <expectedOpcode>
               <isOpcodeExpected>
                 false
               </isOpcodeExpected>
               <expectedAddress>
                 .Account
               </expectedAddress>
               <expectedValue>
                 0
               </expectedValue>
               <expectedData>
                 b""
               </expectedData>
               <opcodeType>
                 .OpcodeType
               </opcodeType>
             </expectedOpcode>
             <expectEmit>
               <recordEvent>
                 false
               </recordEvent>
               <isEventExpected>
                 false
               </isEventExpected>
               ...
             </expectEmit>
             <whitelist>
               <isCallWhitelistActive>
                 false
               </isCallWhitelistActive>
               <isStorageWhitelistActive>
                 false
               </isStorageWhitelistActive>
               <addressSet>
                 .Set
               </addressSet>
               <storageSlotSet>
                 .Set
               </storageSlotSet>
             </whitelist>
           </cheatcodes>
         </foundry>
      [label(BASIC-BLOCK-10-TO-11)]
    
    rule [BASIC-BLOCK-11-TO-12]: <foundry>
           <kevm>
             <k>
               ( #accessAccounts 728815563385977040452943777879061427756277306518
               ~> #checkCall 728815563385977040452943777879061427756277306518 0
               ~> #call 728815563385977040452943777879061427756277306518 728815563385977040452943777879061427756277306518 728815563385977040452943777879061427756277306518 0 0 b"\xf3\xad0#" true => #end EVMC_REVERT
               ~> #pc [ REVERT ]
               ~> #execute )
               ~> #return 128 0
               ~> #pc [ STATICCALL ]
               ~> #checkRevert
               ~> #updateRevertOutput 128 0
               ~> #execute
               ~> _CONTINUATION
             </k>
             <mode>
               NORMAL
             </mode>
             <schedule>
               SHANGHAI
             </schedule>
             <useGas>
               false
             </useGas>
             <ethereum>
               <evm>
                 <output>
                   ( b"" => b"NH{q\x00\x00\x00\x00\x00\x00\x00\x00\x00\x00\x00\x00\x00\x00\x00\x00\x00\x00\x00\x00\x00\x00\x00\x00\x00\x00\x00\x00\x00\x00\x00\x01" )
                 </output>
                 <callStack>
<<<<<<< HEAD
                   ( .List => ListItem ( <callState>-fragment ... ... <id>
                     728815563385977040452943777879061427756277306518
                   </id> <caller>
                     CALLER_ID:Account
                   </caller> <callData>
                     b"*M\xe1\xa1"
                   </callData> <callValue>
                     0
                   </callValue> <wordStack>
                     ( 132 : ( selector ( "call_assert_false()" ) : ( 728815563385977040452943777879061427756277306518 : ( 327 : ( selector ( "testFail_expect_revert()" ) : .WordStack ) ) ) ) )
                   </wordStack> <localMem>
                     b"\x00\x00\x00\x00\x00\x00\x00\x00\x00\x00\x00\x00\x00\x00\x00\x00\x00\x00\x00\x00\x00\x00\x00\x00\x00\x00\x00\x00\x00\x00\x00\x00\x00\x00\x00\x00\x00\x00\x00\x00\x00\x00\x00\x00\x00\x00\x00\x00\x00\x00\x00\x00\x00\x00\x00\x00\x00\x00\x00\x00\x00\x00\x00\x00\x00\x00\x00\x00\x00\x00\x00\x00\x00\x00\x00\x00\x00\x00\x00\x00\x00\x00\x00\x00\x00\x00\x00\x00\x00\x00\x00\x00\x00\x00\x00\x80\x00\x00\x00\x00\x00\x00\x00\x00\x00\x00\x00\x00\x00\x00\x00\x00\x00\x00\x00\x00\x00\x00\x00\x00\x00\x00\x00\x00\x00\x00\x00\x00\xf3\xad0#\x00\x00\x00\x00\x00\x00\x00\x00\x00\x00\x00\x00\x00\x00\x00\x00\x00\x00\x00\x00\x00\x00\x00\x00\x00\x00\x00\x00"
                   </localMem> ... ... <memoryUsed>
                     0
                   </memoryUsed> <callGas>
                     0
                   </callGas> <static>
                     false
                   </static> <callDepth>
                     0
                   </callDepth> </callState>-fragment ) )
                 </callStack>
                 <interimStates>
                   ( .List => ListItem ( { <accounts>-fragment ( <account>
                     <acctID>
                       645326474426547203313410069153905908525362434349
                     </acctID>
                     <balance>
                       0
                     </balance>
=======
                   ( .List => ListItem ( <callState>
>>>>>>> 26df0552
                     ...
                     ...
                     <id>
                       728815563385977040452943777879061427756277306518
                     </id>
                     <caller>
                       CALLER_ID:Account
                     </caller>
                     <callData>
                       b"*M\xe1\xa1"
                     </callData>
                     <callValue>
                       0
                     </callValue>
                     <wordStack>
                       ( 132 : ( selector ( "call_assert_false()" ) : ( 728815563385977040452943777879061427756277306518 : ( 316 : ( selector ( "testFail_expect_revert()" ) : .WordStack ) ) ) ) )
                     </wordStack>
                     <localMem>
                       b"\x00\x00\x00\x00\x00\x00\x00\x00\x00\x00\x00\x00\x00\x00\x00\x00\x00\x00\x00\x00\x00\x00\x00\x00\x00\x00\x00\x00\x00\x00\x00\x00\x00\x00\x00\x00\x00\x00\x00\x00\x00\x00\x00\x00\x00\x00\x00\x00\x00\x00\x00\x00\x00\x00\x00\x00\x00\x00\x00\x00\x00\x00\x00\x00\x00\x00\x00\x00\x00\x00\x00\x00\x00\x00\x00\x00\x00\x00\x00\x00\x00\x00\x00\x00\x00\x00\x00\x00\x00\x00\x00\x00\x00\x00\x00\x80\x00\x00\x00\x00\x00\x00\x00\x00\x00\x00\x00\x00\x00\x00\x00\x00\x00\x00\x00\x00\x00\x00\x00\x00\x00\x00\x00\x00\x00\x00\x00\x00\xf3\xad0#\x00\x00\x00\x00\x00\x00\x00\x00\x00\x00\x00\x00\x00\x00\x00\x00\x00\x00\x00\x00\x00\x00\x00\x00\x00\x00\x00\x00"
                     </localMem>
                     ...
                     ...
                     <memoryUsed>
                       0
                     </memoryUsed>
                     <callGas>
                       0
                     </callGas>
                     <static>
                       false
                     </static>
                     <callDepth>
                       0
                     </callDepth>
                   </callState> ) )
                 </callStack>
                 <interimStates>
                   ( .List => ListItem ( { <accounts>
                     ( <account>
                       <acctID>
                         645326474426547203313410069153905908525362434349
                       </acctID>
                       <balance>
                         0
                       </balance>
                       ...
                       <storage>
                         .Map
                       </storage>
                       <origStorage>
                         .Map
                       </origStorage>
                       <nonce>
                         0
                       </nonce>
                     </account>
                     <account>
                       <acctID>
                         728815563385977040452943777879061427756277306518
                       </acctID>
                       <balance>
                         0
                       </balance>
                       ...
                       <storage>
                         .Map
                       </storage>
                       <origStorage>
                         .Map
                       </origStorage>
                       <nonce>
                         1
                       </nonce>
                     </account> )
                   </accounts> | <substate>
                     <selfDestruct>
                       SELFDESTRUCT_CELL:Set
                     </selfDestruct>
                     <log>
                       .List
                     </log>
                     <refund>
                       0
                     </refund>
                     <accessedAccounts>
                       ( SetItem ( 645326474426547203313410069153905908525362434349 ) SetItem ( 728815563385977040452943777879061427756277306518 ) )
                     </accessedAccounts>
                     <accessedStorage>
                       .Map
                     </accessedStorage>
                   </substate> } ) )
                 </interimStates>
                 <touchedAccounts>
                   ( TOUCHEDACCOUNTS_CELL:Set => TOUCHEDACCOUNTS_CELL:Set |Set SetItem ( 728815563385977040452943777879061427756277306518 ) )
                 </touchedAccounts>
                 <callState>
                   ...
                   ...
                   <id>
                     728815563385977040452943777879061427756277306518
                   </id>
                   <caller>
                     ( CALLER_ID:Account => 728815563385977040452943777879061427756277306518 )
                   </caller>
                   <callData>
                     ( b"*M\xe1\xa1" => b"\xf3\xad0#" )
                   </callData>
                   <callValue>
                     0
                   </callValue>
                   <wordStack>
                     ( ( 132 => 614 ) : ( ( selector ( "call_assert_false()" ) => 327 ) : ( ( 728815563385977040452943777879061427756277306518 => selector ( "call_assert_false()" ) ) : ( ( 327 : ( selector ( "testFail_expect_revert()" ) : .WordStack ) ) => .WordStack ) ) ) )
                   </wordStack>
                   <localMem>
                     ( b"\x00\x00\x00\x00\x00\x00\x00\x00\x00\x00\x00\x00\x00\x00\x00\x00\x00\x00\x00\x00\x00\x00\x00\x00\x00\x00\x00\x00\x00\x00\x00\x00\x00\x00\x00\x00\x00\x00\x00\x00\x00\x00\x00\x00\x00\x00\x00\x00\x00\x00\x00\x00\x00\x00\x00\x00\x00\x00\x00\x00\x00\x00\x00\x00\x00\x00\x00\x00\x00\x00\x00\x00\x00\x00\x00\x00\x00\x00\x00\x00\x00\x00\x00\x00\x00\x00\x00\x00\x00\x00\x00\x00\x00\x00\x00\x80\x00\x00\x00\x00\x00\x00\x00\x00\x00\x00\x00\x00\x00\x00\x00\x00\x00\x00\x00\x00\x00\x00\x00\x00\x00\x00\x00\x00\x00\x00\x00\x00\xf3\xad0#\x00\x00\x00\x00\x00\x00\x00\x00\x00\x00\x00\x00\x00\x00\x00\x00\x00\x00\x00\x00\x00\x00\x00\x00\x00\x00\x00\x00" => b"NH{q\x00\x00\x00\x00\x00\x00\x00\x00\x00\x00\x00\x00\x00\x00\x00\x00\x00\x00\x00\x00\x00\x00\x00\x00\x00\x00\x00\x00\x00\x00\x00\x01\x00\x00\x00\x00\x00\x00\x00\x00\x00\x00\x00\x00\x00\x00\x00\x00\x00\x00\x00\x00\x00\x00\x00\x00\x00\x00\x00\x00\x00\x00\x00\x00\x00\x00\x00\x00\x00\x00\x00\x00\x00\x00\x00\x00\x00\x00\x00\x00\x00\x00\x00\x00\x00\x00\x00\x00\x00\x00\x00\x80" )
                   </localMem>
                   ...
                   ...
                   <memoryUsed>
                     0
                   </memoryUsed>
                   <callGas>
                     0
                   </callGas>
                   <static>
                     ( false => true )
                   </static>
                   <callDepth>
                     ( 0 => 1 )
                   </callDepth>
                 </callState>
                 <substate>
                   <selfDestruct>
                     SELFDESTRUCT_CELL:Set
                   </selfDestruct>
                   <log>
                     .List
                   </log>
                   <refund>
                     0
                   </refund>
                   <accessedAccounts>
                     ( SetItem ( 645326474426547203313410069153905908525362434349 ) SetItem ( 728815563385977040452943777879061427756277306518 ) )
                   </accessedAccounts>
                   <accessedStorage>
                     .Map
                   </accessedStorage>
                 </substate>
                 ...
               </evm>
               <network>
                 <accounts>
                   ( <account>
                     <acctID>
                       645326474426547203313410069153905908525362434349
                     </acctID>
                     <balance>
                       0
                     </balance>
                     ...
                     <storage>
                       .Map
                     </storage>
                     <origStorage>
                       .Map
                     </origStorage>
                     <nonce>
                       0
                     </nonce>
                   </account>
                   <account>
                     <acctID>
                       728815563385977040452943777879061427756277306518
                     </acctID>
                     <balance>
                       0
                     </balance>
                     ...
                     <storage>
                       .Map
                     </storage>
                     <origStorage>
                       .Map
                     </origStorage>
                     <nonce>
                       1
                     </nonce>
                   </account> )
                 </accounts>
                 ...
               </network>
             </ethereum>
             ...
           </kevm>
           <cheatcodes>
             <prank>
               <prevCaller>
                 .Account
               </prevCaller>
               <prevOrigin>
                 .Account
               </prevOrigin>
               <newCaller>
                 .Account
               </newCaller>
               <newOrigin>
                 .Account
               </newOrigin>
               <active>
                 false
               </active>
               <singleCall>
                 false
               </singleCall>
               ...
             </prank>
             <expectedRevert>
               <isRevertExpected>
                 true
               </isRevertExpected>
               <expectedReason>
                 b""
               </expectedReason>
               <expectedDepth>
                 0
               </expectedDepth>
             </expectedRevert>
             <expectedOpcode>
               <isOpcodeExpected>
                 false
               </isOpcodeExpected>
               <expectedAddress>
                 .Account
               </expectedAddress>
               <expectedValue>
                 0
               </expectedValue>
               <expectedData>
                 b""
               </expectedData>
               <opcodeType>
                 .OpcodeType
               </opcodeType>
             </expectedOpcode>
             <expectEmit>
               <recordEvent>
                 false
               </recordEvent>
               <isEventExpected>
                 false
               </isEventExpected>
               ...
             </expectEmit>
             <whitelist>
               <isCallWhitelistActive>
                 false
               </isCallWhitelistActive>
               <isStorageWhitelistActive>
                 false
               </isStorageWhitelistActive>
               <addressSet>
                 .Set
               </addressSet>
               <storageSlotSet>
                 .Set
               </storageSlotSet>
             </whitelist>
           </cheatcodes>
         </foundry>
      [label(BASIC-BLOCK-11-TO-12)]
    
    rule [BASIC-BLOCK-12-TO-13]: <foundry>
           <kevm>
             <k>
               ( #end EVMC_REVERT => #halt )
               ~> #pc [ REVERT ]
               ~> #execute
               ~> #return 128 0
               ~> #pc [ STATICCALL ]
               ~> #checkRevert
               ~> #updateRevertOutput 128 0
               ~> #execute
               ~> _CONTINUATION
             </k>
             <mode>
               NORMAL
             </mode>
             <schedule>
               SHANGHAI
             </schedule>
             <useGas>
               false
             </useGas>
             <ethereum>
               <evm>
                 <output>
                   b"NH{q\x00\x00\x00\x00\x00\x00\x00\x00\x00\x00\x00\x00\x00\x00\x00\x00\x00\x00\x00\x00\x00\x00\x00\x00\x00\x00\x00\x00\x00\x00\x00\x01"
                 </output>
                 <statusCode>
                   ( _STATUSCODE => EVMC_REVERT )
                 </statusCode>
                 <callStack>
<<<<<<< HEAD
                   ListItem ( <callState>-fragment ... ... <id>
                     728815563385977040452943777879061427756277306518
                   </id> <callData>
                     b"*M\xe1\xa1"
                   </callData> <callValue>
                     0
                   </callValue> <wordStack>
                     ( 132 : ( selector ( "call_assert_false()" ) : ( 728815563385977040452943777879061427756277306518 : ( 327 : ( selector ( "testFail_expect_revert()" ) : .WordStack ) ) ) ) )
                   </wordStack> <localMem>
                     b"\x00\x00\x00\x00\x00\x00\x00\x00\x00\x00\x00\x00\x00\x00\x00\x00\x00\x00\x00\x00\x00\x00\x00\x00\x00\x00\x00\x00\x00\x00\x00\x00\x00\x00\x00\x00\x00\x00\x00\x00\x00\x00\x00\x00\x00\x00\x00\x00\x00\x00\x00\x00\x00\x00\x00\x00\x00\x00\x00\x00\x00\x00\x00\x00\x00\x00\x00\x00\x00\x00\x00\x00\x00\x00\x00\x00\x00\x00\x00\x00\x00\x00\x00\x00\x00\x00\x00\x00\x00\x00\x00\x00\x00\x00\x00\x80\x00\x00\x00\x00\x00\x00\x00\x00\x00\x00\x00\x00\x00\x00\x00\x00\x00\x00\x00\x00\x00\x00\x00\x00\x00\x00\x00\x00\x00\x00\x00\x00\xf3\xad0#\x00\x00\x00\x00\x00\x00\x00\x00\x00\x00\x00\x00\x00\x00\x00\x00\x00\x00\x00\x00\x00\x00\x00\x00\x00\x00\x00\x00"
                   </localMem> ... ... <memoryUsed>
                     0
                   </memoryUsed> <callGas>
                     0
                   </callGas> <static>
                     false
                   </static> <callDepth>
                     0
                   </callDepth> ... </callState>-fragment )
                 </callStack>
                 <interimStates>
                   ListItem ( { <accounts>-fragment ( <account>
                     <acctID>
                       645326474426547203313410069153905908525362434349
                     </acctID>
                     <balance>
=======
                   ListItem ( <callState>
                     ...
                     ...
                     <id>
                       728815563385977040452943777879061427756277306518
                     </id>
                     <callData>
                       b"*M\xe1\xa1"
                     </callData>
                     <callValue>
>>>>>>> 26df0552
                       0
                     </callValue>
                     <wordStack>
                       ( 132 : ( selector ( "call_assert_false()" ) : ( 728815563385977040452943777879061427756277306518 : ( 316 : ( selector ( "testFail_expect_revert()" ) : .WordStack ) ) ) ) )
                     </wordStack>
                     <localMem>
                       b"\x00\x00\x00\x00\x00\x00\x00\x00\x00\x00\x00\x00\x00\x00\x00\x00\x00\x00\x00\x00\x00\x00\x00\x00\x00\x00\x00\x00\x00\x00\x00\x00\x00\x00\x00\x00\x00\x00\x00\x00\x00\x00\x00\x00\x00\x00\x00\x00\x00\x00\x00\x00\x00\x00\x00\x00\x00\x00\x00\x00\x00\x00\x00\x00\x00\x00\x00\x00\x00\x00\x00\x00\x00\x00\x00\x00\x00\x00\x00\x00\x00\x00\x00\x00\x00\x00\x00\x00\x00\x00\x00\x00\x00\x00\x00\x80\x00\x00\x00\x00\x00\x00\x00\x00\x00\x00\x00\x00\x00\x00\x00\x00\x00\x00\x00\x00\x00\x00\x00\x00\x00\x00\x00\x00\x00\x00\x00\x00\xf3\xad0#\x00\x00\x00\x00\x00\x00\x00\x00\x00\x00\x00\x00\x00\x00\x00\x00\x00\x00\x00\x00\x00\x00\x00\x00\x00\x00\x00\x00"
                     </localMem>
                     ...
                     ...
                     <memoryUsed>
                       0
                     </memoryUsed>
                     <callGas>
                       0
                     </callGas>
                     <static>
                       false
                     </static>
                     <callDepth>
                       0
                     </callDepth>
                     ...
                   </callState> )
                 </callStack>
                 <interimStates>
                   ListItem ( { <accounts>
                     ( <account>
                       <acctID>
                         645326474426547203313410069153905908525362434349
                       </acctID>
                       <balance>
                         0
                       </balance>
                       ...
                       <storage>
                         .Map
                       </storage>
                       <origStorage>
                         .Map
                       </origStorage>
                       <nonce>
                         0
                       </nonce>
                     </account>
                     <account>
                       <acctID>
                         728815563385977040452943777879061427756277306518
                       </acctID>
                       <balance>
                         0
                       </balance>
                       ...
                       <storage>
                         .Map
                       </storage>
                       <origStorage>
                         .Map
                       </origStorage>
                       <nonce>
                         1
                       </nonce>
                     </account> )
                   </accounts> | <substate>
                     <selfDestruct>
                       SELFDESTRUCT_CELL:Set
                     </selfDestruct>
                     <log>
                       .List
                     </log>
                     <refund>
                       0
                     </refund>
                     <accessedAccounts>
                       ( SetItem ( 645326474426547203313410069153905908525362434349 ) SetItem ( 728815563385977040452943777879061427756277306518 ) )
                     </accessedAccounts>
                     <accessedStorage>
                       .Map
                     </accessedStorage>
                   </substate> } )
                 </interimStates>
                 <touchedAccounts>
                   _TOUCHEDACCOUNTS_CELL |Set SetItem ( 728815563385977040452943777879061427756277306518 )
                 </touchedAccounts>
                 <callState>
                   ...
                   ...
                   <id>
                     728815563385977040452943777879061427756277306518
                   </id>
                   <caller>
                     728815563385977040452943777879061427756277306518
                   </caller>
                   <callData>
                     b"\xf3\xad0#"
                   </callData>
                   <callValue>
                     0
                   </callValue>
                   <wordStack>
                     ( 614 : ( 327 : ( selector ( "call_assert_false()" ) : .WordStack ) ) )
                   </wordStack>
                   <localMem>
                     b"NH{q\x00\x00\x00\x00\x00\x00\x00\x00\x00\x00\x00\x00\x00\x00\x00\x00\x00\x00\x00\x00\x00\x00\x00\x00\x00\x00\x00\x00\x00\x00\x00\x01\x00\x00\x00\x00\x00\x00\x00\x00\x00\x00\x00\x00\x00\x00\x00\x00\x00\x00\x00\x00\x00\x00\x00\x00\x00\x00\x00\x00\x00\x00\x00\x00\x00\x00\x00\x00\x00\x00\x00\x00\x00\x00\x00\x00\x00\x00\x00\x00\x00\x00\x00\x00\x00\x00\x00\x00\x00\x00\x00\x80"
                   </localMem>
                   ...
                   ...
                   <memoryUsed>
                     0
                   </memoryUsed>
                   <callGas>
                     0
                   </callGas>
                   <static>
                     true
                   </static>
                   <callDepth>
                     1
                   </callDepth>
                 </callState>
                 <substate>
                   <selfDestruct>
                     SELFDESTRUCT_CELL:Set
                   </selfDestruct>
                   <log>
                     .List
                   </log>
                   <refund>
                     0
                   </refund>
                   <accessedAccounts>
                     ( SetItem ( 645326474426547203313410069153905908525362434349 ) SetItem ( 728815563385977040452943777879061427756277306518 ) )
                   </accessedAccounts>
                   <accessedStorage>
                     .Map
                   </accessedStorage>
                 </substate>
                 ...
               </evm>
               <network>
                 <accounts>
                   ( <account>
                     <acctID>
                       645326474426547203313410069153905908525362434349
                     </acctID>
                     <balance>
                       0
                     </balance>
                     ...
                     <storage>
                       .Map
                     </storage>
                     <origStorage>
                       .Map
                     </origStorage>
                     <nonce>
                       0
                     </nonce>
                   </account>
                   <account>
                     <acctID>
                       728815563385977040452943777879061427756277306518
                     </acctID>
                     <balance>
                       0
                     </balance>
                     ...
                     <storage>
                       .Map
                     </storage>
                     <origStorage>
                       .Map
                     </origStorage>
                     <nonce>
                       1
                     </nonce>
                   </account> )
                 </accounts>
                 ...
               </network>
             </ethereum>
             ...
           </kevm>
           <cheatcodes>
             <prank>
               <prevCaller>
                 .Account
               </prevCaller>
               <prevOrigin>
                 .Account
               </prevOrigin>
               <newCaller>
                 .Account
               </newCaller>
               <newOrigin>
                 .Account
               </newOrigin>
               <active>
                 false
               </active>
               <singleCall>
                 false
               </singleCall>
               ...
             </prank>
             <expectedRevert>
               <isRevertExpected>
                 true
               </isRevertExpected>
               <expectedReason>
                 b""
               </expectedReason>
               <expectedDepth>
                 0
               </expectedDepth>
             </expectedRevert>
             <expectedOpcode>
               <isOpcodeExpected>
                 false
               </isOpcodeExpected>
               <expectedAddress>
                 .Account
               </expectedAddress>
               <expectedValue>
                 0
               </expectedValue>
               <expectedData>
                 b""
               </expectedData>
               <opcodeType>
                 .OpcodeType
               </opcodeType>
             </expectedOpcode>
             <expectEmit>
               <recordEvent>
                 false
               </recordEvent>
               <isEventExpected>
                 false
               </isEventExpected>
               ...
             </expectEmit>
             <whitelist>
               <isCallWhitelistActive>
                 false
               </isCallWhitelistActive>
               <isStorageWhitelistActive>
                 false
               </isStorageWhitelistActive>
               <addressSet>
                 .Set
               </addressSet>
               <storageSlotSet>
                 .Set
               </storageSlotSet>
             </whitelist>
           </cheatcodes>
         </foundry>
      [label(BASIC-BLOCK-12-TO-13)]
    
    rule [BASIC-BLOCK-13-TO-14]: <foundry>
           <kevm>
             <k>
               #halt
               ~> ( #pc [ REVERT ]
               ~> #execute => .K )
               ~> #return 128 0
               ~> #pc [ STATICCALL ]
               ~> #checkRevert
               ~> #updateRevertOutput 128 0
               ~> #execute
               ~> _CONTINUATION
             </k>
             <mode>
               NORMAL
             </mode>
             <schedule>
               SHANGHAI
             </schedule>
             <useGas>
               false
             </useGas>
             <ethereum>
               <evm>
                 <output>
                   b"NH{q\x00\x00\x00\x00\x00\x00\x00\x00\x00\x00\x00\x00\x00\x00\x00\x00\x00\x00\x00\x00\x00\x00\x00\x00\x00\x00\x00\x00\x00\x00\x00\x01"
                 </output>
                 <statusCode>
                   EVMC_REVERT
                 </statusCode>
                 <callStack>
<<<<<<< HEAD
                   ListItem ( <callState>-fragment ... ... <id>
                     728815563385977040452943777879061427756277306518
                   </id> <callData>
                     b"*M\xe1\xa1"
                   </callData> <callValue>
                     0
                   </callValue> <wordStack>
                     ( 132 : ( selector ( "call_assert_false()" ) : ( 728815563385977040452943777879061427756277306518 : ( 327 : ( selector ( "testFail_expect_revert()" ) : .WordStack ) ) ) ) )
                   </wordStack> <localMem>
                     b"\x00\x00\x00\x00\x00\x00\x00\x00\x00\x00\x00\x00\x00\x00\x00\x00\x00\x00\x00\x00\x00\x00\x00\x00\x00\x00\x00\x00\x00\x00\x00\x00\x00\x00\x00\x00\x00\x00\x00\x00\x00\x00\x00\x00\x00\x00\x00\x00\x00\x00\x00\x00\x00\x00\x00\x00\x00\x00\x00\x00\x00\x00\x00\x00\x00\x00\x00\x00\x00\x00\x00\x00\x00\x00\x00\x00\x00\x00\x00\x00\x00\x00\x00\x00\x00\x00\x00\x00\x00\x00\x00\x00\x00\x00\x00\x80\x00\x00\x00\x00\x00\x00\x00\x00\x00\x00\x00\x00\x00\x00\x00\x00\x00\x00\x00\x00\x00\x00\x00\x00\x00\x00\x00\x00\x00\x00\x00\x00\xf3\xad0#\x00\x00\x00\x00\x00\x00\x00\x00\x00\x00\x00\x00\x00\x00\x00\x00\x00\x00\x00\x00\x00\x00\x00\x00\x00\x00\x00\x00"
                   </localMem> ... ... <memoryUsed>
                     0
                   </memoryUsed> <callGas>
                     0
                   </callGas> <static>
                     false
                   </static> <callDepth>
                     0
                   </callDepth> ... </callState>-fragment )
                 </callStack>
                 <interimStates>
                   ListItem ( { <accounts>-fragment ( <account>
                     <acctID>
                       645326474426547203313410069153905908525362434349
                     </acctID>
                     <balance>
=======
                   ListItem ( <callState>
                     ...
                     ...
                     <id>
                       728815563385977040452943777879061427756277306518
                     </id>
                     <callData>
                       b"*M\xe1\xa1"
                     </callData>
                     <callValue>
>>>>>>> 26df0552
                       0
                     </callValue>
                     <wordStack>
                       ( 132 : ( selector ( "call_assert_false()" ) : ( 728815563385977040452943777879061427756277306518 : ( 316 : ( selector ( "testFail_expect_revert()" ) : .WordStack ) ) ) ) )
                     </wordStack>
                     <localMem>
                       b"\x00\x00\x00\x00\x00\x00\x00\x00\x00\x00\x00\x00\x00\x00\x00\x00\x00\x00\x00\x00\x00\x00\x00\x00\x00\x00\x00\x00\x00\x00\x00\x00\x00\x00\x00\x00\x00\x00\x00\x00\x00\x00\x00\x00\x00\x00\x00\x00\x00\x00\x00\x00\x00\x00\x00\x00\x00\x00\x00\x00\x00\x00\x00\x00\x00\x00\x00\x00\x00\x00\x00\x00\x00\x00\x00\x00\x00\x00\x00\x00\x00\x00\x00\x00\x00\x00\x00\x00\x00\x00\x00\x00\x00\x00\x00\x80\x00\x00\x00\x00\x00\x00\x00\x00\x00\x00\x00\x00\x00\x00\x00\x00\x00\x00\x00\x00\x00\x00\x00\x00\x00\x00\x00\x00\x00\x00\x00\x00\xf3\xad0#\x00\x00\x00\x00\x00\x00\x00\x00\x00\x00\x00\x00\x00\x00\x00\x00\x00\x00\x00\x00\x00\x00\x00\x00\x00\x00\x00\x00"
                     </localMem>
                     ...
                     ...
                     <memoryUsed>
                       0
                     </memoryUsed>
                     <callGas>
                       0
                     </callGas>
                     <static>
                       false
                     </static>
                     <callDepth>
                       0
                     </callDepth>
                     ...
                   </callState> )
                 </callStack>
                 <interimStates>
                   ListItem ( { <accounts>
                     ( <account>
                       <acctID>
                         645326474426547203313410069153905908525362434349
                       </acctID>
                       <balance>
                         0
                       </balance>
                       ...
                       <storage>
                         .Map
                       </storage>
                       <origStorage>
                         .Map
                       </origStorage>
                       <nonce>
                         0
                       </nonce>
                     </account>
                     <account>
                       <acctID>
                         728815563385977040452943777879061427756277306518
                       </acctID>
                       <balance>
                         0
                       </balance>
                       ...
                       <storage>
                         .Map
                       </storage>
                       <origStorage>
                         .Map
                       </origStorage>
                       <nonce>
                         1
                       </nonce>
                     </account> )
                   </accounts> | <substate>
                     <selfDestruct>
                       SELFDESTRUCT_CELL:Set
                     </selfDestruct>
                     <log>
                       .List
                     </log>
                     <refund>
                       0
                     </refund>
                     <accessedAccounts>
                       ( SetItem ( 645326474426547203313410069153905908525362434349 ) SetItem ( 728815563385977040452943777879061427756277306518 ) )
                     </accessedAccounts>
                     <accessedStorage>
                       .Map
                     </accessedStorage>
                   </substate> } )
                 </interimStates>
                 <touchedAccounts>
                   _TOUCHEDACCOUNTS_CELL |Set SetItem ( 728815563385977040452943777879061427756277306518 )
                 </touchedAccounts>
                 <callState>
                   ...
                   ...
                   <id>
                     728815563385977040452943777879061427756277306518
                   </id>
                   <caller>
                     728815563385977040452943777879061427756277306518
                   </caller>
                   <callData>
                     b"\xf3\xad0#"
                   </callData>
                   <callValue>
                     0
                   </callValue>
                   <wordStack>
                     ( 614 : ( 327 : ( selector ( "call_assert_false()" ) : .WordStack ) ) )
                   </wordStack>
                   <localMem>
                     b"NH{q\x00\x00\x00\x00\x00\x00\x00\x00\x00\x00\x00\x00\x00\x00\x00\x00\x00\x00\x00\x00\x00\x00\x00\x00\x00\x00\x00\x00\x00\x00\x00\x01\x00\x00\x00\x00\x00\x00\x00\x00\x00\x00\x00\x00\x00\x00\x00\x00\x00\x00\x00\x00\x00\x00\x00\x00\x00\x00\x00\x00\x00\x00\x00\x00\x00\x00\x00\x00\x00\x00\x00\x00\x00\x00\x00\x00\x00\x00\x00\x00\x00\x00\x00\x00\x00\x00\x00\x00\x00\x00\x00\x80"
                   </localMem>
                   ...
                   ...
                   <memoryUsed>
                     0
                   </memoryUsed>
                   <callGas>
                     0
                   </callGas>
                   <static>
                     true
                   </static>
                   <callDepth>
                     1
                   </callDepth>
                 </callState>
                 <substate>
                   <selfDestruct>
                     SELFDESTRUCT_CELL:Set
                   </selfDestruct>
                   <log>
                     .List
                   </log>
                   <refund>
                     0
                   </refund>
                   <accessedAccounts>
                     ( SetItem ( 645326474426547203313410069153905908525362434349 ) SetItem ( 728815563385977040452943777879061427756277306518 ) )
                   </accessedAccounts>
                   <accessedStorage>
                     .Map
                   </accessedStorage>
                 </substate>
                 ...
               </evm>
               <network>
                 <accounts>
                   ( <account>
                     <acctID>
                       645326474426547203313410069153905908525362434349
                     </acctID>
                     <balance>
                       0
                     </balance>
                     ...
                     <storage>
                       .Map
                     </storage>
                     <origStorage>
                       .Map
                     </origStorage>
                     <nonce>
                       0
                     </nonce>
                   </account>
                   <account>
                     <acctID>
                       728815563385977040452943777879061427756277306518
                     </acctID>
                     <balance>
                       0
                     </balance>
                     ...
                     <storage>
                       .Map
                     </storage>
                     <origStorage>
                       .Map
                     </origStorage>
                     <nonce>
                       1
                     </nonce>
                   </account> )
                 </accounts>
                 ...
               </network>
             </ethereum>
             ...
           </kevm>
           <cheatcodes>
             <prank>
               <prevCaller>
                 .Account
               </prevCaller>
               <prevOrigin>
                 .Account
               </prevOrigin>
               <newCaller>
                 .Account
               </newCaller>
               <newOrigin>
                 .Account
               </newOrigin>
               <active>
                 false
               </active>
               <singleCall>
                 false
               </singleCall>
               ...
             </prank>
             <expectedRevert>
               <isRevertExpected>
                 true
               </isRevertExpected>
               <expectedReason>
                 b""
               </expectedReason>
               <expectedDepth>
                 0
               </expectedDepth>
             </expectedRevert>
             <expectedOpcode>
               <isOpcodeExpected>
                 false
               </isOpcodeExpected>
               <expectedAddress>
                 .Account
               </expectedAddress>
               <expectedValue>
                 0
               </expectedValue>
               <expectedData>
                 b""
               </expectedData>
               <opcodeType>
                 .OpcodeType
               </opcodeType>
             </expectedOpcode>
             <expectEmit>
               <recordEvent>
                 false
               </recordEvent>
               <isEventExpected>
                 false
               </isEventExpected>
               ...
             </expectEmit>
             <whitelist>
               <isCallWhitelistActive>
                 false
               </isCallWhitelistActive>
               <isStorageWhitelistActive>
                 false
               </isStorageWhitelistActive>
               <addressSet>
                 .Set
               </addressSet>
               <storageSlotSet>
                 .Set
               </storageSlotSet>
             </whitelist>
           </cheatcodes>
         </foundry>
      [label(BASIC-BLOCK-13-TO-14)]
    
    rule [BASIC-BLOCK-14-TO-15]: <foundry>
           <kevm>
             <k>
               ( #halt
               ~> #return 128 0 => #popCallStack
               ~> #popWorldState
               ~> 0
               ~> #push
               ~> #refund 0
               ~> #setLocalMem 128 0 b"NH{q\x00\x00\x00\x00\x00\x00\x00\x00\x00\x00\x00\x00\x00\x00\x00\x00\x00\x00\x00\x00\x00\x00\x00\x00\x00\x00\x00\x00\x00\x00\x00\x01" )
               ~> #pc [ STATICCALL ]
               ~> #checkRevert
               ~> #updateRevertOutput 128 0
               ~> #execute
               ~> _CONTINUATION
             </k>
             <mode>
               NORMAL
             </mode>
             <schedule>
               SHANGHAI
             </schedule>
             <useGas>
               false
             </useGas>
             <ethereum>
               <evm>
                 <output>
                   b"NH{q\x00\x00\x00\x00\x00\x00\x00\x00\x00\x00\x00\x00\x00\x00\x00\x00\x00\x00\x00\x00\x00\x00\x00\x00\x00\x00\x00\x00\x00\x00\x00\x01"
                 </output>
                 <statusCode>
                   EVMC_REVERT
                 </statusCode>
                 <callStack>
<<<<<<< HEAD
                   ListItem ( <callState>-fragment ... ... <id>
                     728815563385977040452943777879061427756277306518
                   </id> <callData>
                     b"*M\xe1\xa1"
                   </callData> <callValue>
                     0
                   </callValue> <wordStack>
                     ( 132 : ( selector ( "call_assert_false()" ) : ( 728815563385977040452943777879061427756277306518 : ( 327 : ( selector ( "testFail_expect_revert()" ) : .WordStack ) ) ) ) )
                   </wordStack> <localMem>
                     b"\x00\x00\x00\x00\x00\x00\x00\x00\x00\x00\x00\x00\x00\x00\x00\x00\x00\x00\x00\x00\x00\x00\x00\x00\x00\x00\x00\x00\x00\x00\x00\x00\x00\x00\x00\x00\x00\x00\x00\x00\x00\x00\x00\x00\x00\x00\x00\x00\x00\x00\x00\x00\x00\x00\x00\x00\x00\x00\x00\x00\x00\x00\x00\x00\x00\x00\x00\x00\x00\x00\x00\x00\x00\x00\x00\x00\x00\x00\x00\x00\x00\x00\x00\x00\x00\x00\x00\x00\x00\x00\x00\x00\x00\x00\x00\x80\x00\x00\x00\x00\x00\x00\x00\x00\x00\x00\x00\x00\x00\x00\x00\x00\x00\x00\x00\x00\x00\x00\x00\x00\x00\x00\x00\x00\x00\x00\x00\x00\xf3\xad0#\x00\x00\x00\x00\x00\x00\x00\x00\x00\x00\x00\x00\x00\x00\x00\x00\x00\x00\x00\x00\x00\x00\x00\x00\x00\x00\x00\x00"
                   </localMem> ... ... <memoryUsed>
                     0
                   </memoryUsed> <callGas>
                     0
                   </callGas> <static>
                     false
                   </static> <callDepth>
                     0
                   </callDepth> ... </callState>-fragment )
                 </callStack>
                 <interimStates>
                   ListItem ( { <accounts>-fragment ( <account>
                     <acctID>
                       645326474426547203313410069153905908525362434349
                     </acctID>
                     <balance>
=======
                   ListItem ( <callState>
                     ...
                     ...
                     <id>
                       728815563385977040452943777879061427756277306518
                     </id>
                     <callData>
                       b"*M\xe1\xa1"
                     </callData>
                     <callValue>
>>>>>>> 26df0552
                       0
                     </callValue>
                     <wordStack>
                       ( 132 : ( selector ( "call_assert_false()" ) : ( 728815563385977040452943777879061427756277306518 : ( 316 : ( selector ( "testFail_expect_revert()" ) : .WordStack ) ) ) ) )
                     </wordStack>
                     <localMem>
                       b"\x00\x00\x00\x00\x00\x00\x00\x00\x00\x00\x00\x00\x00\x00\x00\x00\x00\x00\x00\x00\x00\x00\x00\x00\x00\x00\x00\x00\x00\x00\x00\x00\x00\x00\x00\x00\x00\x00\x00\x00\x00\x00\x00\x00\x00\x00\x00\x00\x00\x00\x00\x00\x00\x00\x00\x00\x00\x00\x00\x00\x00\x00\x00\x00\x00\x00\x00\x00\x00\x00\x00\x00\x00\x00\x00\x00\x00\x00\x00\x00\x00\x00\x00\x00\x00\x00\x00\x00\x00\x00\x00\x00\x00\x00\x00\x80\x00\x00\x00\x00\x00\x00\x00\x00\x00\x00\x00\x00\x00\x00\x00\x00\x00\x00\x00\x00\x00\x00\x00\x00\x00\x00\x00\x00\x00\x00\x00\x00\xf3\xad0#\x00\x00\x00\x00\x00\x00\x00\x00\x00\x00\x00\x00\x00\x00\x00\x00\x00\x00\x00\x00\x00\x00\x00\x00\x00\x00\x00\x00"
                     </localMem>
                     ...
                     ...
                     <memoryUsed>
                       0
                     </memoryUsed>
                     <callGas>
                       0
                     </callGas>
                     <static>
                       false
                     </static>
                     <callDepth>
                       0
                     </callDepth>
                     ...
                   </callState> )
                 </callStack>
                 <interimStates>
                   ListItem ( { <accounts>
                     ( <account>
                       <acctID>
                         645326474426547203313410069153905908525362434349
                       </acctID>
                       <balance>
                         0
                       </balance>
                       ...
                       <storage>
                         .Map
                       </storage>
                       <origStorage>
                         .Map
                       </origStorage>
                       <nonce>
                         0
                       </nonce>
                     </account>
                     <account>
                       <acctID>
                         728815563385977040452943777879061427756277306518
                       </acctID>
                       <balance>
                         0
                       </balance>
                       ...
                       <storage>
                         .Map
                       </storage>
                       <origStorage>
                         .Map
                       </origStorage>
                       <nonce>
                         1
                       </nonce>
                     </account> )
                   </accounts> | <substate>
                     <selfDestruct>
                       SELFDESTRUCT_CELL:Set
                     </selfDestruct>
                     <log>
                       .List
                     </log>
                     <refund>
                       0
                     </refund>
                     <accessedAccounts>
                       ( SetItem ( 645326474426547203313410069153905908525362434349 ) SetItem ( 728815563385977040452943777879061427756277306518 ) )
                     </accessedAccounts>
                     <accessedStorage>
                       .Map
                     </accessedStorage>
                   </substate> } )
                 </interimStates>
                 <touchedAccounts>
                   _TOUCHEDACCOUNTS_CELL |Set SetItem ( 728815563385977040452943777879061427756277306518 )
                 </touchedAccounts>
                 <callState>
                   ...
                   ...
                   <id>
                     728815563385977040452943777879061427756277306518
                   </id>
                   <caller>
                     728815563385977040452943777879061427756277306518
                   </caller>
                   <callData>
                     b"\xf3\xad0#"
                   </callData>
                   <callValue>
                     0
                   </callValue>
                   <wordStack>
                     ( 614 : ( 327 : ( selector ( "call_assert_false()" ) : .WordStack ) ) )
                   </wordStack>
                   <localMem>
                     b"NH{q\x00\x00\x00\x00\x00\x00\x00\x00\x00\x00\x00\x00\x00\x00\x00\x00\x00\x00\x00\x00\x00\x00\x00\x00\x00\x00\x00\x00\x00\x00\x00\x01\x00\x00\x00\x00\x00\x00\x00\x00\x00\x00\x00\x00\x00\x00\x00\x00\x00\x00\x00\x00\x00\x00\x00\x00\x00\x00\x00\x00\x00\x00\x00\x00\x00\x00\x00\x00\x00\x00\x00\x00\x00\x00\x00\x00\x00\x00\x00\x00\x00\x00\x00\x00\x00\x00\x00\x00\x00\x00\x00\x80"
                   </localMem>
                   ...
                   ...
                   <memoryUsed>
                     0
                   </memoryUsed>
                   <callGas>
                     0
                   </callGas>
                   <static>
                     true
                   </static>
                   <callDepth>
                     1
                   </callDepth>
                 </callState>
                 <substate>
                   <selfDestruct>
                     SELFDESTRUCT_CELL:Set
                   </selfDestruct>
                   <log>
                     .List
                   </log>
                   <refund>
                     0
                   </refund>
                   <accessedAccounts>
                     ( SetItem ( 645326474426547203313410069153905908525362434349 ) SetItem ( 728815563385977040452943777879061427756277306518 ) )
                   </accessedAccounts>
                   <accessedStorage>
                     .Map
                   </accessedStorage>
                 </substate>
                 ...
               </evm>
               <network>
                 <accounts>
                   ( <account>
                     <acctID>
                       645326474426547203313410069153905908525362434349
                     </acctID>
                     <balance>
                       0
                     </balance>
                     ...
                     <storage>
                       .Map
                     </storage>
                     <origStorage>
                       .Map
                     </origStorage>
                     <nonce>
                       0
                     </nonce>
                   </account>
                   <account>
                     <acctID>
                       728815563385977040452943777879061427756277306518
                     </acctID>
                     <balance>
                       0
                     </balance>
                     ...
                     <storage>
                       .Map
                     </storage>
                     <origStorage>
                       .Map
                     </origStorage>
                     <nonce>
                       1
                     </nonce>
                   </account> )
                 </accounts>
                 ...
               </network>
             </ethereum>
             ...
           </kevm>
           <cheatcodes>
             <prank>
               <prevCaller>
                 .Account
               </prevCaller>
               <prevOrigin>
                 .Account
               </prevOrigin>
               <newCaller>
                 .Account
               </newCaller>
               <newOrigin>
                 .Account
               </newOrigin>
               <active>
                 false
               </active>
               <singleCall>
                 false
               </singleCall>
               ...
             </prank>
             <expectedRevert>
               <isRevertExpected>
                 true
               </isRevertExpected>
               <expectedReason>
                 b""
               </expectedReason>
               <expectedDepth>
                 0
               </expectedDepth>
             </expectedRevert>
             <expectedOpcode>
               <isOpcodeExpected>
                 false
               </isOpcodeExpected>
               <expectedAddress>
                 .Account
               </expectedAddress>
               <expectedValue>
                 0
               </expectedValue>
               <expectedData>
                 b""
               </expectedData>
               <opcodeType>
                 .OpcodeType
               </opcodeType>
             </expectedOpcode>
             <expectEmit>
               <recordEvent>
                 false
               </recordEvent>
               <isEventExpected>
                 false
               </isEventExpected>
               ...
             </expectEmit>
             <whitelist>
               <isCallWhitelistActive>
                 false
               </isCallWhitelistActive>
               <isStorageWhitelistActive>
                 false
               </isStorageWhitelistActive>
               <addressSet>
                 .Set
               </addressSet>
               <storageSlotSet>
                 .Set
               </storageSlotSet>
             </whitelist>
           </cheatcodes>
         </foundry>
      [label(BASIC-BLOCK-14-TO-15)]
    
    rule [BASIC-BLOCK-15-TO-16]: <foundry>
           <kevm>
             <k>
               ( #popCallStack
               ~> #popWorldState
               ~> 0
               ~> #push
               ~> #refund 0
               ~> #setLocalMem 128 0 b"NH{q\x00\x00\x00\x00\x00\x00\x00\x00\x00\x00\x00\x00\x00\x00\x00\x00\x00\x00\x00\x00\x00\x00\x00\x00\x00\x00\x00\x00\x00\x00\x00\x01"
               ~> #pc [ STATICCALL ]
               ~> #checkRevert
               ~> #updateRevertOutput 128 0 => #end EVMC_SUCCESS
               ~> #pc [ STOP ] )
               ~> #execute
               ~> _CONTINUATION
             </k>
             <mode>
               NORMAL
             </mode>
             <schedule>
               SHANGHAI
             </schedule>
             <useGas>
               false
             </useGas>
             <ethereum>
               <evm>
                 <output>
                   ( b"NH{q\x00\x00\x00\x00\x00\x00\x00\x00\x00\x00\x00\x00\x00\x00\x00\x00\x00\x00\x00\x00\x00\x00\x00\x00\x00\x00\x00\x00\x00\x00\x00\x01" => b"" )
                 </output>
                 <statusCode>
                   ( EVMC_REVERT => EVMC_SUCCESS )
                 </statusCode>
                 <callStack>
<<<<<<< HEAD
                   ( ListItem ( <callState>-fragment ... ... <id>
                     728815563385977040452943777879061427756277306518
                   </id> <caller>
                     CALLER_ID:Account
                   </caller> <callData>
                     b"*M\xe1\xa1"
                   </callData> <callValue>
                     0
                   </callValue> <wordStack>
                     ( 132 : ( selector ( "call_assert_false()" ) : ( 728815563385977040452943777879061427756277306518 : ( 327 : ( selector ( "testFail_expect_revert()" ) : .WordStack ) ) ) ) )
                   </wordStack> <localMem>
                     b"\x00\x00\x00\x00\x00\x00\x00\x00\x00\x00\x00\x00\x00\x00\x00\x00\x00\x00\x00\x00\x00\x00\x00\x00\x00\x00\x00\x00\x00\x00\x00\x00\x00\x00\x00\x00\x00\x00\x00\x00\x00\x00\x00\x00\x00\x00\x00\x00\x00\x00\x00\x00\x00\x00\x00\x00\x00\x00\x00\x00\x00\x00\x00\x00\x00\x00\x00\x00\x00\x00\x00\x00\x00\x00\x00\x00\x00\x00\x00\x00\x00\x00\x00\x00\x00\x00\x00\x00\x00\x00\x00\x00\x00\x00\x00\x80\x00\x00\x00\x00\x00\x00\x00\x00\x00\x00\x00\x00\x00\x00\x00\x00\x00\x00\x00\x00\x00\x00\x00\x00\x00\x00\x00\x00\x00\x00\x00\x00\xf3\xad0#\x00\x00\x00\x00\x00\x00\x00\x00\x00\x00\x00\x00\x00\x00\x00\x00\x00\x00\x00\x00\x00\x00\x00\x00\x00\x00\x00\x00"
                   </localMem> ... ... <memoryUsed>
                     0
                   </memoryUsed> <callGas>
                     0
                   </callGas> <static>
                     false
                   </static> <callDepth>
                     0
                   </callDepth> </callState>-fragment ) => .List )
                 </callStack>
                 <interimStates>
                   ( ListItem ( { <accounts>-fragment ( <account>
                     <acctID>
                       645326474426547203313410069153905908525362434349
                     </acctID>
                     <balance>
                       0
                     </balance>
=======
                   ( ListItem ( <callState>
>>>>>>> 26df0552
                     ...
                     ...
                     <id>
                       728815563385977040452943777879061427756277306518
                     </id>
                     <caller>
                       CALLER_ID:Account
                     </caller>
                     <callData>
                       b"*M\xe1\xa1"
                     </callData>
                     <callValue>
                       0
                     </callValue>
                     <wordStack>
                       ( 132 : ( selector ( "call_assert_false()" ) : ( 728815563385977040452943777879061427756277306518 : ( 316 : ( selector ( "testFail_expect_revert()" ) : .WordStack ) ) ) ) )
                     </wordStack>
                     <localMem>
                       b"\x00\x00\x00\x00\x00\x00\x00\x00\x00\x00\x00\x00\x00\x00\x00\x00\x00\x00\x00\x00\x00\x00\x00\x00\x00\x00\x00\x00\x00\x00\x00\x00\x00\x00\x00\x00\x00\x00\x00\x00\x00\x00\x00\x00\x00\x00\x00\x00\x00\x00\x00\x00\x00\x00\x00\x00\x00\x00\x00\x00\x00\x00\x00\x00\x00\x00\x00\x00\x00\x00\x00\x00\x00\x00\x00\x00\x00\x00\x00\x00\x00\x00\x00\x00\x00\x00\x00\x00\x00\x00\x00\x00\x00\x00\x00\x80\x00\x00\x00\x00\x00\x00\x00\x00\x00\x00\x00\x00\x00\x00\x00\x00\x00\x00\x00\x00\x00\x00\x00\x00\x00\x00\x00\x00\x00\x00\x00\x00\xf3\xad0#\x00\x00\x00\x00\x00\x00\x00\x00\x00\x00\x00\x00\x00\x00\x00\x00\x00\x00\x00\x00\x00\x00\x00\x00\x00\x00\x00\x00"
                     </localMem>
                     ...
                     ...
                     <memoryUsed>
                       0
                     </memoryUsed>
                     <callGas>
                       0
                     </callGas>
                     <static>
                       false
                     </static>
                     <callDepth>
                       0
                     </callDepth>
                   </callState> ) => .List )
                 </callStack>
                 <interimStates>
                   ( ListItem ( { <accounts>
                     ( <account>
                       <acctID>
                         645326474426547203313410069153905908525362434349
                       </acctID>
                       <balance>
                         0
                       </balance>
                       ...
                       <storage>
                         .Map
                       </storage>
                       <origStorage>
                         .Map
                       </origStorage>
                       <nonce>
                         0
                       </nonce>
                     </account>
                     <account>
                       <acctID>
                         728815563385977040452943777879061427756277306518
                       </acctID>
                       <balance>
                         0
                       </balance>
                       ...
                       <storage>
                         .Map
                       </storage>
                       <origStorage>
                         .Map
                       </origStorage>
                       <nonce>
                         1
                       </nonce>
                     </account> )
                   </accounts> | <substate>
                     <selfDestruct>
                       SELFDESTRUCT_CELL:Set
                     </selfDestruct>
                     <log>
                       .List
                     </log>
                     <refund>
                       0
                     </refund>
                     <accessedAccounts>
                       ( SetItem ( 645326474426547203313410069153905908525362434349 ) SetItem ( 728815563385977040452943777879061427756277306518 ) )
                     </accessedAccounts>
                     <accessedStorage>
                       .Map
                     </accessedStorage>
                   </substate> } ) => .List )
                 </interimStates>
                 <touchedAccounts>
                   _TOUCHEDACCOUNTS_CELL |Set SetItem ( 728815563385977040452943777879061427756277306518 )
                 </touchedAccounts>
                 <callState>
                   ...
                   ...
                   <id>
                     728815563385977040452943777879061427756277306518
                   </id>
                   <caller>
                     ( 728815563385977040452943777879061427756277306518 => CALLER_ID:Account )
                   </caller>
                   <callData>
                     ( b"\xf3\xad0#" => b"*M\xe1\xa1" )
                   </callData>
                   <callValue>
                     0
                   </callValue>
                   <wordStack>
                     ( ( 614 => selector ( "testFail_expect_revert()" ) ) : ( ( 327 : ( selector ( "call_assert_false()" ) : .WordStack ) ) => .WordStack ) )
                   </wordStack>
                   <localMem>
                     ( b"NH{q\x00\x00\x00\x00\x00\x00\x00\x00\x00\x00\x00\x00\x00\x00\x00\x00\x00\x00\x00\x00\x00\x00\x00\x00\x00\x00\x00\x00\x00\x00\x00\x01\x00\x00\x00\x00\x00\x00\x00\x00\x00\x00\x00\x00\x00\x00\x00\x00\x00\x00\x00\x00\x00\x00\x00\x00\x00\x00\x00\x00\x00\x00\x00\x00\x00\x00\x00\x00\x00\x00\x00\x00\x00\x00\x00\x00\x00\x00\x00\x00\x00\x00\x00\x00\x00\x00\x00\x00\x00\x00\x00\x80" => b"\x00\x00\x00\x00\x00\x00\x00\x00\x00\x00\x00\x00\x00\x00\x00\x00\x00\x00\x00\x00\x00\x00\x00\x00\x00\x00\x00\x00\x00\x00\x00\x00\x00\x00\x00\x00\x00\x00\x00\x00\x00\x00\x00\x00\x00\x00\x00\x00\x00\x00\x00\x00\x00\x00\x00\x00\x00\x00\x00\x00\x00\x00\x00\x00\x00\x00\x00\x00\x00\x00\x00\x00\x00\x00\x00\x00\x00\x00\x00\x00\x00\x00\x00\x00\x00\x00\x00\x00\x00\x00\x00\x00\x00\x00\x00\x80\x00\x00\x00\x00\x00\x00\x00\x00\x00\x00\x00\x00\x00\x00\x00\x00\x00\x00\x00\x00\x00\x00\x00\x00\x00\x00\x00\x00\x00\x00\x00\x00\xf3\xad0#\x00\x00\x00\x00\x00\x00\x00\x00\x00\x00\x00\x00\x00\x00\x00\x00\x00\x00\x00\x00\x00\x00\x00\x00\x00\x00\x00\x00" )
                   </localMem>
                   ...
                   ...
                   <memoryUsed>
                     0
                   </memoryUsed>
                   <callGas>
                     0
                   </callGas>
                   <static>
                     ( true => false )
                   </static>
                   <callDepth>
                     ( 1 => 0 )
                   </callDepth>
                 </callState>
                 <substate>
                   <selfDestruct>
                     SELFDESTRUCT_CELL:Set
                   </selfDestruct>
                   <log>
                     .List
                   </log>
                   <refund>
                     0
                   </refund>
                   <accessedAccounts>
                     ( SetItem ( 645326474426547203313410069153905908525362434349 ) SetItem ( 728815563385977040452943777879061427756277306518 ) )
                   </accessedAccounts>
                   <accessedStorage>
                     .Map
                   </accessedStorage>
                 </substate>
                 ...
               </evm>
               <network>
                 <accounts>
                   ( <account>
                     <acctID>
                       645326474426547203313410069153905908525362434349
                     </acctID>
                     <balance>
                       0
                     </balance>
                     ...
                     <storage>
                       .Map
                     </storage>
                     <origStorage>
                       .Map
                     </origStorage>
                     <nonce>
                       0
                     </nonce>
                   </account>
                   <account>
                     <acctID>
                       728815563385977040452943777879061427756277306518
                     </acctID>
                     <balance>
                       0
                     </balance>
                     ...
                     <storage>
                       .Map
                     </storage>
                     <origStorage>
                       .Map
                     </origStorage>
                     <nonce>
                       1
                     </nonce>
                   </account> )
                 </accounts>
                 ...
               </network>
             </ethereum>
             ...
           </kevm>
           <cheatcodes>
             <prank>
               <prevCaller>
                 .Account
               </prevCaller>
               <prevOrigin>
                 .Account
               </prevOrigin>
               <newCaller>
                 .Account
               </newCaller>
               <newOrigin>
                 .Account
               </newOrigin>
               <active>
                 false
               </active>
               <singleCall>
                 false
               </singleCall>
               ...
             </prank>
             <expectedRevert>
               <isRevertExpected>
                 ( true => false )
               </isRevertExpected>
               <expectedReason>
                 b""
               </expectedReason>
               <expectedDepth>
                 0
               </expectedDepth>
             </expectedRevert>
             <expectedOpcode>
               <isOpcodeExpected>
                 false
               </isOpcodeExpected>
               <expectedAddress>
                 .Account
               </expectedAddress>
               <expectedValue>
                 0
               </expectedValue>
               <expectedData>
                 b""
               </expectedData>
               <opcodeType>
                 .OpcodeType
               </opcodeType>
             </expectedOpcode>
             <expectEmit>
               <recordEvent>
                 false
               </recordEvent>
               <isEventExpected>
                 false
               </isEventExpected>
               ...
             </expectEmit>
             <whitelist>
               <isCallWhitelistActive>
                 false
               </isCallWhitelistActive>
               <isStorageWhitelistActive>
                 false
               </isStorageWhitelistActive>
               <addressSet>
                 .Set
               </addressSet>
               <storageSlotSet>
                 .Set
               </storageSlotSet>
             </whitelist>
           </cheatcodes>
         </foundry>
      [label(BASIC-BLOCK-15-TO-16)]
    
    rule [BASIC-BLOCK-16-TO-17]: <foundry>
           <kevm>
             <k>
               ( #end EVMC_SUCCESS => #halt )
               ~> #pc [ STOP ]
               ~> #execute
               ~> _CONTINUATION
             </k>
             <mode>
               NORMAL
             </mode>
             <schedule>
               SHANGHAI
             </schedule>
             <useGas>
               false
             </useGas>
             <ethereum>
               <evm>
                 <output>
                   b""
                 </output>
                 <statusCode>
                   EVMC_SUCCESS
                 </statusCode>
                 <callStack>
                   .List
                 </callStack>
                 <interimStates>
                   .List
                 </interimStates>
                 <touchedAccounts>
                   _TOUCHEDACCOUNTS_CELL |Set SetItem ( 728815563385977040452943777879061427756277306518 )
                 </touchedAccounts>
                 <callState>
                   ...
                   ...
                   <id>
                     728815563385977040452943777879061427756277306518
                   </id>
                   <callData>
                     b"*M\xe1\xa1"
                   </callData>
                   <callValue>
                     0
                   </callValue>
                   <wordStack>
                     ( selector ( "testFail_expect_revert()" ) : .WordStack )
                   </wordStack>
                   <localMem>
                     b"\x00\x00\x00\x00\x00\x00\x00\x00\x00\x00\x00\x00\x00\x00\x00\x00\x00\x00\x00\x00\x00\x00\x00\x00\x00\x00\x00\x00\x00\x00\x00\x00\x00\x00\x00\x00\x00\x00\x00\x00\x00\x00\x00\x00\x00\x00\x00\x00\x00\x00\x00\x00\x00\x00\x00\x00\x00\x00\x00\x00\x00\x00\x00\x00\x00\x00\x00\x00\x00\x00\x00\x00\x00\x00\x00\x00\x00\x00\x00\x00\x00\x00\x00\x00\x00\x00\x00\x00\x00\x00\x00\x00\x00\x00\x00\x80\x00\x00\x00\x00\x00\x00\x00\x00\x00\x00\x00\x00\x00\x00\x00\x00\x00\x00\x00\x00\x00\x00\x00\x00\x00\x00\x00\x00\x00\x00\x00\x00\xf3\xad0#\x00\x00\x00\x00\x00\x00\x00\x00\x00\x00\x00\x00\x00\x00\x00\x00\x00\x00\x00\x00\x00\x00\x00\x00\x00\x00\x00\x00"
                   </localMem>
                   ...
                   ...
                   <memoryUsed>
                     0
                   </memoryUsed>
                   <callGas>
                     0
                   </callGas>
                   <static>
                     false
                   </static>
                   <callDepth>
                     0
                   </callDepth>
                   ...
                 </callState>
                 <substate>
                   <log>
                     .List
                   </log>
                   <refund>
                     0
                   </refund>
                   <accessedAccounts>
                     ( SetItem ( 645326474426547203313410069153905908525362434349 ) SetItem ( 728815563385977040452943777879061427756277306518 ) )
                   </accessedAccounts>
                   <accessedStorage>
                     .Map
                   </accessedStorage>
                   ...
                 </substate>
                 ...
               </evm>
               <network>
                 <accounts>
                   ( <account>
                     <acctID>
                       645326474426547203313410069153905908525362434349
                     </acctID>
                     <balance>
                       0
                     </balance>
                     ...
                     <storage>
                       .Map
                     </storage>
                     <origStorage>
                       .Map
                     </origStorage>
                     <nonce>
                       0
                     </nonce>
                   </account>
                   <account>
                     <acctID>
                       728815563385977040452943777879061427756277306518
                     </acctID>
                     <balance>
                       0
                     </balance>
                     ...
                     <storage>
                       .Map
                     </storage>
                     <origStorage>
                       .Map
                     </origStorage>
                     <nonce>
                       1
                     </nonce>
                   </account> )
                 </accounts>
                 ...
               </network>
             </ethereum>
             ...
           </kevm>
           <cheatcodes>
             <prank>
               <prevCaller>
                 .Account
               </prevCaller>
               <prevOrigin>
                 .Account
               </prevOrigin>
               <newCaller>
                 .Account
               </newCaller>
               <newOrigin>
                 .Account
               </newOrigin>
               <active>
                 false
               </active>
               <singleCall>
                 false
               </singleCall>
               ...
             </prank>
             <expectedRevert>
               <isRevertExpected>
                 false
               </isRevertExpected>
               <expectedReason>
                 b""
               </expectedReason>
               <expectedDepth>
                 0
               </expectedDepth>
             </expectedRevert>
             <expectedOpcode>
               <isOpcodeExpected>
                 false
               </isOpcodeExpected>
               <expectedAddress>
                 .Account
               </expectedAddress>
               <expectedValue>
                 0
               </expectedValue>
               <expectedData>
                 b""
               </expectedData>
               <opcodeType>
                 .OpcodeType
               </opcodeType>
             </expectedOpcode>
             <expectEmit>
               <recordEvent>
                 false
               </recordEvent>
               <isEventExpected>
                 false
               </isEventExpected>
               ...
             </expectEmit>
             <whitelist>
               <isCallWhitelistActive>
                 false
               </isCallWhitelistActive>
               <isStorageWhitelistActive>
                 false
               </isStorageWhitelistActive>
               <addressSet>
                 .Set
               </addressSet>
               <storageSlotSet>
                 .Set
               </storageSlotSet>
             </whitelist>
           </cheatcodes>
         </foundry>
      [label(BASIC-BLOCK-16-TO-17)]
    
    rule [BASIC-BLOCK-17-TO-18]: <foundry>
           <kevm>
             <k>
               #halt
               ~> ( #pc [ STOP ]
               ~> #execute => .K )
               ~> _CONTINUATION
             </k>
             <mode>
               NORMAL
             </mode>
             <schedule>
               SHANGHAI
             </schedule>
             <useGas>
               false
             </useGas>
             <ethereum>
               <evm>
                 <output>
                   b""
                 </output>
                 <statusCode>
                   EVMC_SUCCESS
                 </statusCode>
                 <callStack>
                   .List
                 </callStack>
                 <interimStates>
                   .List
                 </interimStates>
                 <touchedAccounts>
                   _TOUCHEDACCOUNTS_CELL |Set SetItem ( 728815563385977040452943777879061427756277306518 )
                 </touchedAccounts>
                 <callState>
                   ...
                   ...
                   <id>
                     728815563385977040452943777879061427756277306518
                   </id>
                   <callData>
                     b"*M\xe1\xa1"
                   </callData>
                   <callValue>
                     0
                   </callValue>
                   <wordStack>
                     ( selector ( "testFail_expect_revert()" ) : .WordStack )
                   </wordStack>
                   <localMem>
                     b"\x00\x00\x00\x00\x00\x00\x00\x00\x00\x00\x00\x00\x00\x00\x00\x00\x00\x00\x00\x00\x00\x00\x00\x00\x00\x00\x00\x00\x00\x00\x00\x00\x00\x00\x00\x00\x00\x00\x00\x00\x00\x00\x00\x00\x00\x00\x00\x00\x00\x00\x00\x00\x00\x00\x00\x00\x00\x00\x00\x00\x00\x00\x00\x00\x00\x00\x00\x00\x00\x00\x00\x00\x00\x00\x00\x00\x00\x00\x00\x00\x00\x00\x00\x00\x00\x00\x00\x00\x00\x00\x00\x00\x00\x00\x00\x80\x00\x00\x00\x00\x00\x00\x00\x00\x00\x00\x00\x00\x00\x00\x00\x00\x00\x00\x00\x00\x00\x00\x00\x00\x00\x00\x00\x00\x00\x00\x00\x00\xf3\xad0#\x00\x00\x00\x00\x00\x00\x00\x00\x00\x00\x00\x00\x00\x00\x00\x00\x00\x00\x00\x00\x00\x00\x00\x00\x00\x00\x00\x00"
                   </localMem>
                   ...
                   ...
                   <memoryUsed>
                     0
                   </memoryUsed>
                   <callGas>
                     0
                   </callGas>
                   <static>
                     false
                   </static>
                   <callDepth>
                     0
                   </callDepth>
                   ...
                 </callState>
                 <substate>
                   <log>
                     .List
                   </log>
                   <refund>
                     0
                   </refund>
                   <accessedAccounts>
                     ( SetItem ( 645326474426547203313410069153905908525362434349 ) SetItem ( 728815563385977040452943777879061427756277306518 ) )
                   </accessedAccounts>
                   <accessedStorage>
                     .Map
                   </accessedStorage>
                   ...
                 </substate>
                 ...
               </evm>
               <network>
                 <accounts>
                   ( <account>
                     <acctID>
                       645326474426547203313410069153905908525362434349
                     </acctID>
                     <balance>
                       0
                     </balance>
                     ...
                     <storage>
                       .Map
                     </storage>
                     <origStorage>
                       .Map
                     </origStorage>
                     <nonce>
                       0
                     </nonce>
                   </account>
                   <account>
                     <acctID>
                       728815563385977040452943777879061427756277306518
                     </acctID>
                     <balance>
                       0
                     </balance>
                     ...
                     <storage>
                       .Map
                     </storage>
                     <origStorage>
                       .Map
                     </origStorage>
                     <nonce>
                       1
                     </nonce>
                   </account> )
                 </accounts>
                 ...
               </network>
             </ethereum>
             ...
           </kevm>
           <cheatcodes>
             <prank>
               <prevCaller>
                 .Account
               </prevCaller>
               <prevOrigin>
                 .Account
               </prevOrigin>
               <newCaller>
                 .Account
               </newCaller>
               <newOrigin>
                 .Account
               </newOrigin>
               <active>
                 false
               </active>
               <singleCall>
                 false
               </singleCall>
               ...
             </prank>
             <expectedRevert>
               <isRevertExpected>
                 false
               </isRevertExpected>
               <expectedReason>
                 b""
               </expectedReason>
               <expectedDepth>
                 0
               </expectedDepth>
             </expectedRevert>
             <expectedOpcode>
               <isOpcodeExpected>
                 false
               </isOpcodeExpected>
               <expectedAddress>
                 .Account
               </expectedAddress>
               <expectedValue>
                 0
               </expectedValue>
               <expectedData>
                 b""
               </expectedData>
               <opcodeType>
                 .OpcodeType
               </opcodeType>
             </expectedOpcode>
             <expectEmit>
               <recordEvent>
                 false
               </recordEvent>
               <isEventExpected>
                 false
               </isEventExpected>
               ...
             </expectEmit>
             <whitelist>
               <isCallWhitelistActive>
                 false
               </isCallWhitelistActive>
               <isStorageWhitelistActive>
                 false
               </isStorageWhitelistActive>
               <addressSet>
                 .Set
               </addressSet>
               <storageSlotSet>
                 .Set
               </storageSlotSet>
             </whitelist>
           </cheatcodes>
         </foundry>
      [label(BASIC-BLOCK-17-TO-18)]

endmodule
1 Failure nodes. (0 pending and 1 failing)

Failing nodes:

  Node id: 18
  Failure reason:
    Implication check failed, the following is the remaining implication:
    { false #Equals foundry_success ( ... statusCode: EVMC_SUCCESS , failed: #lookup ( .Map , 46308022326495007027972728677917914892729792999299745830475596687180801507328 ) , revertExpected: false , opcodeExpected: false , recordEventExpected: false , eventExpected: false ) }
  Path condition:
    #Top
  Failed to generate a model.

Join the Runtime Verification Discord server for support: https://discord.com/invite/CurfmXNtbN

Access documentation for KEVM foundry integration at https://docs.runtimeverification.com/kontrol<|MERGE_RESOLUTION|>--- conflicted
+++ resolved
@@ -2013,40 +2013,7 @@
                    ( b"" => b"NH{q\x00\x00\x00\x00\x00\x00\x00\x00\x00\x00\x00\x00\x00\x00\x00\x00\x00\x00\x00\x00\x00\x00\x00\x00\x00\x00\x00\x00\x00\x00\x00\x01" )
                  </output>
                  <callStack>
-<<<<<<< HEAD
-                   ( .List => ListItem ( <callState>-fragment ... ... <id>
-                     728815563385977040452943777879061427756277306518
-                   </id> <caller>
-                     CALLER_ID:Account
-                   </caller> <callData>
-                     b"*M\xe1\xa1"
-                   </callData> <callValue>
-                     0
-                   </callValue> <wordStack>
-                     ( 132 : ( selector ( "call_assert_false()" ) : ( 728815563385977040452943777879061427756277306518 : ( 327 : ( selector ( "testFail_expect_revert()" ) : .WordStack ) ) ) ) )
-                   </wordStack> <localMem>
-                     b"\x00\x00\x00\x00\x00\x00\x00\x00\x00\x00\x00\x00\x00\x00\x00\x00\x00\x00\x00\x00\x00\x00\x00\x00\x00\x00\x00\x00\x00\x00\x00\x00\x00\x00\x00\x00\x00\x00\x00\x00\x00\x00\x00\x00\x00\x00\x00\x00\x00\x00\x00\x00\x00\x00\x00\x00\x00\x00\x00\x00\x00\x00\x00\x00\x00\x00\x00\x00\x00\x00\x00\x00\x00\x00\x00\x00\x00\x00\x00\x00\x00\x00\x00\x00\x00\x00\x00\x00\x00\x00\x00\x00\x00\x00\x00\x80\x00\x00\x00\x00\x00\x00\x00\x00\x00\x00\x00\x00\x00\x00\x00\x00\x00\x00\x00\x00\x00\x00\x00\x00\x00\x00\x00\x00\x00\x00\x00\x00\xf3\xad0#\x00\x00\x00\x00\x00\x00\x00\x00\x00\x00\x00\x00\x00\x00\x00\x00\x00\x00\x00\x00\x00\x00\x00\x00\x00\x00\x00\x00"
-                   </localMem> ... ... <memoryUsed>
-                     0
-                   </memoryUsed> <callGas>
-                     0
-                   </callGas> <static>
-                     false
-                   </static> <callDepth>
-                     0
-                   </callDepth> </callState>-fragment ) )
-                 </callStack>
-                 <interimStates>
-                   ( .List => ListItem ( { <accounts>-fragment ( <account>
-                     <acctID>
-                       645326474426547203313410069153905908525362434349
-                     </acctID>
-                     <balance>
-                       0
-                     </balance>
-=======
                    ( .List => ListItem ( <callState>
->>>>>>> 26df0552
                      ...
                      ...
                      <id>
@@ -2349,34 +2316,6 @@
                    ( _STATUSCODE => EVMC_REVERT )
                  </statusCode>
                  <callStack>
-<<<<<<< HEAD
-                   ListItem ( <callState>-fragment ... ... <id>
-                     728815563385977040452943777879061427756277306518
-                   </id> <callData>
-                     b"*M\xe1\xa1"
-                   </callData> <callValue>
-                     0
-                   </callValue> <wordStack>
-                     ( 132 : ( selector ( "call_assert_false()" ) : ( 728815563385977040452943777879061427756277306518 : ( 327 : ( selector ( "testFail_expect_revert()" ) : .WordStack ) ) ) ) )
-                   </wordStack> <localMem>
-                     b"\x00\x00\x00\x00\x00\x00\x00\x00\x00\x00\x00\x00\x00\x00\x00\x00\x00\x00\x00\x00\x00\x00\x00\x00\x00\x00\x00\x00\x00\x00\x00\x00\x00\x00\x00\x00\x00\x00\x00\x00\x00\x00\x00\x00\x00\x00\x00\x00\x00\x00\x00\x00\x00\x00\x00\x00\x00\x00\x00\x00\x00\x00\x00\x00\x00\x00\x00\x00\x00\x00\x00\x00\x00\x00\x00\x00\x00\x00\x00\x00\x00\x00\x00\x00\x00\x00\x00\x00\x00\x00\x00\x00\x00\x00\x00\x80\x00\x00\x00\x00\x00\x00\x00\x00\x00\x00\x00\x00\x00\x00\x00\x00\x00\x00\x00\x00\x00\x00\x00\x00\x00\x00\x00\x00\x00\x00\x00\x00\xf3\xad0#\x00\x00\x00\x00\x00\x00\x00\x00\x00\x00\x00\x00\x00\x00\x00\x00\x00\x00\x00\x00\x00\x00\x00\x00\x00\x00\x00\x00"
-                   </localMem> ... ... <memoryUsed>
-                     0
-                   </memoryUsed> <callGas>
-                     0
-                   </callGas> <static>
-                     false
-                   </static> <callDepth>
-                     0
-                   </callDepth> ... </callState>-fragment )
-                 </callStack>
-                 <interimStates>
-                   ListItem ( { <accounts>-fragment ( <account>
-                     <acctID>
-                       645326474426547203313410069153905908525362434349
-                     </acctID>
-                     <balance>
-=======
                    ListItem ( <callState>
                      ...
                      ...
@@ -2387,7 +2326,6 @@
                        b"*M\xe1\xa1"
                      </callData>
                      <callValue>
->>>>>>> 26df0552
                        0
                      </callValue>
                      <wordStack>
@@ -2679,34 +2617,6 @@
                    EVMC_REVERT
                  </statusCode>
                  <callStack>
-<<<<<<< HEAD
-                   ListItem ( <callState>-fragment ... ... <id>
-                     728815563385977040452943777879061427756277306518
-                   </id> <callData>
-                     b"*M\xe1\xa1"
-                   </callData> <callValue>
-                     0
-                   </callValue> <wordStack>
-                     ( 132 : ( selector ( "call_assert_false()" ) : ( 728815563385977040452943777879061427756277306518 : ( 327 : ( selector ( "testFail_expect_revert()" ) : .WordStack ) ) ) ) )
-                   </wordStack> <localMem>
-                     b"\x00\x00\x00\x00\x00\x00\x00\x00\x00\x00\x00\x00\x00\x00\x00\x00\x00\x00\x00\x00\x00\x00\x00\x00\x00\x00\x00\x00\x00\x00\x00\x00\x00\x00\x00\x00\x00\x00\x00\x00\x00\x00\x00\x00\x00\x00\x00\x00\x00\x00\x00\x00\x00\x00\x00\x00\x00\x00\x00\x00\x00\x00\x00\x00\x00\x00\x00\x00\x00\x00\x00\x00\x00\x00\x00\x00\x00\x00\x00\x00\x00\x00\x00\x00\x00\x00\x00\x00\x00\x00\x00\x00\x00\x00\x00\x80\x00\x00\x00\x00\x00\x00\x00\x00\x00\x00\x00\x00\x00\x00\x00\x00\x00\x00\x00\x00\x00\x00\x00\x00\x00\x00\x00\x00\x00\x00\x00\x00\xf3\xad0#\x00\x00\x00\x00\x00\x00\x00\x00\x00\x00\x00\x00\x00\x00\x00\x00\x00\x00\x00\x00\x00\x00\x00\x00\x00\x00\x00\x00"
-                   </localMem> ... ... <memoryUsed>
-                     0
-                   </memoryUsed> <callGas>
-                     0
-                   </callGas> <static>
-                     false
-                   </static> <callDepth>
-                     0
-                   </callDepth> ... </callState>-fragment )
-                 </callStack>
-                 <interimStates>
-                   ListItem ( { <accounts>-fragment ( <account>
-                     <acctID>
-                       645326474426547203313410069153905908525362434349
-                     </acctID>
-                     <balance>
-=======
                    ListItem ( <callState>
                      ...
                      ...
@@ -2717,7 +2627,6 @@
                        b"*M\xe1\xa1"
                      </callData>
                      <callValue>
->>>>>>> 26df0552
                        0
                      </callValue>
                      <wordStack>
@@ -3012,34 +2921,6 @@
                    EVMC_REVERT
                  </statusCode>
                  <callStack>
-<<<<<<< HEAD
-                   ListItem ( <callState>-fragment ... ... <id>
-                     728815563385977040452943777879061427756277306518
-                   </id> <callData>
-                     b"*M\xe1\xa1"
-                   </callData> <callValue>
-                     0
-                   </callValue> <wordStack>
-                     ( 132 : ( selector ( "call_assert_false()" ) : ( 728815563385977040452943777879061427756277306518 : ( 327 : ( selector ( "testFail_expect_revert()" ) : .WordStack ) ) ) ) )
-                   </wordStack> <localMem>
-                     b"\x00\x00\x00\x00\x00\x00\x00\x00\x00\x00\x00\x00\x00\x00\x00\x00\x00\x00\x00\x00\x00\x00\x00\x00\x00\x00\x00\x00\x00\x00\x00\x00\x00\x00\x00\x00\x00\x00\x00\x00\x00\x00\x00\x00\x00\x00\x00\x00\x00\x00\x00\x00\x00\x00\x00\x00\x00\x00\x00\x00\x00\x00\x00\x00\x00\x00\x00\x00\x00\x00\x00\x00\x00\x00\x00\x00\x00\x00\x00\x00\x00\x00\x00\x00\x00\x00\x00\x00\x00\x00\x00\x00\x00\x00\x00\x80\x00\x00\x00\x00\x00\x00\x00\x00\x00\x00\x00\x00\x00\x00\x00\x00\x00\x00\x00\x00\x00\x00\x00\x00\x00\x00\x00\x00\x00\x00\x00\x00\xf3\xad0#\x00\x00\x00\x00\x00\x00\x00\x00\x00\x00\x00\x00\x00\x00\x00\x00\x00\x00\x00\x00\x00\x00\x00\x00\x00\x00\x00\x00"
-                   </localMem> ... ... <memoryUsed>
-                     0
-                   </memoryUsed> <callGas>
-                     0
-                   </callGas> <static>
-                     false
-                   </static> <callDepth>
-                     0
-                   </callDepth> ... </callState>-fragment )
-                 </callStack>
-                 <interimStates>
-                   ListItem ( { <accounts>-fragment ( <account>
-                     <acctID>
-                       645326474426547203313410069153905908525362434349
-                     </acctID>
-                     <balance>
-=======
                    ListItem ( <callState>
                      ...
                      ...
@@ -3050,7 +2931,6 @@
                        b"*M\xe1\xa1"
                      </callData>
                      <callValue>
->>>>>>> 26df0552
                        0
                      </callValue>
                      <wordStack>
@@ -3345,40 +3225,7 @@
                    ( EVMC_REVERT => EVMC_SUCCESS )
                  </statusCode>
                  <callStack>
-<<<<<<< HEAD
-                   ( ListItem ( <callState>-fragment ... ... <id>
-                     728815563385977040452943777879061427756277306518
-                   </id> <caller>
-                     CALLER_ID:Account
-                   </caller> <callData>
-                     b"*M\xe1\xa1"
-                   </callData> <callValue>
-                     0
-                   </callValue> <wordStack>
-                     ( 132 : ( selector ( "call_assert_false()" ) : ( 728815563385977040452943777879061427756277306518 : ( 327 : ( selector ( "testFail_expect_revert()" ) : .WordStack ) ) ) ) )
-                   </wordStack> <localMem>
-                     b"\x00\x00\x00\x00\x00\x00\x00\x00\x00\x00\x00\x00\x00\x00\x00\x00\x00\x00\x00\x00\x00\x00\x00\x00\x00\x00\x00\x00\x00\x00\x00\x00\x00\x00\x00\x00\x00\x00\x00\x00\x00\x00\x00\x00\x00\x00\x00\x00\x00\x00\x00\x00\x00\x00\x00\x00\x00\x00\x00\x00\x00\x00\x00\x00\x00\x00\x00\x00\x00\x00\x00\x00\x00\x00\x00\x00\x00\x00\x00\x00\x00\x00\x00\x00\x00\x00\x00\x00\x00\x00\x00\x00\x00\x00\x00\x80\x00\x00\x00\x00\x00\x00\x00\x00\x00\x00\x00\x00\x00\x00\x00\x00\x00\x00\x00\x00\x00\x00\x00\x00\x00\x00\x00\x00\x00\x00\x00\x00\xf3\xad0#\x00\x00\x00\x00\x00\x00\x00\x00\x00\x00\x00\x00\x00\x00\x00\x00\x00\x00\x00\x00\x00\x00\x00\x00\x00\x00\x00\x00"
-                   </localMem> ... ... <memoryUsed>
-                     0
-                   </memoryUsed> <callGas>
-                     0
-                   </callGas> <static>
-                     false
-                   </static> <callDepth>
-                     0
-                   </callDepth> </callState>-fragment ) => .List )
-                 </callStack>
-                 <interimStates>
-                   ( ListItem ( { <accounts>-fragment ( <account>
-                     <acctID>
-                       645326474426547203313410069153905908525362434349
-                     </acctID>
-                     <balance>
-                       0
-                     </balance>
-=======
                    ( ListItem ( <callState>
->>>>>>> 26df0552
                      ...
                      ...
                      <id>
