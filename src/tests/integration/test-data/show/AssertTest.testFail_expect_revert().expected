--- conflicted
+++ resolved
@@ -70,37 +70,22 @@
 │
 │  (1 step)
 ├─ 13
-<<<<<<< HEAD
-│   k: #halt ~> #pc [ REVERT ] ~> #execute ~> #return 128 0 ~> #pc [ STATICCALL ] ~> #e ...
-│   pc: 2984
-=======
 │   k: #halt ~> #pc [ REVERT ] ~> #execute ~> #return 128 0 ~> #pc [ STATICCALL ] ~> #c ...
 │   pc: 2995
->>>>>>> a207bd48
 │   callDepth: 1
 │   statusCode: EVMC_REVERT
 │
 │  (5 steps)
 ├─ 14
-<<<<<<< HEAD
-│   k: #halt ~> #return 128 0 ~> #pc [ STATICCALL ] ~> #execute ~> CONTINUATION:K
-│   pc: 2984
-=======
 │   k: #halt ~> #return 128 0 ~> #pc [ STATICCALL ] ~> #checkRevert ~> #updateRevertOut ...
 │   pc: 2995
->>>>>>> a207bd48
 │   callDepth: 1
 │   statusCode: EVMC_SUCCESS
 │
 │  (1 step)
 ├─ 15
-<<<<<<< HEAD
-│   k: #popCallStack ~> #dropWorldState ~> 1 ~> #push ~> #refund 0 ~> #setLocalMem 128  ...
-│   pc: 2984
-=======
 │   k: #popCallStack ~> #popWorldState ~> 0 ~> #push ~> #refund 0 ~> #setLocalMem 128 0 ...
 │   pc: 2995
->>>>>>> a207bd48
 │   callDepth: 1
 │   statusCode: EVMC_SUCCESS
 │
