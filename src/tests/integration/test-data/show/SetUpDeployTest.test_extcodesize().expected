
┌─ 1 (root, init)
│   k: #execute ~> CONTINUATION:K
│   pc: 0
│   callDepth: 0
│   statusCode: STATUSCODE:StatusCode
│
│  (876 steps)
├─ 8 (terminal)
│   k: #halt ~> CONTINUATION:K
│   pc: 194
│   callDepth: 0
│   statusCode: EVMC_SUCCESS
│
│  (1 step)
├─ 9
│   k: #execute ~> CONTINUATION:K
│   pc: 0
│   callDepth: 0
│   statusCode: STATUSCODE:StatusCode
│
│  (348 steps)
├─ 11
│   k: #end EVMC_SUCCESS ~> #pc [ STOP ] ~> #execute ~> CONTINUATION:K
│   pc: 194
│   callDepth: 0
│   statusCode: STATUSCODE:StatusCode
│
│  (1 step)
├─ 12
│   k: #halt ~> #pc [ STOP ] ~> #execute ~> CONTINUATION:K
│   pc: 194
│   callDepth: 0
│   statusCode: EVMC_SUCCESS
│
│  (2 steps)
├─ 13 (terminal)
│   k: #halt ~> CONTINUATION:K
│   pc: 194
│   callDepth: 0
│   statusCode: EVMC_SUCCESS
│
┊  constraint: true
┊  subst: OMITTED SUBST
└─ 10 (leaf, target, terminal)
    k: #halt ~> CONTINUATION:K
    pc: PC_CELL_5d410f2a:Int
    callDepth: CALLDEPTH_CELL_5d410f2a:Int
    statusCode: STATUSCODE_FINAL:StatusCode




module SUMMARY-TEST%SETUPDEPLOYTEST.TEST-EXTCODESIZE():0
    
    
    rule [BASIC-BLOCK-1-TO-8]: <foundry>
           <kevm>
             <k>
               ( #execute => #halt )
               ~> _CONTINUATION
             </k>
             <mode>
               NORMAL
             </mode>
             <schedule>
               SHANGHAI
             </schedule>
             <useGas>
               false
             </useGas>
             <ethereum>
               <evm>
                 <output>
<<<<<<< HEAD
                   ( b"" => b"`\x80`@R`\x046\x10a\x00CW`\x005`\xe0\x1c\x80c\f\x11\xde\xdd\x14a\x00OW\x80c'\xe25\xe3\x14a\x00uW\x80cp\xa0\x821\x14a\x00\xa2W\x80c\xfc\fTj\x14a\x00\xd8W`\x00\x80\xfd[6a\x00JW\x00[`\x00\x80\xfd[a\x00ba\x00]6`\x04a\x01[V[a\x01\x10V[`@Q\x90\x81R` \x01[`@Q\x80\x91\x03\x90\xf3[4\x80\x15a\x00\x81W`\x00\x80\xfd[Pa\x00ba\x00\x906`\x04a\x01[V[`\x01` R`\x00\x90\x81R`@\x90 T\x81V[4\x80\x15a\x00\xaeW`\x00\x80\xfd[Pa\x00ba\x00\xbd6`\x04a\x01[V[`\x01`\x01`\xa0\x1b\x03\x16`\x00\x90\x81R`\x01` R`@\x90 T\x90V[4\x80\x15a\x00\xe4W`\x00\x80\xfd[P`\x00Ta\x00\xf8\x90`\x01`\x01`\xa0\x1b\x03\x16\x81V[`@Q`\x01`\x01`\xa0\x1b\x03\x90\x91\x16\x81R` \x01a\x00lV[`\x01`\x01`\xa0\x1b\x03\x81\x16`\x00\x90\x81R`\x01` R`@\x81 \x80T4\x91\x90\x83\x90a\x01:\x90\x84\x90a\x01\x8bV[\x90\x91UPPP`\x01`\x01`\xa0\x1b\x03\x16`\x00\x90\x81R`\x01` R`@\x90 T\x90V[`\x00` \x82\x84\x03\x12\x15a\x01mW`\x00\x80\xfd[\x815`\x01`\x01`\xa0\x1b\x03\x81\x16\x81\x14a\x01\x84W`\x00\x80\xfd[\x93\x92PPPV[`\x00\x82\x19\x82\x11\x15a\x01\xacWcNH{q`\xe0\x1b`\x00R`\x11`\x04R`$`\x00\xfd[P\x01\x90V\xfe\xa2dipfsX\"\x12 **$\x94\x90\xc9ML\r\x1b\xa6N6\xf8\x95;\x13>\x07\xbe6ou~\x12\x92\x15|9\x04\x0e\x90dsolcC\x00\x08\r\x003" )
=======
                   b""
>>>>>>> d87ffb10
                 </output>
                 <statusCode>
                   ( _STATUSCODE => EVMC_SUCCESS )
                 </statusCode>
                 <callStack>
<<<<<<< HEAD
                   ( .List => ListItem ( <callState>
                     <id>
                       728815563385977040452943777879061427756277306518
                     </id>
                     <caller>
                       CALLER_ID:Int
                     </caller>
                     <callData>
                       b"\n\x92T\xe4"
                     </callData>
                     <callValue>
                       0
                     </callValue>
                     <wordStack>
                       ( 193 : ( selector ( "setUp()" ) : .WordStack ) )
                     </wordStack>
                     <localMem>
                       b"\x00\x00\x00\x00\x00\x00\x00\x00\x00\x00\x00\x00\x00\x00\x00\x00\x00\x00\x00\x00\x00\x00\x00\x00\x00\x00\x00\x00\x00\x00\x00\x00\x00\x00\x00\x00\x00\x00\x00\x00\x00\x00\x00\x00\x00\x00\x00\x00\x00\x00\x00\x00\x00\x00\x00\x00\x00\x00\x00\x00\x00\x00\x00\x00\x00\x00\x00\x00\x00\x00\x00\x00\x00\x00\x00\x00\x00\x00\x00\x00\x00\x00\x00\x00\x00\x00\x00\x00\x00\x00\x00\x00\x00\x00\x00\x80\x00\x00\x00\x00\x00\x00\x00\x00\x00\x00\x00\x00\x00\x00\x00\x00\x00\x00\x00\x00\x00\x00\x00\x00\x00\x00\x00\x00\x00\x00\x00\x00`\x80`@R4\x80\x15a\x00\x10W`\x00\x80\xfd[P`@Qa\x02z8\x03\x80a\x02z\x839\x81\x01`@\x81\x90Ra\x00/\x91a\x00TV[`\x00\x80T`\x01`\x01`\xa0\x1b\x03\x19\x16`\x01`\x01`\xa0\x1b\x03\x92\x90\x92\x16\x91\x90\x91\x17\x90Ua\x00\x84V[`\x00` \x82\x84\x03\x12\x15a\x00fW`\x00\x80\xfd[\x81Q`\x01`\x01`\xa0\x1b\x03\x81\x16\x81\x14a\x00}W`\x00\x80\xfd[\x93\x92PPPV[a\x01\xe7\x80a\x00\x93`\x009`\x00\xf3\xfe`\x80`@R`\x046\x10a\x00CW`\x005`\xe0\x1c\x80c\f\x11\xde\xdd\x14a\x00OW\x80c'\xe25\xe3\x14a\x00uW\x80cp\xa0\x821\x14a\x00\xa2W\x80c\xfc\fTj\x14a\x00\xd8W`\x00\x80\xfd[6a\x00JW\x00[`\x00\x80\xfd[a\x00ba\x00]6`\x04a\x01[V[a\x01\x10V[`@Q\x90\x81R` \x01[`@Q\x80\x91\x03\x90\xf3[4\x80\x15a\x00\x81W`\x00\x80\xfd[Pa\x00ba\x00\x906`\x04a\x01[V[`\x01` R`\x00\x90\x81R`@\x90 T\x81V[4\x80\x15a\x00\xaeW`\x00\x80\xfd[Pa\x00ba\x00\xbd6`\x04a\x01[V[`\x01`\x01`\xa0\x1b\x03\x16`\x00\x90\x81R`\x01` R`@\x90 T\x90V[4\x80\x15a\x00\xe4W`\x00\x80\xfd[P`\x00Ta\x00\xf8\x90`\x01`\x01`\xa0\x1b\x03\x16\x81V[`@Q`\x01`\x01`\xa0\x1b\x03\x90\x91\x16\x81R` \x01a\x00lV[`\x01`\x01`\xa0\x1b\x03\x81\x16`\x00\x90\x81R`\x01` R`@\x81 \x80T4\x91\x90\x83\x90a\x01:\x90\x84\x90a\x01\x8bV[\x90\x91UPPP`\x01`\x01`\xa0\x1b\x03\x16`\x00\x90\x81R`\x01` R`@\x90 T\x90V[`\x00` \x82\x84\x03\x12\x15a\x01mW`\x00\x80\xfd[\x815`\x01`\x01`\xa0\x1b\x03\x81\x16\x81\x14a\x01\x84W`\x00\x80\xfd[\x93\x92PPPV[`\x00\x82\x19\x82\x11\x15a\x01\xacWcNH{q`\xe0\x1b`\x00R`\x11`\x04R`$`\x00\xfd[P\x01\x90V\xfe\xa2dipfsX\"\x12 **$\x94\x90\xc9ML\r\x1b\xa6N6\xf8\x95;\x13>\x07\xbe6ou~\x12\x92\x15|9\x04\x0e\x90dsolcC\x00\x08\r\x003\x00\x00\x00\x00\x00\x00\x00\x00\x00\x00\x00\x00\x00\x00\x00\x00\x00\x00\x00\x00\x00\x00\x00\x00\x00\x00\x00\x00\x00\x00\x00\x00"
                     </localMem>
                     <memoryUsed>
                       0
                     </memoryUsed>
                     <callGas>
                       0
                     </callGas>
                     <static>
                       false
                     </static>
                     <callDepth>
                       0
                     </callDepth>
                     ...
                   </callState> ) )
=======
                   .List
>>>>>>> d87ffb10
                 </callStack>
                 <interimStates>
                   .List
                 </interimStates>
                 <touchedAccounts>
                   ( .Set => ( SetItem ( 491460923342184218035706888008750043977755113263 ) SetItem ( 728815563385977040452943777879061427756277306518 ) ) )
                 </touchedAccounts>
                 <callState>
                   <id>
                     728815563385977040452943777879061427756277306518
                   </id>
                   <caller>
                     CALLER_ID:Int
                   </caller>
                   <callData>
                     b"\n\x92T\xe4"
                   </callData>
                   <callValue>
                     0
                   </callValue>
                   <wordStack>
                     ( .WordStack => ( selector ( "setUp()" ) : .WordStack ) )
                   </wordStack>
                   <localMem>
<<<<<<< HEAD
                     ( b"" => b"`\x80`@R`\x046\x10a\x00CW`\x005`\xe0\x1c\x80c\f\x11\xde\xdd\x14a\x00OW\x80c'\xe25\xe3\x14a\x00uW\x80cp\xa0\x821\x14a\x00\xa2W\x80c\xfc\fTj\x14a\x00\xd8W`\x00\x80\xfd[6a\x00JW\x00[`\x00\x80\xfd[a\x00ba\x00]6`\x04a\x01[V[a\x01\x10V[`@Q\x90\x81R` \x01[`@Q\x80\x91\x03\x90\xf3[4\x80\x15a\x00\x81W`\x00\x80\xfd[Pa\x00ba\x00\x906`\x04a\x01[V[`\x01` R`\x00\x90\x81R`@\x90 T\x81V[4\x80\x15a\x00\xaeW`\x00\x80\xfd[Pa\x00ba\x00\xbd6`\x04a\x01[V[`\x01`\x01`\xa0\x1b\x03\x16`\x00\x90\x81R`\x01` R`@\x90 T\x90V[4\x80\x15a\x00\xe4W`\x00\x80\xfd[P`\x00Ta\x00\xf8\x90`\x01`\x01`\xa0\x1b\x03\x16\x81V[`@Q`\x01`\x01`\xa0\x1b\x03\x90\x91\x16\x81R` \x01a\x00lV[`\x01`\x01`\xa0\x1b\x03\x81\x16`\x00\x90\x81R`\x01` R`@\x81 \x80T4\x91\x90\x83\x90a\x01:\x90\x84\x90a\x01\x8bV[\x90\x91UPPP`\x01`\x01`\xa0\x1b\x03\x16`\x00\x90\x81R`\x01` R`@\x90 T\x90V[`\x00` \x82\x84\x03\x12\x15a\x01mW`\x00\x80\xfd[\x815`\x01`\x01`\xa0\x1b\x03\x81\x16\x81\x14a\x01\x84W`\x00\x80\xfd[\x93\x92PPPV[`\x00\x82\x19\x82\x11\x15a\x01\xacWcNH{q`\xe0\x1b`\x00R`\x11`\x04R`$`\x00\xfd[P\x01\x90V\xfe\xa2dipfsX\"\x12 **$\x94\x90\xc9ML\r\x1b\xa6N6\xf8\x95;\x13>\x07\xbe6ou~\x12\x92\x15|9\x04\x0e\x90dsolcC\x00\x08\r\x003" )
=======
                     ( b"" => b"\x00\x00\x00\x00\x00\x00\x00\x00\x00\x00\x00\x00\x00\x00\x00\x00\x00\x00\x00\x00\x00\x00\x00\x00\x00\x00\x00\x00\x00\x00\x00\x00\x00\x00\x00\x00\x00\x00\x00\x00\x00\x00\x00\x00\x00\x00\x00\x00\x00\x00\x00\x00\x00\x00\x00\x00\x00\x00\x00\x00\x00\x00\x00\x00\x00\x00\x00\x00\x00\x00\x00\x00\x00\x00\x00\x00\x00\x00\x00\x00\x00\x00\x00\x00\x00\x00\x00\x00\x00\x00\x00\x00\x00\x00\x00\x80\x00\x00\x00\x00\x00\x00\x00\x00\x00\x00\x00\x00\x00\x00\x00\x00\x00\x00\x00\x00\x00\x00\x00\x00\x00\x00\x00\x00\x00\x00\x00\x00`\x80`@R4\x80\x15a\x00\x10W`\x00\x80\xfd[P`@Qa\x02z8\x03\x80a\x02z\x839\x81\x01`@\x81\x90Ra\x00/\x91a\x00TV[`\x00\x80T`\x01`\x01`\xa0\x1b\x03\x19\x16`\x01`\x01`\xa0\x1b\x03\x92\x90\x92\x16\x91\x90\x91\x17\x90Ua\x00\x84V[`\x00` \x82\x84\x03\x12\x15a\x00fW`\x00\x80\xfd[\x81Q`\x01`\x01`\xa0\x1b\x03\x81\x16\x81\x14a\x00}W`\x00\x80\xfd[\x93\x92PPPV[a\x01\xe7\x80a\x00\x93`\x009`\x00\xf3\xfe`\x80`@R`\x046\x10a\x00CW`\x005`\xe0\x1c\x80c\f\x11\xde\xdd\x14a\x00OW\x80c'\xe25\xe3\x14a\x00uW\x80cp\xa0\x821\x14a\x00\xa2W\x80c\xfc\fTj\x14a\x00\xd8W`\x00\x80\xfd[6a\x00JW\x00[`\x00\x80\xfd[a\x00ba\x00]6`\x04a\x01[V[a\x01\x10V[`@Q\x90\x81R` \x01[`@Q\x80\x91\x03\x90\xf3[4\x80\x15a\x00\x81W`\x00\x80\xfd[Pa\x00ba\x00\x906`\x04a\x01[V[`\x01` R`\x00\x90\x81R`@\x90 T\x81V[4\x80\x15a\x00\xaeW`\x00\x80\xfd[Pa\x00ba\x00\xbd6`\x04a\x01[V[`\x01`\x01`\xa0\x1b\x03\x16`\x00\x90\x81R`\x01` R`@\x90 T\x90V[4\x80\x15a\x00\xe4W`\x00\x80\xfd[P`\x00Ta\x00\xf8\x90`\x01`\x01`\xa0\x1b\x03\x16\x81V[`@Q`\x01`\x01`\xa0\x1b\x03\x90\x91\x16\x81R` \x01a\x00lV[`\x01`\x01`\xa0\x1b\x03\x81\x16`\x00\x90\x81R`\x01` R`@\x81 \x80T4\x91\x90\x83\x90a\x01:\x90\x84\x90a\x01\x8bV[\x90\x91UPPP`\x01`\x01`\xa0\x1b\x03\x16`\x00\x90\x81R`\x01` R`@\x90 T\x90V[`\x00` \x82\x84\x03\x12\x15a\x01mW`\x00\x80\xfd[\x815`\x01`\x01`\xa0\x1b\x03\x81\x16\x81\x14a\x01\x84W`\x00\x80\xfd[\x93\x92PPPV[`\x00\x82\x19\x82\x11\x15a\x01\xacWcNH{q`\xe0\x1b`\x00R`\x11`\x04R`$`\x00\xfd[P\x01\x90V\xfe\xa2dipfsX\"\x12 \xa2\xe1\xe3\x00(\x01\xe6\n\xb4\xa6\xf0\\P2\x83h\x00\xc3\xacq\x8bm\n\xa0\xb4\xb7\xb6\xd2\x16\x88\x05\xb4dsolcC\x00\x08\r\x003\x00\x00\x00\x00\x00\x00\x00\x00\x00\x00\x00\x00\x00\x00\x00\x00\x00\x00\x00\x00\x00\x00\x00\x00\x00\x00\x00\x00\x00\x00\x00\x00" )
>>>>>>> d87ffb10
                   </localMem>
                   <memoryUsed>
                     0
                   </memoryUsed>
                   <callGas>
                     0
                   </callGas>
                   <static>
                     false
                   </static>
                   <callDepth>
                     0
                   </callDepth>
                   ...
                 </callState>
                 <substate>
                   <log>
                     .List
                   </log>
                   <refund>
                     0
                   </refund>
                   <accessedAccounts>
                     ( .Set => ( SetItem ( 491460923342184218035706888008750043977755113263 ) SetItem ( 728815563385977040452943777879061427756277306518 ) ) )
                   </accessedAccounts>
                   <accessedStorage>
                     .Map
                   </accessedStorage>
                   ...
                 </substate>
                 <origin>
                   ORIGIN_ID:Int
                 </origin>
                 <block>
                   <number>
                     NUMBER_CELL:Int
                   </number>
                   <timestamp>
                     TIMESTAMP_CELL:Int
                   </timestamp>
                   ...
                 </block>
                 ...
               </evm>
               <network>
                 <accounts>
                   ( <account>
                     <acctID>
                       ( 645326474426547203313410069153905908525362434349 => 491460923342184218035706888008750043977755113263 )
                     </acctID>
                     <balance>
                       0
                     </balance>
                     <storage>
                       ( .Map => ( 0 |-> 0 ) )
                     </storage>
                     <origStorage>
                       .Map
                     </origStorage>
                     <nonce>
                       ( 0 => 1 )
                     </nonce>
                     ...
                   </account>
                   ( <account>
                     <acctID>
                       728815563385977040452943777879061427756277306518
                     </acctID>
                     <balance>
                       0
                     </balance>
                     <storage>
                       .Map
                     </storage>
                     <origStorage>
                       .Map
                     </origStorage>
                     <nonce>
                       1
                     </nonce>
                     ...
                   </account> => ( <account>
                     <acctID>
                       645326474426547203313410069153905908525362434349
                     </acctID>
                     <balance>
                       0
                     </balance>
                     <storage>
                       .Map
                     </storage>
                     <origStorage>
                       .Map
                     </origStorage>
                     <nonce>
                       0
                     </nonce>
                     ...
                   </account>
                   <account>
                     <acctID>
                       728815563385977040452943777879061427756277306518
                     </acctID>
                     <balance>
                       0
                     </balance>
                     <storage>
                       ( 27 |-> 491460923342184218035706888008750043977755113263 )
                     </storage>
                     <origStorage>
                       .Map
                     </origStorage>
                     <nonce>
                       2
                     </nonce>
                     ...
                   </account> ) ) )
                 </accounts>
                 ...
               </network>
             </ethereum>
             ...
           </kevm>
           <cheatcodes>
             <prank>
               <active>
                 false
               </active>
               <singleCall>
                 false
               </singleCall>
               ...
             </prank>
             <expectedRevert>
               <isRevertExpected>
                 false
               </isRevertExpected>
               ...
             </expectedRevert>
             <expectedOpcode>
               <isOpcodeExpected>
                 false
               </isOpcodeExpected>
               ...
             </expectedOpcode>
             <expectEmit>
               <recordEvent>
                 false
               </recordEvent>
               <isEventExpected>
                 false
               </isEventExpected>
               ...
             </expectEmit>
             <whitelist>
               <isCallWhitelistActive>
                 false
               </isCallWhitelistActive>
               <isStorageWhitelistActive>
                 false
               </isStorageWhitelistActive>
               <addressSet>
                 .Set
               </addressSet>
               <storageSlotSet>
                 .Set
               </storageSlotSet>
             </whitelist>
             <mockCalls>
               .MockCallCellMap
             </mockCalls>
           </cheatcodes>
         </foundry>
      requires ( 0 <=Int CALLER_ID:Int
       andBool ( 0 <=Int ORIGIN_ID:Int
       andBool ( 0 <=Int NUMBER_CELL:Int
       andBool ( 0 <=Int TIMESTAMP_CELL:Int
       andBool ( CALLER_ID:Int =/=K 645326474426547203313410069153905908525362434349
       andBool ( ORIGIN_ID:Int =/=K 645326474426547203313410069153905908525362434349
       andBool ( _CONTRACT_ID =/=K 645326474426547203313410069153905908525362434349
       andBool ( CALLER_ID:Int <Int pow160
       andBool ( ORIGIN_ID:Int <Int pow160
       andBool ( NUMBER_CELL:Int <=Int maxSInt256
       andBool ( TIMESTAMP_CELL:Int <Int pow256
       andBool ( ( notBool ( 0 <Int CALLER_ID:Int andBool CALLER_ID:Int <=Int 9 ) )
       andBool ( ( notBool ( 0 <Int ORIGIN_ID:Int andBool ORIGIN_ID:Int <=Int 9 ) )
               )))))))))))))
<<<<<<< HEAD
      [priority(20), label(BASIC-BLOCK-1-TO-3)]
    
    rule [BASIC-BLOCK-3-TO-4]: <foundry>
           <kevm>
             <k>
               ( #end EVMC_SUCCESS => #halt )
               ~> #pc [ RETURN ]
               ~> #execute
               ~> #codeDeposit 491460923342184218035706888008750043977755113263
               ~> #pc [ CREATE ]
               ~> #execute
               ~> _CONTINUATION
             </k>
             <mode>
               NORMAL
             </mode>
             <schedule>
               SHANGHAI
             </schedule>
             <useGas>
               false
             </useGas>
             <ethereum>
               <evm>
                 <output>
                   b"`\x80`@R`\x046\x10a\x00CW`\x005`\xe0\x1c\x80c\f\x11\xde\xdd\x14a\x00OW\x80c'\xe25\xe3\x14a\x00uW\x80cp\xa0\x821\x14a\x00\xa2W\x80c\xfc\fTj\x14a\x00\xd8W`\x00\x80\xfd[6a\x00JW\x00[`\x00\x80\xfd[a\x00ba\x00]6`\x04a\x01[V[a\x01\x10V[`@Q\x90\x81R` \x01[`@Q\x80\x91\x03\x90\xf3[4\x80\x15a\x00\x81W`\x00\x80\xfd[Pa\x00ba\x00\x906`\x04a\x01[V[`\x01` R`\x00\x90\x81R`@\x90 T\x81V[4\x80\x15a\x00\xaeW`\x00\x80\xfd[Pa\x00ba\x00\xbd6`\x04a\x01[V[`\x01`\x01`\xa0\x1b\x03\x16`\x00\x90\x81R`\x01` R`@\x90 T\x90V[4\x80\x15a\x00\xe4W`\x00\x80\xfd[P`\x00Ta\x00\xf8\x90`\x01`\x01`\xa0\x1b\x03\x16\x81V[`@Q`\x01`\x01`\xa0\x1b\x03\x90\x91\x16\x81R` \x01a\x00lV[`\x01`\x01`\xa0\x1b\x03\x81\x16`\x00\x90\x81R`\x01` R`@\x81 \x80T4\x91\x90\x83\x90a\x01:\x90\x84\x90a\x01\x8bV[\x90\x91UPPP`\x01`\x01`\xa0\x1b\x03\x16`\x00\x90\x81R`\x01` R`@\x90 T\x90V[`\x00` \x82\x84\x03\x12\x15a\x01mW`\x00\x80\xfd[\x815`\x01`\x01`\xa0\x1b\x03\x81\x16\x81\x14a\x01\x84W`\x00\x80\xfd[\x93\x92PPPV[`\x00\x82\x19\x82\x11\x15a\x01\xacWcNH{q`\xe0\x1b`\x00R`\x11`\x04R`$`\x00\xfd[P\x01\x90V\xfe\xa2dipfsX\"\x12 **$\x94\x90\xc9ML\r\x1b\xa6N6\xf8\x95;\x13>\x07\xbe6ou~\x12\x92\x15|9\x04\x0e\x90dsolcC\x00\x08\r\x003"
                 </output>
                 <statusCode>
                   ( _STATUSCODE => EVMC_SUCCESS )
                 </statusCode>
                 <callStack>
                   ListItem ( <callState>
                     <id>
                       728815563385977040452943777879061427756277306518
                     </id>
                     <caller>
                       CALLER_ID:Int
                     </caller>
                     <callData>
                       b"\n\x92T\xe4"
                     </callData>
                     <callValue>
                       0
                     </callValue>
                     <wordStack>
                       ( 193 : ( selector ( "setUp()" ) : .WordStack ) )
                     </wordStack>
                     <localMem>
                       b"\x00\x00\x00\x00\x00\x00\x00\x00\x00\x00\x00\x00\x00\x00\x00\x00\x00\x00\x00\x00\x00\x00\x00\x00\x00\x00\x00\x00\x00\x00\x00\x00\x00\x00\x00\x00\x00\x00\x00\x00\x00\x00\x00\x00\x00\x00\x00\x00\x00\x00\x00\x00\x00\x00\x00\x00\x00\x00\x00\x00\x00\x00\x00\x00\x00\x00\x00\x00\x00\x00\x00\x00\x00\x00\x00\x00\x00\x00\x00\x00\x00\x00\x00\x00\x00\x00\x00\x00\x00\x00\x00\x00\x00\x00\x00\x80\x00\x00\x00\x00\x00\x00\x00\x00\x00\x00\x00\x00\x00\x00\x00\x00\x00\x00\x00\x00\x00\x00\x00\x00\x00\x00\x00\x00\x00\x00\x00\x00`\x80`@R4\x80\x15a\x00\x10W`\x00\x80\xfd[P`@Qa\x02z8\x03\x80a\x02z\x839\x81\x01`@\x81\x90Ra\x00/\x91a\x00TV[`\x00\x80T`\x01`\x01`\xa0\x1b\x03\x19\x16`\x01`\x01`\xa0\x1b\x03\x92\x90\x92\x16\x91\x90\x91\x17\x90Ua\x00\x84V[`\x00` \x82\x84\x03\x12\x15a\x00fW`\x00\x80\xfd[\x81Q`\x01`\x01`\xa0\x1b\x03\x81\x16\x81\x14a\x00}W`\x00\x80\xfd[\x93\x92PPPV[a\x01\xe7\x80a\x00\x93`\x009`\x00\xf3\xfe`\x80`@R`\x046\x10a\x00CW`\x005`\xe0\x1c\x80c\f\x11\xde\xdd\x14a\x00OW\x80c'\xe25\xe3\x14a\x00uW\x80cp\xa0\x821\x14a\x00\xa2W\x80c\xfc\fTj\x14a\x00\xd8W`\x00\x80\xfd[6a\x00JW\x00[`\x00\x80\xfd[a\x00ba\x00]6`\x04a\x01[V[a\x01\x10V[`@Q\x90\x81R` \x01[`@Q\x80\x91\x03\x90\xf3[4\x80\x15a\x00\x81W`\x00\x80\xfd[Pa\x00ba\x00\x906`\x04a\x01[V[`\x01` R`\x00\x90\x81R`@\x90 T\x81V[4\x80\x15a\x00\xaeW`\x00\x80\xfd[Pa\x00ba\x00\xbd6`\x04a\x01[V[`\x01`\x01`\xa0\x1b\x03\x16`\x00\x90\x81R`\x01` R`@\x90 T\x90V[4\x80\x15a\x00\xe4W`\x00\x80\xfd[P`\x00Ta\x00\xf8\x90`\x01`\x01`\xa0\x1b\x03\x16\x81V[`@Q`\x01`\x01`\xa0\x1b\x03\x90\x91\x16\x81R` \x01a\x00lV[`\x01`\x01`\xa0\x1b\x03\x81\x16`\x00\x90\x81R`\x01` R`@\x81 \x80T4\x91\x90\x83\x90a\x01:\x90\x84\x90a\x01\x8bV[\x90\x91UPPP`\x01`\x01`\xa0\x1b\x03\x16`\x00\x90\x81R`\x01` R`@\x90 T\x90V[`\x00` \x82\x84\x03\x12\x15a\x01mW`\x00\x80\xfd[\x815`\x01`\x01`\xa0\x1b\x03\x81\x16\x81\x14a\x01\x84W`\x00\x80\xfd[\x93\x92PPPV[`\x00\x82\x19\x82\x11\x15a\x01\xacWcNH{q`\xe0\x1b`\x00R`\x11`\x04R`$`\x00\xfd[P\x01\x90V\xfe\xa2dipfsX\"\x12 **$\x94\x90\xc9ML\r\x1b\xa6N6\xf8\x95;\x13>\x07\xbe6ou~\x12\x92\x15|9\x04\x0e\x90dsolcC\x00\x08\r\x003\x00\x00\x00\x00\x00\x00\x00\x00\x00\x00\x00\x00\x00\x00\x00\x00\x00\x00\x00\x00\x00\x00\x00\x00\x00\x00\x00\x00\x00\x00\x00\x00"
                     </localMem>
                     <memoryUsed>
                       0
                     </memoryUsed>
                     <callGas>
                       0
                     </callGas>
                     <static>
                       false
                     </static>
                     <callDepth>
                       0
                     </callDepth>
                     ...
                   </callState> )
                 </callStack>
                 <interimStates>
                   ListItem ( { <accounts>
                     ( <account>
                       <acctID>
                         645326474426547203313410069153905908525362434349
                       </acctID>
                       <balance>
                         0
                       </balance>
                       <storage>
                         .Map
                       </storage>
                       <origStorage>
                         .Map
                       </origStorage>
                       <nonce>
                         0
                       </nonce>
                       ...
                     </account>
                     <account>
                       <acctID>
                         728815563385977040452943777879061427756277306518
                       </acctID>
                       <balance>
                         0
                       </balance>
                       <storage>
                         .Map
                       </storage>
                       <origStorage>
                         .Map
                       </origStorage>
                       <nonce>
                         2
                       </nonce>
                       ...
                     </account> )
                   </accounts> | <substate>
                     <selfDestruct>
                       SELFDESTRUCT_CELL:Set
                     </selfDestruct>
                     <log>
                       .List
                     </log>
                     <refund>
                       0
                     </refund>
                     <accessedAccounts>
                       SetItem ( 491460923342184218035706888008750043977755113263 )
                     </accessedAccounts>
                     <accessedStorage>
                       .Map
                     </accessedStorage>
                   </substate> } )
                 </interimStates>
                 <touchedAccounts>
                   ( SetItem ( 491460923342184218035706888008750043977755113263 ) SetItem ( 728815563385977040452943777879061427756277306518 ) )
                 </touchedAccounts>
                 <callState>
                   <id>
                     491460923342184218035706888008750043977755113263
                   </id>
                   <caller>
                     728815563385977040452943777879061427756277306518
                   </caller>
                   <callData>
                     b""
                   </callData>
                   <callValue>
                     0
                   </callValue>
                   <wordStack>
                     .WordStack
                   </wordStack>
                   <localMem>
                     b"`\x80`@R`\x046\x10a\x00CW`\x005`\xe0\x1c\x80c\f\x11\xde\xdd\x14a\x00OW\x80c'\xe25\xe3\x14a\x00uW\x80cp\xa0\x821\x14a\x00\xa2W\x80c\xfc\fTj\x14a\x00\xd8W`\x00\x80\xfd[6a\x00JW\x00[`\x00\x80\xfd[a\x00ba\x00]6`\x04a\x01[V[a\x01\x10V[`@Q\x90\x81R` \x01[`@Q\x80\x91\x03\x90\xf3[4\x80\x15a\x00\x81W`\x00\x80\xfd[Pa\x00ba\x00\x906`\x04a\x01[V[`\x01` R`\x00\x90\x81R`@\x90 T\x81V[4\x80\x15a\x00\xaeW`\x00\x80\xfd[Pa\x00ba\x00\xbd6`\x04a\x01[V[`\x01`\x01`\xa0\x1b\x03\x16`\x00\x90\x81R`\x01` R`@\x90 T\x90V[4\x80\x15a\x00\xe4W`\x00\x80\xfd[P`\x00Ta\x00\xf8\x90`\x01`\x01`\xa0\x1b\x03\x16\x81V[`@Q`\x01`\x01`\xa0\x1b\x03\x90\x91\x16\x81R` \x01a\x00lV[`\x01`\x01`\xa0\x1b\x03\x81\x16`\x00\x90\x81R`\x01` R`@\x81 \x80T4\x91\x90\x83\x90a\x01:\x90\x84\x90a\x01\x8bV[\x90\x91UPPP`\x01`\x01`\xa0\x1b\x03\x16`\x00\x90\x81R`\x01` R`@\x90 T\x90V[`\x00` \x82\x84\x03\x12\x15a\x01mW`\x00\x80\xfd[\x815`\x01`\x01`\xa0\x1b\x03\x81\x16\x81\x14a\x01\x84W`\x00\x80\xfd[\x93\x92PPPV[`\x00\x82\x19\x82\x11\x15a\x01\xacWcNH{q`\xe0\x1b`\x00R`\x11`\x04R`$`\x00\xfd[P\x01\x90V\xfe\xa2dipfsX\"\x12 **$\x94\x90\xc9ML\r\x1b\xa6N6\xf8\x95;\x13>\x07\xbe6ou~\x12\x92\x15|9\x04\x0e\x90dsolcC\x00\x08\r\x003"
                   </localMem>
                   <memoryUsed>
                     0
                   </memoryUsed>
                   <callGas>
                     0
                   </callGas>
                   <static>
                     false
                   </static>
                   <callDepth>
                     1
                   </callDepth>
                   ...
                 </callState>
                 <substate>
                   <selfDestruct>
                     SELFDESTRUCT_CELL:Set
                   </selfDestruct>
                   <log>
                     .List
                   </log>
                   <refund>
                     0
                   </refund>
                   <accessedAccounts>
                     ( SetItem ( 491460923342184218035706888008750043977755113263 ) SetItem ( 728815563385977040452943777879061427756277306518 ) )
                   </accessedAccounts>
                   <accessedStorage>
                     .Map
                   </accessedStorage>
                 </substate>
                 <origin>
                   ORIGIN_ID:Int
                 </origin>
                 <block>
                   <number>
                     NUMBER_CELL:Int
                   </number>
                   <timestamp>
                     TIMESTAMP_CELL:Int
                   </timestamp>
                   ...
                 </block>
                 ...
               </evm>
               <network>
                 <accounts>
                   ( <account>
                     <acctID>
                       491460923342184218035706888008750043977755113263
                     </acctID>
                     <balance>
                       0
                     </balance>
                     <storage>
                       ( 0 |-> 0 )
                     </storage>
                     <origStorage>
                       .Map
                     </origStorage>
                     <nonce>
                       1
                     </nonce>
                     ...
                   </account>
                   ( <account>
                     <acctID>
                       645326474426547203313410069153905908525362434349
                     </acctID>
                     <balance>
                       0
                     </balance>
                     <storage>
                       .Map
                     </storage>
                     <origStorage>
                       .Map
                     </origStorage>
                     <nonce>
                       0
                     </nonce>
                     ...
                   </account>
                   <account>
                     <acctID>
                       728815563385977040452943777879061427756277306518
                     </acctID>
                     <balance>
                       0
                     </balance>
                     <storage>
                       .Map
                     </storage>
                     <origStorage>
                       .Map
                     </origStorage>
                     <nonce>
                       2
                     </nonce>
                     ...
                   </account> ) )
                 </accounts>
                 ...
               </network>
             </ethereum>
             ...
           </kevm>
           <cheatcodes>
             <prank>
               <active>
                 false
               </active>
               <singleCall>
                 false
               </singleCall>
               ...
             </prank>
             <expectedRevert>
               <isRevertExpected>
                 false
               </isRevertExpected>
               ...
             </expectedRevert>
             <expectedOpcode>
               <isOpcodeExpected>
                 false
               </isOpcodeExpected>
               ...
             </expectedOpcode>
             <expectEmit>
               <recordEvent>
                 false
               </recordEvent>
               <isEventExpected>
                 false
               </isEventExpected>
               ...
             </expectEmit>
             <whitelist>
               <isCallWhitelistActive>
                 false
               </isCallWhitelistActive>
               <isStorageWhitelistActive>
                 false
               </isStorageWhitelistActive>
               <addressSet>
                 .Set
               </addressSet>
               <storageSlotSet>
                 .Set
               </storageSlotSet>
             </whitelist>
             <mockCalls>
               .MockCallCellMap
             </mockCalls>
           </cheatcodes>
         </foundry>
      requires ( 0 <=Int CALLER_ID:Int
       andBool ( 0 <=Int ORIGIN_ID:Int
       andBool ( 0 <=Int NUMBER_CELL:Int
       andBool ( 0 <=Int TIMESTAMP_CELL:Int
       andBool ( CALLER_ID:Int =/=K 645326474426547203313410069153905908525362434349
       andBool ( ORIGIN_ID:Int =/=K 645326474426547203313410069153905908525362434349
       andBool ( _CONTRACT_ID =/=K 645326474426547203313410069153905908525362434349
       andBool ( CALLER_ID:Int <Int pow160
       andBool ( ORIGIN_ID:Int <Int pow160
       andBool ( NUMBER_CELL:Int <=Int maxSInt256
       andBool ( TIMESTAMP_CELL:Int <Int pow256
       andBool ( ( notBool ( 0 <Int CALLER_ID:Int andBool CALLER_ID:Int <=Int 9 ) )
       andBool ( ( notBool ( 0 <Int ORIGIN_ID:Int andBool ORIGIN_ID:Int <=Int 9 ) )
               )))))))))))))
      [priority(20), label(BASIC-BLOCK-3-TO-4)]
    
    rule [BASIC-BLOCK-4-TO-5]: <foundry>
           <kevm>
             <k>
               #halt
               ~> ( #pc [ RETURN ]
               ~> #execute => .K )
               ~> #codeDeposit 491460923342184218035706888008750043977755113263
               ~> #pc [ CREATE ]
               ~> #execute
               ~> _CONTINUATION
             </k>
             <mode>
               NORMAL
             </mode>
             <schedule>
               SHANGHAI
             </schedule>
             <useGas>
               false
             </useGas>
             <ethereum>
               <evm>
                 <output>
                   b"`\x80`@R`\x046\x10a\x00CW`\x005`\xe0\x1c\x80c\f\x11\xde\xdd\x14a\x00OW\x80c'\xe25\xe3\x14a\x00uW\x80cp\xa0\x821\x14a\x00\xa2W\x80c\xfc\fTj\x14a\x00\xd8W`\x00\x80\xfd[6a\x00JW\x00[`\x00\x80\xfd[a\x00ba\x00]6`\x04a\x01[V[a\x01\x10V[`@Q\x90\x81R` \x01[`@Q\x80\x91\x03\x90\xf3[4\x80\x15a\x00\x81W`\x00\x80\xfd[Pa\x00ba\x00\x906`\x04a\x01[V[`\x01` R`\x00\x90\x81R`@\x90 T\x81V[4\x80\x15a\x00\xaeW`\x00\x80\xfd[Pa\x00ba\x00\xbd6`\x04a\x01[V[`\x01`\x01`\xa0\x1b\x03\x16`\x00\x90\x81R`\x01` R`@\x90 T\x90V[4\x80\x15a\x00\xe4W`\x00\x80\xfd[P`\x00Ta\x00\xf8\x90`\x01`\x01`\xa0\x1b\x03\x16\x81V[`@Q`\x01`\x01`\xa0\x1b\x03\x90\x91\x16\x81R` \x01a\x00lV[`\x01`\x01`\xa0\x1b\x03\x81\x16`\x00\x90\x81R`\x01` R`@\x81 \x80T4\x91\x90\x83\x90a\x01:\x90\x84\x90a\x01\x8bV[\x90\x91UPPP`\x01`\x01`\xa0\x1b\x03\x16`\x00\x90\x81R`\x01` R`@\x90 T\x90V[`\x00` \x82\x84\x03\x12\x15a\x01mW`\x00\x80\xfd[\x815`\x01`\x01`\xa0\x1b\x03\x81\x16\x81\x14a\x01\x84W`\x00\x80\xfd[\x93\x92PPPV[`\x00\x82\x19\x82\x11\x15a\x01\xacWcNH{q`\xe0\x1b`\x00R`\x11`\x04R`$`\x00\xfd[P\x01\x90V\xfe\xa2dipfsX\"\x12 **$\x94\x90\xc9ML\r\x1b\xa6N6\xf8\x95;\x13>\x07\xbe6ou~\x12\x92\x15|9\x04\x0e\x90dsolcC\x00\x08\r\x003"
                 </output>
                 <statusCode>
                   EVMC_SUCCESS
                 </statusCode>
                 <callStack>
                   ListItem ( <callState>
                     <id>
                       728815563385977040452943777879061427756277306518
                     </id>
                     <caller>
                       CALLER_ID:Int
                     </caller>
                     <callData>
                       b"\n\x92T\xe4"
                     </callData>
                     <callValue>
                       0
                     </callValue>
                     <wordStack>
                       ( 193 : ( selector ( "setUp()" ) : .WordStack ) )
                     </wordStack>
                     <localMem>
                       b"\x00\x00\x00\x00\x00\x00\x00\x00\x00\x00\x00\x00\x00\x00\x00\x00\x00\x00\x00\x00\x00\x00\x00\x00\x00\x00\x00\x00\x00\x00\x00\x00\x00\x00\x00\x00\x00\x00\x00\x00\x00\x00\x00\x00\x00\x00\x00\x00\x00\x00\x00\x00\x00\x00\x00\x00\x00\x00\x00\x00\x00\x00\x00\x00\x00\x00\x00\x00\x00\x00\x00\x00\x00\x00\x00\x00\x00\x00\x00\x00\x00\x00\x00\x00\x00\x00\x00\x00\x00\x00\x00\x00\x00\x00\x00\x80\x00\x00\x00\x00\x00\x00\x00\x00\x00\x00\x00\x00\x00\x00\x00\x00\x00\x00\x00\x00\x00\x00\x00\x00\x00\x00\x00\x00\x00\x00\x00\x00`\x80`@R4\x80\x15a\x00\x10W`\x00\x80\xfd[P`@Qa\x02z8\x03\x80a\x02z\x839\x81\x01`@\x81\x90Ra\x00/\x91a\x00TV[`\x00\x80T`\x01`\x01`\xa0\x1b\x03\x19\x16`\x01`\x01`\xa0\x1b\x03\x92\x90\x92\x16\x91\x90\x91\x17\x90Ua\x00\x84V[`\x00` \x82\x84\x03\x12\x15a\x00fW`\x00\x80\xfd[\x81Q`\x01`\x01`\xa0\x1b\x03\x81\x16\x81\x14a\x00}W`\x00\x80\xfd[\x93\x92PPPV[a\x01\xe7\x80a\x00\x93`\x009`\x00\xf3\xfe`\x80`@R`\x046\x10a\x00CW`\x005`\xe0\x1c\x80c\f\x11\xde\xdd\x14a\x00OW\x80c'\xe25\xe3\x14a\x00uW\x80cp\xa0\x821\x14a\x00\xa2W\x80c\xfc\fTj\x14a\x00\xd8W`\x00\x80\xfd[6a\x00JW\x00[`\x00\x80\xfd[a\x00ba\x00]6`\x04a\x01[V[a\x01\x10V[`@Q\x90\x81R` \x01[`@Q\x80\x91\x03\x90\xf3[4\x80\x15a\x00\x81W`\x00\x80\xfd[Pa\x00ba\x00\x906`\x04a\x01[V[`\x01` R`\x00\x90\x81R`@\x90 T\x81V[4\x80\x15a\x00\xaeW`\x00\x80\xfd[Pa\x00ba\x00\xbd6`\x04a\x01[V[`\x01`\x01`\xa0\x1b\x03\x16`\x00\x90\x81R`\x01` R`@\x90 T\x90V[4\x80\x15a\x00\xe4W`\x00\x80\xfd[P`\x00Ta\x00\xf8\x90`\x01`\x01`\xa0\x1b\x03\x16\x81V[`@Q`\x01`\x01`\xa0\x1b\x03\x90\x91\x16\x81R` \x01a\x00lV[`\x01`\x01`\xa0\x1b\x03\x81\x16`\x00\x90\x81R`\x01` R`@\x81 \x80T4\x91\x90\x83\x90a\x01:\x90\x84\x90a\x01\x8bV[\x90\x91UPPP`\x01`\x01`\xa0\x1b\x03\x16`\x00\x90\x81R`\x01` R`@\x90 T\x90V[`\x00` \x82\x84\x03\x12\x15a\x01mW`\x00\x80\xfd[\x815`\x01`\x01`\xa0\x1b\x03\x81\x16\x81\x14a\x01\x84W`\x00\x80\xfd[\x93\x92PPPV[`\x00\x82\x19\x82\x11\x15a\x01\xacWcNH{q`\xe0\x1b`\x00R`\x11`\x04R`$`\x00\xfd[P\x01\x90V\xfe\xa2dipfsX\"\x12 **$\x94\x90\xc9ML\r\x1b\xa6N6\xf8\x95;\x13>\x07\xbe6ou~\x12\x92\x15|9\x04\x0e\x90dsolcC\x00\x08\r\x003\x00\x00\x00\x00\x00\x00\x00\x00\x00\x00\x00\x00\x00\x00\x00\x00\x00\x00\x00\x00\x00\x00\x00\x00\x00\x00\x00\x00\x00\x00\x00\x00"
                     </localMem>
                     <memoryUsed>
                       0
                     </memoryUsed>
                     <callGas>
                       0
                     </callGas>
                     <static>
                       false
                     </static>
                     <callDepth>
                       0
                     </callDepth>
                     ...
                   </callState> )
                 </callStack>
                 <interimStates>
                   ListItem ( { <accounts>
                     ( <account>
                       <acctID>
                         645326474426547203313410069153905908525362434349
                       </acctID>
                       <balance>
                         0
                       </balance>
                       <storage>
                         .Map
                       </storage>
                       <origStorage>
                         .Map
                       </origStorage>
                       <nonce>
                         0
                       </nonce>
                       ...
                     </account>
                     <account>
                       <acctID>
                         728815563385977040452943777879061427756277306518
                       </acctID>
                       <balance>
                         0
                       </balance>
                       <storage>
                         .Map
                       </storage>
                       <origStorage>
                         .Map
                       </origStorage>
                       <nonce>
                         2
                       </nonce>
                       ...
                     </account> )
                   </accounts> | <substate>
                     <selfDestruct>
                       SELFDESTRUCT_CELL:Set
                     </selfDestruct>
                     <log>
                       .List
                     </log>
                     <refund>
                       0
                     </refund>
                     <accessedAccounts>
                       SetItem ( 491460923342184218035706888008750043977755113263 )
                     </accessedAccounts>
                     <accessedStorage>
                       .Map
                     </accessedStorage>
                   </substate> } )
                 </interimStates>
                 <touchedAccounts>
                   ( SetItem ( 491460923342184218035706888008750043977755113263 ) SetItem ( 728815563385977040452943777879061427756277306518 ) )
                 </touchedAccounts>
                 <callState>
                   <id>
                     491460923342184218035706888008750043977755113263
                   </id>
                   <caller>
                     728815563385977040452943777879061427756277306518
                   </caller>
                   <callData>
                     b""
                   </callData>
                   <callValue>
                     0
                   </callValue>
                   <wordStack>
                     .WordStack
                   </wordStack>
                   <localMem>
                     b"`\x80`@R`\x046\x10a\x00CW`\x005`\xe0\x1c\x80c\f\x11\xde\xdd\x14a\x00OW\x80c'\xe25\xe3\x14a\x00uW\x80cp\xa0\x821\x14a\x00\xa2W\x80c\xfc\fTj\x14a\x00\xd8W`\x00\x80\xfd[6a\x00JW\x00[`\x00\x80\xfd[a\x00ba\x00]6`\x04a\x01[V[a\x01\x10V[`@Q\x90\x81R` \x01[`@Q\x80\x91\x03\x90\xf3[4\x80\x15a\x00\x81W`\x00\x80\xfd[Pa\x00ba\x00\x906`\x04a\x01[V[`\x01` R`\x00\x90\x81R`@\x90 T\x81V[4\x80\x15a\x00\xaeW`\x00\x80\xfd[Pa\x00ba\x00\xbd6`\x04a\x01[V[`\x01`\x01`\xa0\x1b\x03\x16`\x00\x90\x81R`\x01` R`@\x90 T\x90V[4\x80\x15a\x00\xe4W`\x00\x80\xfd[P`\x00Ta\x00\xf8\x90`\x01`\x01`\xa0\x1b\x03\x16\x81V[`@Q`\x01`\x01`\xa0\x1b\x03\x90\x91\x16\x81R` \x01a\x00lV[`\x01`\x01`\xa0\x1b\x03\x81\x16`\x00\x90\x81R`\x01` R`@\x81 \x80T4\x91\x90\x83\x90a\x01:\x90\x84\x90a\x01\x8bV[\x90\x91UPPP`\x01`\x01`\xa0\x1b\x03\x16`\x00\x90\x81R`\x01` R`@\x90 T\x90V[`\x00` \x82\x84\x03\x12\x15a\x01mW`\x00\x80\xfd[\x815`\x01`\x01`\xa0\x1b\x03\x81\x16\x81\x14a\x01\x84W`\x00\x80\xfd[\x93\x92PPPV[`\x00\x82\x19\x82\x11\x15a\x01\xacWcNH{q`\xe0\x1b`\x00R`\x11`\x04R`$`\x00\xfd[P\x01\x90V\xfe\xa2dipfsX\"\x12 **$\x94\x90\xc9ML\r\x1b\xa6N6\xf8\x95;\x13>\x07\xbe6ou~\x12\x92\x15|9\x04\x0e\x90dsolcC\x00\x08\r\x003"
                   </localMem>
                   <memoryUsed>
                     0
                   </memoryUsed>
                   <callGas>
                     0
                   </callGas>
                   <static>
                     false
                   </static>
                   <callDepth>
                     1
                   </callDepth>
                   ...
                 </callState>
                 <substate>
                   <selfDestruct>
                     SELFDESTRUCT_CELL:Set
                   </selfDestruct>
                   <log>
                     .List
                   </log>
                   <refund>
                     0
                   </refund>
                   <accessedAccounts>
                     ( SetItem ( 491460923342184218035706888008750043977755113263 ) SetItem ( 728815563385977040452943777879061427756277306518 ) )
                   </accessedAccounts>
                   <accessedStorage>
                     .Map
                   </accessedStorage>
                 </substate>
                 <origin>
                   ORIGIN_ID:Int
                 </origin>
                 <block>
                   <number>
                     NUMBER_CELL:Int
                   </number>
                   <timestamp>
                     TIMESTAMP_CELL:Int
                   </timestamp>
                   ...
                 </block>
                 ...
               </evm>
               <network>
                 <accounts>
                   ( <account>
                     <acctID>
                       491460923342184218035706888008750043977755113263
                     </acctID>
                     <balance>
                       0
                     </balance>
                     <storage>
                       ( 0 |-> 0 )
                     </storage>
                     <origStorage>
                       .Map
                     </origStorage>
                     <nonce>
                       1
                     </nonce>
                     ...
                   </account>
                   ( <account>
                     <acctID>
                       645326474426547203313410069153905908525362434349
                     </acctID>
                     <balance>
                       0
                     </balance>
                     <storage>
                       .Map
                     </storage>
                     <origStorage>
                       .Map
                     </origStorage>
                     <nonce>
                       0
                     </nonce>
                     ...
                   </account>
                   <account>
                     <acctID>
                       728815563385977040452943777879061427756277306518
                     </acctID>
                     <balance>
                       0
                     </balance>
                     <storage>
                       .Map
                     </storage>
                     <origStorage>
                       .Map
                     </origStorage>
                     <nonce>
                       2
                     </nonce>
                     ...
                   </account> ) )
                 </accounts>
                 ...
               </network>
             </ethereum>
             ...
           </kevm>
           <cheatcodes>
             <prank>
               <active>
                 false
               </active>
               <singleCall>
                 false
               </singleCall>
               ...
             </prank>
             <expectedRevert>
               <isRevertExpected>
                 false
               </isRevertExpected>
               ...
             </expectedRevert>
             <expectedOpcode>
               <isOpcodeExpected>
                 false
               </isOpcodeExpected>
               ...
             </expectedOpcode>
             <expectEmit>
               <recordEvent>
                 false
               </recordEvent>
               <isEventExpected>
                 false
               </isEventExpected>
               ...
             </expectEmit>
             <whitelist>
               <isCallWhitelistActive>
                 false
               </isCallWhitelistActive>
               <isStorageWhitelistActive>
                 false
               </isStorageWhitelistActive>
               <addressSet>
                 .Set
               </addressSet>
               <storageSlotSet>
                 .Set
               </storageSlotSet>
             </whitelist>
             <mockCalls>
               .MockCallCellMap
             </mockCalls>
           </cheatcodes>
         </foundry>
      requires ( 0 <=Int CALLER_ID:Int
       andBool ( 0 <=Int ORIGIN_ID:Int
       andBool ( 0 <=Int NUMBER_CELL:Int
       andBool ( 0 <=Int TIMESTAMP_CELL:Int
       andBool ( CALLER_ID:Int =/=K 645326474426547203313410069153905908525362434349
       andBool ( ORIGIN_ID:Int =/=K 645326474426547203313410069153905908525362434349
       andBool ( _CONTRACT_ID =/=K 645326474426547203313410069153905908525362434349
       andBool ( CALLER_ID:Int <Int pow160
       andBool ( ORIGIN_ID:Int <Int pow160
       andBool ( NUMBER_CELL:Int <=Int maxSInt256
       andBool ( TIMESTAMP_CELL:Int <Int pow256
       andBool ( ( notBool ( 0 <Int CALLER_ID:Int andBool CALLER_ID:Int <=Int 9 ) )
       andBool ( ( notBool ( 0 <Int ORIGIN_ID:Int andBool ORIGIN_ID:Int <=Int 9 ) )
               )))))))))))))
      [priority(20), label(BASIC-BLOCK-4-TO-5)]
    
    rule [BASIC-BLOCK-5-TO-6]: <foundry>
           <kevm>
             <k>
               ( #halt
               ~> #codeDeposit 491460923342184218035706888008750043977755113263
               ~> #pc [ CREATE ] => #end EVMC_SUCCESS
               ~> #pc [ STOP ] )
               ~> #execute
               ~> _CONTINUATION
             </k>
             <mode>
               NORMAL
             </mode>
             <schedule>
               SHANGHAI
             </schedule>
             <useGas>
               false
             </useGas>
             <ethereum>
               <evm>
                 <output>
                   ( b"`\x80`@R`\x046\x10a\x00CW`\x005`\xe0\x1c\x80c\f\x11\xde\xdd\x14a\x00OW\x80c'\xe25\xe3\x14a\x00uW\x80cp\xa0\x821\x14a\x00\xa2W\x80c\xfc\fTj\x14a\x00\xd8W`\x00\x80\xfd[6a\x00JW\x00[`\x00\x80\xfd[a\x00ba\x00]6`\x04a\x01[V[a\x01\x10V[`@Q\x90\x81R` \x01[`@Q\x80\x91\x03\x90\xf3[4\x80\x15a\x00\x81W`\x00\x80\xfd[Pa\x00ba\x00\x906`\x04a\x01[V[`\x01` R`\x00\x90\x81R`@\x90 T\x81V[4\x80\x15a\x00\xaeW`\x00\x80\xfd[Pa\x00ba\x00\xbd6`\x04a\x01[V[`\x01`\x01`\xa0\x1b\x03\x16`\x00\x90\x81R`\x01` R`@\x90 T\x90V[4\x80\x15a\x00\xe4W`\x00\x80\xfd[P`\x00Ta\x00\xf8\x90`\x01`\x01`\xa0\x1b\x03\x16\x81V[`@Q`\x01`\x01`\xa0\x1b\x03\x90\x91\x16\x81R` \x01a\x00lV[`\x01`\x01`\xa0\x1b\x03\x81\x16`\x00\x90\x81R`\x01` R`@\x81 \x80T4\x91\x90\x83\x90a\x01:\x90\x84\x90a\x01\x8bV[\x90\x91UPPP`\x01`\x01`\xa0\x1b\x03\x16`\x00\x90\x81R`\x01` R`@\x90 T\x90V[`\x00` \x82\x84\x03\x12\x15a\x01mW`\x00\x80\xfd[\x815`\x01`\x01`\xa0\x1b\x03\x81\x16\x81\x14a\x01\x84W`\x00\x80\xfd[\x93\x92PPPV[`\x00\x82\x19\x82\x11\x15a\x01\xacWcNH{q`\xe0\x1b`\x00R`\x11`\x04R`$`\x00\xfd[P\x01\x90V\xfe\xa2dipfsX\"\x12 **$\x94\x90\xc9ML\r\x1b\xa6N6\xf8\x95;\x13>\x07\xbe6ou~\x12\x92\x15|9\x04\x0e\x90dsolcC\x00\x08\r\x003" => b"" )
                 </output>
                 <statusCode>
                   EVMC_SUCCESS
                 </statusCode>
                 <callStack>
                   ( ListItem ( <callState>
                     <id>
                       728815563385977040452943777879061427756277306518
                     </id>
                     <caller>
                       CALLER_ID:Int
                     </caller>
                     <callData>
                       b"\n\x92T\xe4"
                     </callData>
                     <callValue>
                       0
                     </callValue>
                     <wordStack>
                       ( 193 : ( selector ( "setUp()" ) : .WordStack ) )
                     </wordStack>
                     <localMem>
                       b"\x00\x00\x00\x00\x00\x00\x00\x00\x00\x00\x00\x00\x00\x00\x00\x00\x00\x00\x00\x00\x00\x00\x00\x00\x00\x00\x00\x00\x00\x00\x00\x00\x00\x00\x00\x00\x00\x00\x00\x00\x00\x00\x00\x00\x00\x00\x00\x00\x00\x00\x00\x00\x00\x00\x00\x00\x00\x00\x00\x00\x00\x00\x00\x00\x00\x00\x00\x00\x00\x00\x00\x00\x00\x00\x00\x00\x00\x00\x00\x00\x00\x00\x00\x00\x00\x00\x00\x00\x00\x00\x00\x00\x00\x00\x00\x80\x00\x00\x00\x00\x00\x00\x00\x00\x00\x00\x00\x00\x00\x00\x00\x00\x00\x00\x00\x00\x00\x00\x00\x00\x00\x00\x00\x00\x00\x00\x00\x00`\x80`@R4\x80\x15a\x00\x10W`\x00\x80\xfd[P`@Qa\x02z8\x03\x80a\x02z\x839\x81\x01`@\x81\x90Ra\x00/\x91a\x00TV[`\x00\x80T`\x01`\x01`\xa0\x1b\x03\x19\x16`\x01`\x01`\xa0\x1b\x03\x92\x90\x92\x16\x91\x90\x91\x17\x90Ua\x00\x84V[`\x00` \x82\x84\x03\x12\x15a\x00fW`\x00\x80\xfd[\x81Q`\x01`\x01`\xa0\x1b\x03\x81\x16\x81\x14a\x00}W`\x00\x80\xfd[\x93\x92PPPV[a\x01\xe7\x80a\x00\x93`\x009`\x00\xf3\xfe`\x80`@R`\x046\x10a\x00CW`\x005`\xe0\x1c\x80c\f\x11\xde\xdd\x14a\x00OW\x80c'\xe25\xe3\x14a\x00uW\x80cp\xa0\x821\x14a\x00\xa2W\x80c\xfc\fTj\x14a\x00\xd8W`\x00\x80\xfd[6a\x00JW\x00[`\x00\x80\xfd[a\x00ba\x00]6`\x04a\x01[V[a\x01\x10V[`@Q\x90\x81R` \x01[`@Q\x80\x91\x03\x90\xf3[4\x80\x15a\x00\x81W`\x00\x80\xfd[Pa\x00ba\x00\x906`\x04a\x01[V[`\x01` R`\x00\x90\x81R`@\x90 T\x81V[4\x80\x15a\x00\xaeW`\x00\x80\xfd[Pa\x00ba\x00\xbd6`\x04a\x01[V[`\x01`\x01`\xa0\x1b\x03\x16`\x00\x90\x81R`\x01` R`@\x90 T\x90V[4\x80\x15a\x00\xe4W`\x00\x80\xfd[P`\x00Ta\x00\xf8\x90`\x01`\x01`\xa0\x1b\x03\x16\x81V[`@Q`\x01`\x01`\xa0\x1b\x03\x90\x91\x16\x81R` \x01a\x00lV[`\x01`\x01`\xa0\x1b\x03\x81\x16`\x00\x90\x81R`\x01` R`@\x81 \x80T4\x91\x90\x83\x90a\x01:\x90\x84\x90a\x01\x8bV[\x90\x91UPPP`\x01`\x01`\xa0\x1b\x03\x16`\x00\x90\x81R`\x01` R`@\x90 T\x90V[`\x00` \x82\x84\x03\x12\x15a\x01mW`\x00\x80\xfd[\x815`\x01`\x01`\xa0\x1b\x03\x81\x16\x81\x14a\x01\x84W`\x00\x80\xfd[\x93\x92PPPV[`\x00\x82\x19\x82\x11\x15a\x01\xacWcNH{q`\xe0\x1b`\x00R`\x11`\x04R`$`\x00\xfd[P\x01\x90V\xfe\xa2dipfsX\"\x12 **$\x94\x90\xc9ML\r\x1b\xa6N6\xf8\x95;\x13>\x07\xbe6ou~\x12\x92\x15|9\x04\x0e\x90dsolcC\x00\x08\r\x003\x00\x00\x00\x00\x00\x00\x00\x00\x00\x00\x00\x00\x00\x00\x00\x00\x00\x00\x00\x00\x00\x00\x00\x00\x00\x00\x00\x00\x00\x00\x00\x00"
                     </localMem>
                     <memoryUsed>
                       0
                     </memoryUsed>
                     <callGas>
                       0
                     </callGas>
                     <static>
                       false
                     </static>
                     <callDepth>
                       0
                     </callDepth>
                     ...
                   </callState> ) => .List )
                 </callStack>
                 <interimStates>
                   ( ListItem ( { <accounts>
                     ( <account>
                       <acctID>
                         645326474426547203313410069153905908525362434349
                       </acctID>
                       <balance>
                         0
                       </balance>
                       <storage>
                         .Map
                       </storage>
                       <origStorage>
                         .Map
                       </origStorage>
                       <nonce>
                         0
                       </nonce>
                       ...
                     </account>
                     <account>
                       <acctID>
                         728815563385977040452943777879061427756277306518
                       </acctID>
                       <balance>
                         0
                       </balance>
                       <storage>
                         .Map
                       </storage>
                       <origStorage>
                         .Map
                       </origStorage>
                       <nonce>
                         2
                       </nonce>
                       ...
                     </account> )
                   </accounts> | <substate>
                     <selfDestruct>
                       SELFDESTRUCT_CELL:Set
                     </selfDestruct>
                     <log>
                       .List
                     </log>
                     <refund>
                       0
                     </refund>
                     <accessedAccounts>
                       SetItem ( 491460923342184218035706888008750043977755113263 )
                     </accessedAccounts>
                     <accessedStorage>
                       .Map
                     </accessedStorage>
                   </substate> } ) => .List )
                 </interimStates>
                 <touchedAccounts>
                   ( SetItem ( 491460923342184218035706888008750043977755113263 ) SetItem ( 728815563385977040452943777879061427756277306518 ) )
                 </touchedAccounts>
                 <callState>
                   <id>
                     ( 491460923342184218035706888008750043977755113263 => 728815563385977040452943777879061427756277306518 )
                   </id>
                   <caller>
                     ( 728815563385977040452943777879061427756277306518 => CALLER_ID:Int )
                   </caller>
                   <callData>
                     ( b"" => b"\n\x92T\xe4" )
                   </callData>
                   <callValue>
                     0
                   </callValue>
                   <wordStack>
                     ( .WordStack => ( selector ( "setUp()" ) : .WordStack ) )
                   </wordStack>
                   <localMem>
                     ( b"`\x80`@R`\x046\x10a\x00CW`\x005`\xe0\x1c\x80c\f\x11\xde\xdd\x14a\x00OW\x80c'\xe25\xe3\x14a\x00uW\x80cp\xa0\x821\x14a\x00\xa2W\x80c\xfc\fTj\x14a\x00\xd8W`\x00\x80\xfd[6a\x00JW\x00[`\x00\x80\xfd[a\x00ba\x00]6`\x04a\x01[V[a\x01\x10V[`@Q\x90\x81R` \x01[`@Q\x80\x91\x03\x90\xf3[4\x80\x15a\x00\x81W`\x00\x80\xfd[Pa\x00ba\x00\x906`\x04a\x01[V[`\x01` R`\x00\x90\x81R`@\x90 T\x81V[4\x80\x15a\x00\xaeW`\x00\x80\xfd[Pa\x00ba\x00\xbd6`\x04a\x01[V[`\x01`\x01`\xa0\x1b\x03\x16`\x00\x90\x81R`\x01` R`@\x90 T\x90V[4\x80\x15a\x00\xe4W`\x00\x80\xfd[P`\x00Ta\x00\xf8\x90`\x01`\x01`\xa0\x1b\x03\x16\x81V[`@Q`\x01`\x01`\xa0\x1b\x03\x90\x91\x16\x81R` \x01a\x00lV[`\x01`\x01`\xa0\x1b\x03\x81\x16`\x00\x90\x81R`\x01` R`@\x81 \x80T4\x91\x90\x83\x90a\x01:\x90\x84\x90a\x01\x8bV[\x90\x91UPPP`\x01`\x01`\xa0\x1b\x03\x16`\x00\x90\x81R`\x01` R`@\x90 T\x90V[`\x00` \x82\x84\x03\x12\x15a\x01mW`\x00\x80\xfd[\x815`\x01`\x01`\xa0\x1b\x03\x81\x16\x81\x14a\x01\x84W`\x00\x80\xfd[\x93\x92PPPV[`\x00\x82\x19\x82\x11\x15a\x01\xacWcNH{q`\xe0\x1b`\x00R`\x11`\x04R`$`\x00\xfd[P\x01\x90V\xfe\xa2dipfsX\"\x12 **$\x94\x90\xc9ML\r\x1b\xa6N6\xf8\x95;\x13>\x07\xbe6ou~\x12\x92\x15|9\x04\x0e\x90dsolcC\x00\x08\r\x003" => b"\x00\x00\x00\x00\x00\x00\x00\x00\x00\x00\x00\x00\x00\x00\x00\x00\x00\x00\x00\x00\x00\x00\x00\x00\x00\x00\x00\x00\x00\x00\x00\x00\x00\x00\x00\x00\x00\x00\x00\x00\x00\x00\x00\x00\x00\x00\x00\x00\x00\x00\x00\x00\x00\x00\x00\x00\x00\x00\x00\x00\x00\x00\x00\x00\x00\x00\x00\x00\x00\x00\x00\x00\x00\x00\x00\x00\x00\x00\x00\x00\x00\x00\x00\x00\x00\x00\x00\x00\x00\x00\x00\x00\x00\x00\x00\x80\x00\x00\x00\x00\x00\x00\x00\x00\x00\x00\x00\x00\x00\x00\x00\x00\x00\x00\x00\x00\x00\x00\x00\x00\x00\x00\x00\x00\x00\x00\x00\x00`\x80`@R4\x80\x15a\x00\x10W`\x00\x80\xfd[P`@Qa\x02z8\x03\x80a\x02z\x839\x81\x01`@\x81\x90Ra\x00/\x91a\x00TV[`\x00\x80T`\x01`\x01`\xa0\x1b\x03\x19\x16`\x01`\x01`\xa0\x1b\x03\x92\x90\x92\x16\x91\x90\x91\x17\x90Ua\x00\x84V[`\x00` \x82\x84\x03\x12\x15a\x00fW`\x00\x80\xfd[\x81Q`\x01`\x01`\xa0\x1b\x03\x81\x16\x81\x14a\x00}W`\x00\x80\xfd[\x93\x92PPPV[a\x01\xe7\x80a\x00\x93`\x009`\x00\xf3\xfe`\x80`@R`\x046\x10a\x00CW`\x005`\xe0\x1c\x80c\f\x11\xde\xdd\x14a\x00OW\x80c'\xe25\xe3\x14a\x00uW\x80cp\xa0\x821\x14a\x00\xa2W\x80c\xfc\fTj\x14a\x00\xd8W`\x00\x80\xfd[6a\x00JW\x00[`\x00\x80\xfd[a\x00ba\x00]6`\x04a\x01[V[a\x01\x10V[`@Q\x90\x81R` \x01[`@Q\x80\x91\x03\x90\xf3[4\x80\x15a\x00\x81W`\x00\x80\xfd[Pa\x00ba\x00\x906`\x04a\x01[V[`\x01` R`\x00\x90\x81R`@\x90 T\x81V[4\x80\x15a\x00\xaeW`\x00\x80\xfd[Pa\x00ba\x00\xbd6`\x04a\x01[V[`\x01`\x01`\xa0\x1b\x03\x16`\x00\x90\x81R`\x01` R`@\x90 T\x90V[4\x80\x15a\x00\xe4W`\x00\x80\xfd[P`\x00Ta\x00\xf8\x90`\x01`\x01`\xa0\x1b\x03\x16\x81V[`@Q`\x01`\x01`\xa0\x1b\x03\x90\x91\x16\x81R` \x01a\x00lV[`\x01`\x01`\xa0\x1b\x03\x81\x16`\x00\x90\x81R`\x01` R`@\x81 \x80T4\x91\x90\x83\x90a\x01:\x90\x84\x90a\x01\x8bV[\x90\x91UPPP`\x01`\x01`\xa0\x1b\x03\x16`\x00\x90\x81R`\x01` R`@\x90 T\x90V[`\x00` \x82\x84\x03\x12\x15a\x01mW`\x00\x80\xfd[\x815`\x01`\x01`\xa0\x1b\x03\x81\x16\x81\x14a\x01\x84W`\x00\x80\xfd[\x93\x92PPPV[`\x00\x82\x19\x82\x11\x15a\x01\xacWcNH{q`\xe0\x1b`\x00R`\x11`\x04R`$`\x00\xfd[P\x01\x90V\xfe\xa2dipfsX\"\x12 **$\x94\x90\xc9ML\r\x1b\xa6N6\xf8\x95;\x13>\x07\xbe6ou~\x12\x92\x15|9\x04\x0e\x90dsolcC\x00\x08\r\x003\x00\x00\x00\x00\x00\x00\x00\x00\x00\x00\x00\x00\x00\x00\x00\x00\x00\x00\x00\x00\x00\x00\x00\x00\x00\x00\x00\x00\x00\x00\x00\x00" )
                   </localMem>
                   <memoryUsed>
                     0
                   </memoryUsed>
                   <callGas>
                     0
                   </callGas>
                   <static>
                     false
                   </static>
                   <callDepth>
                     ( 1 => 0 )
                   </callDepth>
                   ...
                 </callState>
                 <substate>
                   <selfDestruct>
                     SELFDESTRUCT_CELL:Set
                   </selfDestruct>
                   <log>
                     .List
                   </log>
                   <refund>
                     0
                   </refund>
                   <accessedAccounts>
                     ( SetItem ( 491460923342184218035706888008750043977755113263 ) SetItem ( 728815563385977040452943777879061427756277306518 ) )
                   </accessedAccounts>
                   <accessedStorage>
                     .Map
                   </accessedStorage>
                 </substate>
                 <origin>
                   ORIGIN_ID:Int
                 </origin>
                 <block>
                   <number>
                     NUMBER_CELL:Int
                   </number>
                   <timestamp>
                     TIMESTAMP_CELL:Int
                   </timestamp>
                   ...
                 </block>
                 ...
               </evm>
               <network>
                 <accounts>
                   ( <account>
                     <acctID>
                       491460923342184218035706888008750043977755113263
                     </acctID>
                     <balance>
                       0
                     </balance>
                     <storage>
                       ( 0 |-> 0 )
                     </storage>
                     <origStorage>
                       .Map
                     </origStorage>
                     <nonce>
                       1
                     </nonce>
                     ...
                   </account>
                   ( <account>
                     <acctID>
                       645326474426547203313410069153905908525362434349
                     </acctID>
                     <balance>
                       0
                     </balance>
                     <storage>
                       .Map
                     </storage>
                     <origStorage>
                       .Map
                     </origStorage>
                     <nonce>
                       0
                     </nonce>
                     ...
                   </account>
                   <account>
                     <acctID>
                       728815563385977040452943777879061427756277306518
                     </acctID>
                     <balance>
                       0
                     </balance>
                     <storage>
                       ( .Map => ( 27 |-> 491460923342184218035706888008750043977755113263 ) )
                     </storage>
                     <origStorage>
                       .Map
                     </origStorage>
                     <nonce>
                       2
                     </nonce>
                     ...
                   </account> ) )
                 </accounts>
                 ...
               </network>
             </ethereum>
             ...
           </kevm>
           <cheatcodes>
             <prank>
               <active>
                 false
               </active>
               <singleCall>
                 false
               </singleCall>
               ...
             </prank>
             <expectedRevert>
               <isRevertExpected>
                 false
               </isRevertExpected>
               ...
             </expectedRevert>
             <expectedOpcode>
               <isOpcodeExpected>
                 false
               </isOpcodeExpected>
               ...
             </expectedOpcode>
             <expectEmit>
               <recordEvent>
                 false
               </recordEvent>
               <isEventExpected>
                 false
               </isEventExpected>
               ...
             </expectEmit>
             <whitelist>
               <isCallWhitelistActive>
                 false
               </isCallWhitelistActive>
               <isStorageWhitelistActive>
                 false
               </isStorageWhitelistActive>
               <addressSet>
                 .Set
               </addressSet>
               <storageSlotSet>
                 .Set
               </storageSlotSet>
             </whitelist>
             <mockCalls>
               .MockCallCellMap
             </mockCalls>
           </cheatcodes>
         </foundry>
      requires ( 0 <=Int CALLER_ID:Int
       andBool ( 0 <=Int ORIGIN_ID:Int
       andBool ( 0 <=Int NUMBER_CELL:Int
       andBool ( 0 <=Int TIMESTAMP_CELL:Int
       andBool ( CALLER_ID:Int =/=K 645326474426547203313410069153905908525362434349
       andBool ( ORIGIN_ID:Int =/=K 645326474426547203313410069153905908525362434349
       andBool ( _CONTRACT_ID =/=K 645326474426547203313410069153905908525362434349
       andBool ( CALLER_ID:Int <Int pow160
       andBool ( ORIGIN_ID:Int <Int pow160
       andBool ( NUMBER_CELL:Int <=Int maxSInt256
       andBool ( TIMESTAMP_CELL:Int <Int pow256
       andBool ( ( notBool ( 0 <Int CALLER_ID:Int andBool CALLER_ID:Int <=Int 9 ) )
       andBool ( ( notBool ( 0 <Int ORIGIN_ID:Int andBool ORIGIN_ID:Int <=Int 9 ) )
               )))))))))))))
      [priority(20), label(BASIC-BLOCK-5-TO-6)]
    
    rule [BASIC-BLOCK-6-TO-7]: <foundry>
           <kevm>
             <k>
               ( #end EVMC_SUCCESS => #halt )
               ~> #pc [ STOP ]
               ~> #execute
               ~> _CONTINUATION
             </k>
             <mode>
               NORMAL
             </mode>
             <schedule>
               SHANGHAI
             </schedule>
             <useGas>
               false
             </useGas>
             <ethereum>
               <evm>
                 <output>
                   b""
                 </output>
                 <statusCode>
                   EVMC_SUCCESS
                 </statusCode>
                 <callStack>
                   .List
                 </callStack>
                 <interimStates>
                   .List
                 </interimStates>
                 <touchedAccounts>
                   ( SetItem ( 491460923342184218035706888008750043977755113263 ) SetItem ( 728815563385977040452943777879061427756277306518 ) )
                 </touchedAccounts>
                 <callState>
                   <id>
                     728815563385977040452943777879061427756277306518
                   </id>
                   <caller>
                     CALLER_ID:Int
                   </caller>
                   <callData>
                     b"\n\x92T\xe4"
                   </callData>
                   <callValue>
                     0
                   </callValue>
                   <wordStack>
                     ( selector ( "setUp()" ) : .WordStack )
                   </wordStack>
                   <localMem>
                     b"\x00\x00\x00\x00\x00\x00\x00\x00\x00\x00\x00\x00\x00\x00\x00\x00\x00\x00\x00\x00\x00\x00\x00\x00\x00\x00\x00\x00\x00\x00\x00\x00\x00\x00\x00\x00\x00\x00\x00\x00\x00\x00\x00\x00\x00\x00\x00\x00\x00\x00\x00\x00\x00\x00\x00\x00\x00\x00\x00\x00\x00\x00\x00\x00\x00\x00\x00\x00\x00\x00\x00\x00\x00\x00\x00\x00\x00\x00\x00\x00\x00\x00\x00\x00\x00\x00\x00\x00\x00\x00\x00\x00\x00\x00\x00\x80\x00\x00\x00\x00\x00\x00\x00\x00\x00\x00\x00\x00\x00\x00\x00\x00\x00\x00\x00\x00\x00\x00\x00\x00\x00\x00\x00\x00\x00\x00\x00\x00`\x80`@R4\x80\x15a\x00\x10W`\x00\x80\xfd[P`@Qa\x02z8\x03\x80a\x02z\x839\x81\x01`@\x81\x90Ra\x00/\x91a\x00TV[`\x00\x80T`\x01`\x01`\xa0\x1b\x03\x19\x16`\x01`\x01`\xa0\x1b\x03\x92\x90\x92\x16\x91\x90\x91\x17\x90Ua\x00\x84V[`\x00` \x82\x84\x03\x12\x15a\x00fW`\x00\x80\xfd[\x81Q`\x01`\x01`\xa0\x1b\x03\x81\x16\x81\x14a\x00}W`\x00\x80\xfd[\x93\x92PPPV[a\x01\xe7\x80a\x00\x93`\x009`\x00\xf3\xfe`\x80`@R`\x046\x10a\x00CW`\x005`\xe0\x1c\x80c\f\x11\xde\xdd\x14a\x00OW\x80c'\xe25\xe3\x14a\x00uW\x80cp\xa0\x821\x14a\x00\xa2W\x80c\xfc\fTj\x14a\x00\xd8W`\x00\x80\xfd[6a\x00JW\x00[`\x00\x80\xfd[a\x00ba\x00]6`\x04a\x01[V[a\x01\x10V[`@Q\x90\x81R` \x01[`@Q\x80\x91\x03\x90\xf3[4\x80\x15a\x00\x81W`\x00\x80\xfd[Pa\x00ba\x00\x906`\x04a\x01[V[`\x01` R`\x00\x90\x81R`@\x90 T\x81V[4\x80\x15a\x00\xaeW`\x00\x80\xfd[Pa\x00ba\x00\xbd6`\x04a\x01[V[`\x01`\x01`\xa0\x1b\x03\x16`\x00\x90\x81R`\x01` R`@\x90 T\x90V[4\x80\x15a\x00\xe4W`\x00\x80\xfd[P`\x00Ta\x00\xf8\x90`\x01`\x01`\xa0\x1b\x03\x16\x81V[`@Q`\x01`\x01`\xa0\x1b\x03\x90\x91\x16\x81R` \x01a\x00lV[`\x01`\x01`\xa0\x1b\x03\x81\x16`\x00\x90\x81R`\x01` R`@\x81 \x80T4\x91\x90\x83\x90a\x01:\x90\x84\x90a\x01\x8bV[\x90\x91UPPP`\x01`\x01`\xa0\x1b\x03\x16`\x00\x90\x81R`\x01` R`@\x90 T\x90V[`\x00` \x82\x84\x03\x12\x15a\x01mW`\x00\x80\xfd[\x815`\x01`\x01`\xa0\x1b\x03\x81\x16\x81\x14a\x01\x84W`\x00\x80\xfd[\x93\x92PPPV[`\x00\x82\x19\x82\x11\x15a\x01\xacWcNH{q`\xe0\x1b`\x00R`\x11`\x04R`$`\x00\xfd[P\x01\x90V\xfe\xa2dipfsX\"\x12 **$\x94\x90\xc9ML\r\x1b\xa6N6\xf8\x95;\x13>\x07\xbe6ou~\x12\x92\x15|9\x04\x0e\x90dsolcC\x00\x08\r\x003\x00\x00\x00\x00\x00\x00\x00\x00\x00\x00\x00\x00\x00\x00\x00\x00\x00\x00\x00\x00\x00\x00\x00\x00\x00\x00\x00\x00\x00\x00\x00\x00"
                   </localMem>
                   <memoryUsed>
                     0
                   </memoryUsed>
                   <callGas>
                     0
                   </callGas>
                   <static>
                     false
                   </static>
                   <callDepth>
                     0
                   </callDepth>
                   ...
                 </callState>
                 <substate>
                   <log>
                     .List
                   </log>
                   <refund>
                     0
                   </refund>
                   <accessedAccounts>
                     ( SetItem ( 491460923342184218035706888008750043977755113263 ) SetItem ( 728815563385977040452943777879061427756277306518 ) )
                   </accessedAccounts>
                   <accessedStorage>
                     .Map
                   </accessedStorage>
                   ...
                 </substate>
                 <origin>
                   ORIGIN_ID:Int
                 </origin>
                 <block>
                   <number>
                     NUMBER_CELL:Int
                   </number>
                   <timestamp>
                     TIMESTAMP_CELL:Int
                   </timestamp>
                   ...
                 </block>
                 ...
               </evm>
               <network>
                 <accounts>
                   ( <account>
                     <acctID>
                       491460923342184218035706888008750043977755113263
                     </acctID>
                     <balance>
                       0
                     </balance>
                     <storage>
                       ( 0 |-> 0 )
                     </storage>
                     <origStorage>
                       .Map
                     </origStorage>
                     <nonce>
                       1
                     </nonce>
                     ...
                   </account>
                   ( <account>
                     <acctID>
                       645326474426547203313410069153905908525362434349
                     </acctID>
                     <balance>
                       0
                     </balance>
                     <storage>
                       .Map
                     </storage>
                     <origStorage>
                       .Map
                     </origStorage>
                     <nonce>
                       0
                     </nonce>
                     ...
                   </account>
                   <account>
                     <acctID>
                       728815563385977040452943777879061427756277306518
                     </acctID>
                     <balance>
                       0
                     </balance>
                     <storage>
                       ( 27 |-> 491460923342184218035706888008750043977755113263 )
                     </storage>
                     <origStorage>
                       .Map
                     </origStorage>
                     <nonce>
                       2
                     </nonce>
                     ...
                   </account> ) )
                 </accounts>
                 ...
               </network>
             </ethereum>
             ...
           </kevm>
           <cheatcodes>
             <prank>
               <active>
                 false
               </active>
               <singleCall>
                 false
               </singleCall>
               ...
             </prank>
             <expectedRevert>
               <isRevertExpected>
                 false
               </isRevertExpected>
               ...
             </expectedRevert>
             <expectedOpcode>
               <isOpcodeExpected>
                 false
               </isOpcodeExpected>
               ...
             </expectedOpcode>
             <expectEmit>
               <recordEvent>
                 false
               </recordEvent>
               <isEventExpected>
                 false
               </isEventExpected>
               ...
             </expectEmit>
             <whitelist>
               <isCallWhitelistActive>
                 false
               </isCallWhitelistActive>
               <isStorageWhitelistActive>
                 false
               </isStorageWhitelistActive>
               <addressSet>
                 .Set
               </addressSet>
               <storageSlotSet>
                 .Set
               </storageSlotSet>
             </whitelist>
             <mockCalls>
               .MockCallCellMap
             </mockCalls>
           </cheatcodes>
         </foundry>
      requires ( 0 <=Int CALLER_ID:Int
       andBool ( 0 <=Int ORIGIN_ID:Int
       andBool ( 0 <=Int NUMBER_CELL:Int
       andBool ( 0 <=Int TIMESTAMP_CELL:Int
       andBool ( CALLER_ID:Int =/=K 645326474426547203313410069153905908525362434349
       andBool ( ORIGIN_ID:Int =/=K 645326474426547203313410069153905908525362434349
       andBool ( _CONTRACT_ID =/=K 645326474426547203313410069153905908525362434349
       andBool ( CALLER_ID:Int <Int pow160
       andBool ( ORIGIN_ID:Int <Int pow160
       andBool ( NUMBER_CELL:Int <=Int maxSInt256
       andBool ( TIMESTAMP_CELL:Int <Int pow256
       andBool ( ( notBool ( 0 <Int CALLER_ID:Int andBool CALLER_ID:Int <=Int 9 ) )
       andBool ( ( notBool ( 0 <Int ORIGIN_ID:Int andBool ORIGIN_ID:Int <=Int 9 ) )
               )))))))))))))
      [priority(20), label(BASIC-BLOCK-6-TO-7)]
    
    rule [BASIC-BLOCK-7-TO-8]: <foundry>
           <kevm>
             <k>
               #halt
               ~> ( #pc [ STOP ]
               ~> #execute => .K )
               ~> _CONTINUATION
             </k>
             <mode>
               NORMAL
             </mode>
             <schedule>
               SHANGHAI
             </schedule>
             <useGas>
               false
             </useGas>
             <ethereum>
               <evm>
                 <output>
                   b""
                 </output>
                 <statusCode>
                   EVMC_SUCCESS
                 </statusCode>
                 <callStack>
                   .List
                 </callStack>
                 <interimStates>
                   .List
                 </interimStates>
                 <touchedAccounts>
                   ( SetItem ( 491460923342184218035706888008750043977755113263 ) SetItem ( 728815563385977040452943777879061427756277306518 ) )
                 </touchedAccounts>
                 <callState>
                   <id>
                     728815563385977040452943777879061427756277306518
                   </id>
                   <caller>
                     CALLER_ID:Int
                   </caller>
                   <callData>
                     b"\n\x92T\xe4"
                   </callData>
                   <callValue>
                     0
                   </callValue>
                   <wordStack>
                     ( selector ( "setUp()" ) : .WordStack )
                   </wordStack>
                   <localMem>
                     b"\x00\x00\x00\x00\x00\x00\x00\x00\x00\x00\x00\x00\x00\x00\x00\x00\x00\x00\x00\x00\x00\x00\x00\x00\x00\x00\x00\x00\x00\x00\x00\x00\x00\x00\x00\x00\x00\x00\x00\x00\x00\x00\x00\x00\x00\x00\x00\x00\x00\x00\x00\x00\x00\x00\x00\x00\x00\x00\x00\x00\x00\x00\x00\x00\x00\x00\x00\x00\x00\x00\x00\x00\x00\x00\x00\x00\x00\x00\x00\x00\x00\x00\x00\x00\x00\x00\x00\x00\x00\x00\x00\x00\x00\x00\x00\x80\x00\x00\x00\x00\x00\x00\x00\x00\x00\x00\x00\x00\x00\x00\x00\x00\x00\x00\x00\x00\x00\x00\x00\x00\x00\x00\x00\x00\x00\x00\x00\x00`\x80`@R4\x80\x15a\x00\x10W`\x00\x80\xfd[P`@Qa\x02z8\x03\x80a\x02z\x839\x81\x01`@\x81\x90Ra\x00/\x91a\x00TV[`\x00\x80T`\x01`\x01`\xa0\x1b\x03\x19\x16`\x01`\x01`\xa0\x1b\x03\x92\x90\x92\x16\x91\x90\x91\x17\x90Ua\x00\x84V[`\x00` \x82\x84\x03\x12\x15a\x00fW`\x00\x80\xfd[\x81Q`\x01`\x01`\xa0\x1b\x03\x81\x16\x81\x14a\x00}W`\x00\x80\xfd[\x93\x92PPPV[a\x01\xe7\x80a\x00\x93`\x009`\x00\xf3\xfe`\x80`@R`\x046\x10a\x00CW`\x005`\xe0\x1c\x80c\f\x11\xde\xdd\x14a\x00OW\x80c'\xe25\xe3\x14a\x00uW\x80cp\xa0\x821\x14a\x00\xa2W\x80c\xfc\fTj\x14a\x00\xd8W`\x00\x80\xfd[6a\x00JW\x00[`\x00\x80\xfd[a\x00ba\x00]6`\x04a\x01[V[a\x01\x10V[`@Q\x90\x81R` \x01[`@Q\x80\x91\x03\x90\xf3[4\x80\x15a\x00\x81W`\x00\x80\xfd[Pa\x00ba\x00\x906`\x04a\x01[V[`\x01` R`\x00\x90\x81R`@\x90 T\x81V[4\x80\x15a\x00\xaeW`\x00\x80\xfd[Pa\x00ba\x00\xbd6`\x04a\x01[V[`\x01`\x01`\xa0\x1b\x03\x16`\x00\x90\x81R`\x01` R`@\x90 T\x90V[4\x80\x15a\x00\xe4W`\x00\x80\xfd[P`\x00Ta\x00\xf8\x90`\x01`\x01`\xa0\x1b\x03\x16\x81V[`@Q`\x01`\x01`\xa0\x1b\x03\x90\x91\x16\x81R` \x01a\x00lV[`\x01`\x01`\xa0\x1b\x03\x81\x16`\x00\x90\x81R`\x01` R`@\x81 \x80T4\x91\x90\x83\x90a\x01:\x90\x84\x90a\x01\x8bV[\x90\x91UPPP`\x01`\x01`\xa0\x1b\x03\x16`\x00\x90\x81R`\x01` R`@\x90 T\x90V[`\x00` \x82\x84\x03\x12\x15a\x01mW`\x00\x80\xfd[\x815`\x01`\x01`\xa0\x1b\x03\x81\x16\x81\x14a\x01\x84W`\x00\x80\xfd[\x93\x92PPPV[`\x00\x82\x19\x82\x11\x15a\x01\xacWcNH{q`\xe0\x1b`\x00R`\x11`\x04R`$`\x00\xfd[P\x01\x90V\xfe\xa2dipfsX\"\x12 **$\x94\x90\xc9ML\r\x1b\xa6N6\xf8\x95;\x13>\x07\xbe6ou~\x12\x92\x15|9\x04\x0e\x90dsolcC\x00\x08\r\x003\x00\x00\x00\x00\x00\x00\x00\x00\x00\x00\x00\x00\x00\x00\x00\x00\x00\x00\x00\x00\x00\x00\x00\x00\x00\x00\x00\x00\x00\x00\x00\x00"
                   </localMem>
                   <memoryUsed>
                     0
                   </memoryUsed>
                   <callGas>
                     0
                   </callGas>
                   <static>
                     false
                   </static>
                   <callDepth>
                     0
                   </callDepth>
                   ...
                 </callState>
                 <substate>
                   <log>
                     .List
                   </log>
                   <refund>
                     0
                   </refund>
                   <accessedAccounts>
                     ( SetItem ( 491460923342184218035706888008750043977755113263 ) SetItem ( 728815563385977040452943777879061427756277306518 ) )
                   </accessedAccounts>
                   <accessedStorage>
                     .Map
                   </accessedStorage>
                   ...
                 </substate>
                 <origin>
                   ORIGIN_ID:Int
                 </origin>
                 <block>
                   <number>
                     NUMBER_CELL:Int
                   </number>
                   <timestamp>
                     TIMESTAMP_CELL:Int
                   </timestamp>
                   ...
                 </block>
                 ...
               </evm>
               <network>
                 <accounts>
                   ( <account>
                     <acctID>
                       491460923342184218035706888008750043977755113263
                     </acctID>
                     <balance>
                       0
                     </balance>
                     <storage>
                       ( 0 |-> 0 )
                     </storage>
                     <origStorage>
                       .Map
                     </origStorage>
                     <nonce>
                       1
                     </nonce>
                     ...
                   </account>
                   ( <account>
                     <acctID>
                       645326474426547203313410069153905908525362434349
                     </acctID>
                     <balance>
                       0
                     </balance>
                     <storage>
                       .Map
                     </storage>
                     <origStorage>
                       .Map
                     </origStorage>
                     <nonce>
                       0
                     </nonce>
                     ...
                   </account>
                   <account>
                     <acctID>
                       728815563385977040452943777879061427756277306518
                     </acctID>
                     <balance>
                       0
                     </balance>
                     <storage>
                       ( 27 |-> 491460923342184218035706888008750043977755113263 )
                     </storage>
                     <origStorage>
                       .Map
                     </origStorage>
                     <nonce>
                       2
                     </nonce>
                     ...
                   </account> ) )
                 </accounts>
                 ...
               </network>
             </ethereum>
             ...
           </kevm>
           <cheatcodes>
             <prank>
               <active>
                 false
               </active>
               <singleCall>
                 false
               </singleCall>
               ...
             </prank>
             <expectedRevert>
               <isRevertExpected>
                 false
               </isRevertExpected>
               ...
             </expectedRevert>
             <expectedOpcode>
               <isOpcodeExpected>
                 false
               </isOpcodeExpected>
               ...
             </expectedOpcode>
             <expectEmit>
               <recordEvent>
                 false
               </recordEvent>
               <isEventExpected>
                 false
               </isEventExpected>
               ...
             </expectEmit>
             <whitelist>
               <isCallWhitelistActive>
                 false
               </isCallWhitelistActive>
               <isStorageWhitelistActive>
                 false
               </isStorageWhitelistActive>
               <addressSet>
                 .Set
               </addressSet>
               <storageSlotSet>
                 .Set
               </storageSlotSet>
             </whitelist>
             <mockCalls>
               .MockCallCellMap
             </mockCalls>
           </cheatcodes>
         </foundry>
      requires ( 0 <=Int CALLER_ID:Int
       andBool ( 0 <=Int ORIGIN_ID:Int
       andBool ( 0 <=Int NUMBER_CELL:Int
       andBool ( 0 <=Int TIMESTAMP_CELL:Int
       andBool ( CALLER_ID:Int =/=K 645326474426547203313410069153905908525362434349
       andBool ( ORIGIN_ID:Int =/=K 645326474426547203313410069153905908525362434349
       andBool ( _CONTRACT_ID =/=K 645326474426547203313410069153905908525362434349
       andBool ( CALLER_ID:Int <Int pow160
       andBool ( ORIGIN_ID:Int <Int pow160
       andBool ( NUMBER_CELL:Int <=Int maxSInt256
       andBool ( TIMESTAMP_CELL:Int <Int pow256
       andBool ( ( notBool ( 0 <Int CALLER_ID:Int andBool CALLER_ID:Int <=Int 9 ) )
       andBool ( ( notBool ( 0 <Int ORIGIN_ID:Int andBool ORIGIN_ID:Int <=Int 9 ) )
               )))))))))))))
      [priority(20), label(BASIC-BLOCK-7-TO-8)]
=======
      [priority(20), label(BASIC-BLOCK-1-TO-8)]
>>>>>>> d87ffb10
    
    rule [BASIC-BLOCK-8-TO-9]: <foundry>
           <kevm>
             <k>
               ( #halt => #execute )
               ~> _CONTINUATION
             </k>
             <mode>
               NORMAL
             </mode>
             <schedule>
               SHANGHAI
             </schedule>
             <useGas>
               false
             </useGas>
             <ethereum>
               <evm>
                 <output>
                   b""
                 </output>
                 <statusCode>
                   ( EVMC_SUCCESS => ?_STATUSCODE )
                 </statusCode>
                 <callStack>
                   .List
                 </callStack>
                 <interimStates>
                   .List
                 </interimStates>
                 <touchedAccounts>
                   ( ( SetItem ( 491460923342184218035706888008750043977755113263 ) SetItem ( 728815563385977040452943777879061427756277306518 ) ) => .Set )
                 </touchedAccounts>
                 <callState>
                   <id>
                     728815563385977040452943777879061427756277306518
                   </id>
                   <caller>
                     CALLER_ID:Int
                   </caller>
                   <callData>
                     ( b"\n\x92T\xe4" => b"b\xc9\xea\xc5" )
                   </callData>
                   <callValue>
                     0
                   </callValue>
                   <wordStack>
                     ( ( selector ( "setUp()" ) : .WordStack ) => .WordStack )
                   </wordStack>
                   <localMem>
                     ( b"\x00\x00\x00\x00\x00\x00\x00\x00\x00\x00\x00\x00\x00\x00\x00\x00\x00\x00\x00\x00\x00\x00\x00\x00\x00\x00\x00\x00\x00\x00\x00\x00\x00\x00\x00\x00\x00\x00\x00\x00\x00\x00\x00\x00\x00\x00\x00\x00\x00\x00\x00\x00\x00\x00\x00\x00\x00\x00\x00\x00\x00\x00\x00\x00\x00\x00\x00\x00\x00\x00\x00\x00\x00\x00\x00\x00\x00\x00\x00\x00\x00\x00\x00\x00\x00\x00\x00\x00\x00\x00\x00\x00\x00\x00\x00\x80\x00\x00\x00\x00\x00\x00\x00\x00\x00\x00\x00\x00\x00\x00\x00\x00\x00\x00\x00\x00\x00\x00\x00\x00\x00\x00\x00\x00\x00\x00\x00\x00`\x80`@R4\x80\x15a\x00\x10W`\x00\x80\xfd[P`@Qa\x02z8\x03\x80a\x02z\x839\x81\x01`@\x81\x90Ra\x00/\x91a\x00TV[`\x00\x80T`\x01`\x01`\xa0\x1b\x03\x19\x16`\x01`\x01`\xa0\x1b\x03\x92\x90\x92\x16\x91\x90\x91\x17\x90Ua\x00\x84V[`\x00` \x82\x84\x03\x12\x15a\x00fW`\x00\x80\xfd[\x81Q`\x01`\x01`\xa0\x1b\x03\x81\x16\x81\x14a\x00}W`\x00\x80\xfd[\x93\x92PPPV[a\x01\xe7\x80a\x00\x93`\x009`\x00\xf3\xfe`\x80`@R`\x046\x10a\x00CW`\x005`\xe0\x1c\x80c\f\x11\xde\xdd\x14a\x00OW\x80c'\xe25\xe3\x14a\x00uW\x80cp\xa0\x821\x14a\x00\xa2W\x80c\xfc\fTj\x14a\x00\xd8W`\x00\x80\xfd[6a\x00JW\x00[`\x00\x80\xfd[a\x00ba\x00]6`\x04a\x01[V[a\x01\x10V[`@Q\x90\x81R` \x01[`@Q\x80\x91\x03\x90\xf3[4\x80\x15a\x00\x81W`\x00\x80\xfd[Pa\x00ba\x00\x906`\x04a\x01[V[`\x01` R`\x00\x90\x81R`@\x90 T\x81V[4\x80\x15a\x00\xaeW`\x00\x80\xfd[Pa\x00ba\x00\xbd6`\x04a\x01[V[`\x01`\x01`\xa0\x1b\x03\x16`\x00\x90\x81R`\x01` R`@\x90 T\x90V[4\x80\x15a\x00\xe4W`\x00\x80\xfd[P`\x00Ta\x00\xf8\x90`\x01`\x01`\xa0\x1b\x03\x16\x81V[`@Q`\x01`\x01`\xa0\x1b\x03\x90\x91\x16\x81R` \x01a\x00lV[`\x01`\x01`\xa0\x1b\x03\x81\x16`\x00\x90\x81R`\x01` R`@\x81 \x80T4\x91\x90\x83\x90a\x01:\x90\x84\x90a\x01\x8bV[\x90\x91UPPP`\x01`\x01`\xa0\x1b\x03\x16`\x00\x90\x81R`\x01` R`@\x90 T\x90V[`\x00` \x82\x84\x03\x12\x15a\x01mW`\x00\x80\xfd[\x815`\x01`\x01`\xa0\x1b\x03\x81\x16\x81\x14a\x01\x84W`\x00\x80\xfd[\x93\x92PPPV[`\x00\x82\x19\x82\x11\x15a\x01\xacWcNH{q`\xe0\x1b`\x00R`\x11`\x04R`$`\x00\xfd[P\x01\x90V\xfe\xa2dipfsX\"\x12 **$\x94\x90\xc9ML\r\x1b\xa6N6\xf8\x95;\x13>\x07\xbe6ou~\x12\x92\x15|9\x04\x0e\x90dsolcC\x00\x08\r\x003\x00\x00\x00\x00\x00\x00\x00\x00\x00\x00\x00\x00\x00\x00\x00\x00\x00\x00\x00\x00\x00\x00\x00\x00\x00\x00\x00\x00\x00\x00\x00\x00" => b"" )
                   </localMem>
                   <memoryUsed>
                     0
                   </memoryUsed>
                   <callGas>
                     0
                   </callGas>
                   <static>
                     false
                   </static>
                   <callDepth>
                     0
                   </callDepth>
                   ...
                 </callState>
                 <substate>
                   <log>
                     .List
                   </log>
                   <refund>
                     0
                   </refund>
                   <accessedAccounts>
                     ( ( SetItem ( 491460923342184218035706888008750043977755113263 ) SetItem ( 728815563385977040452943777879061427756277306518 ) ) => .Set )
                   </accessedAccounts>
                   <accessedStorage>
                     .Map
                   </accessedStorage>
                   ...
                 </substate>
                 <origin>
                   ORIGIN_ID:Int
                 </origin>
                 <block>
                   <number>
                     NUMBER_CELL:Int
                   </number>
                   <timestamp>
                     TIMESTAMP_CELL:Int
                   </timestamp>
                   ...
                 </block>
                 ...
               </evm>
               <network>
                 <accounts>
                   ( <account>
                     <acctID>
                       491460923342184218035706888008750043977755113263
                     </acctID>
                     <balance>
                       0
                     </balance>
                     <storage>
                       ( 0 |-> 0 )
                     </storage>
                     <origStorage>
                       .Map
                     </origStorage>
                     <nonce>
                       1
                     </nonce>
                     ...
                   </account>
                   ( <account>
                     <acctID>
                       645326474426547203313410069153905908525362434349
                     </acctID>
                     <balance>
                       0
                     </balance>
                     <storage>
                       .Map
                     </storage>
                     <origStorage>
                       .Map
                     </origStorage>
                     <nonce>
                       0
                     </nonce>
                     ...
                   </account>
                   <account>
                     <acctID>
                       728815563385977040452943777879061427756277306518
                     </acctID>
                     <balance>
                       0
                     </balance>
                     <storage>
                       ( 27 |-> 491460923342184218035706888008750043977755113263 )
                     </storage>
                     <origStorage>
                       .Map
                     </origStorage>
                     <nonce>
                       2
                     </nonce>
                     ...
                   </account> ) )
                 </accounts>
                 ...
               </network>
             </ethereum>
             ...
           </kevm>
           <cheatcodes>
             <prank>
               <active>
                 false
               </active>
               <singleCall>
                 false
               </singleCall>
               ...
             </prank>
             <expectedRevert>
               <isRevertExpected>
                 false
               </isRevertExpected>
               ...
             </expectedRevert>
             <expectedOpcode>
               <isOpcodeExpected>
                 false
               </isOpcodeExpected>
               ...
             </expectedOpcode>
             <expectEmit>
               <recordEvent>
                 false
               </recordEvent>
               <isEventExpected>
                 false
               </isEventExpected>
               ...
             </expectEmit>
             <whitelist>
               <isCallWhitelistActive>
                 false
               </isCallWhitelistActive>
               <isStorageWhitelistActive>
                 false
               </isStorageWhitelistActive>
               <addressSet>
                 .Set
               </addressSet>
               <storageSlotSet>
                 .Set
               </storageSlotSet>
             </whitelist>
             <mockCalls>
               .MockCallCellMap
             </mockCalls>
           </cheatcodes>
         </foundry>
      requires ( 0 <=Int CALLER_ID:Int
       andBool ( 0 <=Int ORIGIN_ID:Int
       andBool ( 0 <=Int NUMBER_CELL:Int
       andBool ( 0 <=Int TIMESTAMP_CELL:Int
       andBool ( CALLER_ID:Int =/=K 645326474426547203313410069153905908525362434349
       andBool ( ORIGIN_ID:Int =/=K 645326474426547203313410069153905908525362434349
       andBool ( _CONTRACT_ID =/=K 645326474426547203313410069153905908525362434349
       andBool ( CALLER_ID:Int <Int pow160
       andBool ( ORIGIN_ID:Int <Int pow160
       andBool ( NUMBER_CELL:Int <=Int maxSInt256
       andBool ( TIMESTAMP_CELL:Int <Int pow256
       andBool ( ( notBool ( 0 <Int CALLER_ID:Int andBool CALLER_ID:Int <=Int 9 ) )
       andBool ( ( notBool ( 0 <Int ORIGIN_ID:Int andBool ORIGIN_ID:Int <=Int 9 ) )
               )))))))))))))
      [priority(20), label(BASIC-BLOCK-8-TO-9)]
    
    rule [BASIC-BLOCK-9-TO-11]: <foundry>
           <kevm>
             <k>
               ( .K => #end EVMC_SUCCESS
               ~> #pc [ STOP ] )
               ~> #execute
               ~> _CONTINUATION
             </k>
             <mode>
               NORMAL
             </mode>
             <schedule>
               SHANGHAI
             </schedule>
             <useGas>
               false
             </useGas>
             <ethereum>
               <evm>
                 <output>
                   b""
                 </output>
                 <callStack>
                   .List
                 </callStack>
                 <interimStates>
                   .List
                 </interimStates>
                 <touchedAccounts>
                   .Set
                 </touchedAccounts>
                 <callState>
                   <id>
                     728815563385977040452943777879061427756277306518
                   </id>
                   <caller>
                     CALLER_ID:Int
                   </caller>
                   <callData>
                     b"b\xc9\xea\xc5"
                   </callData>
                   <callValue>
                     0
                   </callValue>
                   <wordStack>
                     ( .WordStack => ( selector ( "test_extcodesize()" ) : .WordStack ) )
                   </wordStack>
                   <localMem>
                     ( b"" => b"\x00\x00\x00\x00\x00\x00\x00\x00\x00\x00\x00\x00\x00\x00\x00\x00\x00\x00\x00\x00\x00\x00\x00\x00\x00\x00\x00\x00\x00\x00\x00\x00\x00\x00\x00\x00\x00\x00\x00\x00\x00\x00\x00\x00\x00\x00\x00\x00\x00\x00\x00\x00\x00\x00\x00\x00\x00\x00\x00\x00\x00\x00\x00\x00\x00\x00\x00\x00\x00\x00\x00\x00\x00\x00\x00\x00\x00\x00\x00\x00\x00\x00\x00\x00\x00\x00\x00\x00\x00\x00\x00\x00\x00\x00\x00\x80" )
                   </localMem>
                   <memoryUsed>
                     0
                   </memoryUsed>
                   <callGas>
                     0
                   </callGas>
                   <static>
                     false
                   </static>
                   <callDepth>
                     0
                   </callDepth>
                   ...
                 </callState>
                 <substate>
                   <log>
                     .List
                   </log>
                   <refund>
                     0
                   </refund>
                   <accessedAccounts>
                     ( .Set => SetItem ( 491460923342184218035706888008750043977755113263 ) )
                   </accessedAccounts>
                   <accessedStorage>
                     .Map
                   </accessedStorage>
                   ...
                 </substate>
                 <origin>
                   ORIGIN_ID:Int
                 </origin>
                 <block>
                   <number>
                     NUMBER_CELL:Int
                   </number>
                   <timestamp>
                     TIMESTAMP_CELL:Int
                   </timestamp>
                   ...
                 </block>
                 ...
               </evm>
               <network>
                 <accounts>
                   ( <account>
                     <acctID>
                       491460923342184218035706888008750043977755113263
                     </acctID>
                     <balance>
                       0
                     </balance>
                     <storage>
                       ( 0 |-> 0 )
                     </storage>
                     <origStorage>
                       .Map
                     </origStorage>
                     <nonce>
                       1
                     </nonce>
                     ...
                   </account>
                   ( <account>
                     <acctID>
                       645326474426547203313410069153905908525362434349
                     </acctID>
                     <balance>
                       0
                     </balance>
                     <storage>
                       .Map
                     </storage>
                     <origStorage>
                       .Map
                     </origStorage>
                     <nonce>
                       0
                     </nonce>
                     ...
                   </account>
                   <account>
                     <acctID>
                       728815563385977040452943777879061427756277306518
                     </acctID>
                     <balance>
                       0
                     </balance>
                     <storage>
                       ( 27 |-> 491460923342184218035706888008750043977755113263 )
                     </storage>
                     <origStorage>
                       .Map
                     </origStorage>
                     <nonce>
                       2
                     </nonce>
                     ...
                   </account> ) )
                 </accounts>
                 ...
               </network>
             </ethereum>
             ...
           </kevm>
           <cheatcodes>
             <prank>
               <active>
                 false
               </active>
               <singleCall>
                 false
               </singleCall>
               ...
             </prank>
             <expectedRevert>
               <isRevertExpected>
                 false
               </isRevertExpected>
               ...
             </expectedRevert>
             <expectedOpcode>
               <isOpcodeExpected>
                 false
               </isOpcodeExpected>
               ...
             </expectedOpcode>
             <expectEmit>
               <recordEvent>
                 false
               </recordEvent>
               <isEventExpected>
                 false
               </isEventExpected>
               ...
             </expectEmit>
             <whitelist>
               <isCallWhitelistActive>
                 false
               </isCallWhitelistActive>
               <isStorageWhitelistActive>
                 false
               </isStorageWhitelistActive>
               <addressSet>
                 .Set
               </addressSet>
               <storageSlotSet>
                 .Set
               </storageSlotSet>
             </whitelist>
             <mockCalls>
               .MockCallCellMap
             </mockCalls>
           </cheatcodes>
         </foundry>
      requires ( 0 <=Int CALLER_ID:Int
       andBool ( 0 <=Int ORIGIN_ID:Int
       andBool ( 0 <=Int NUMBER_CELL:Int
       andBool ( 0 <=Int TIMESTAMP_CELL:Int
       andBool ( CALLER_ID:Int =/=K 645326474426547203313410069153905908525362434349
       andBool ( ORIGIN_ID:Int =/=K 645326474426547203313410069153905908525362434349
       andBool ( CONTRACT_ID:Int =/=K 645326474426547203313410069153905908525362434349
       andBool ( CALLER_ID:Int <Int pow160
       andBool ( ORIGIN_ID:Int <Int pow160
       andBool ( NUMBER_CELL:Int <=Int maxSInt256
       andBool ( TIMESTAMP_CELL:Int <Int pow256
       andBool ( ( notBool ( 0 <Int CALLER_ID:Int andBool CALLER_ID:Int <=Int 9 ) )
       andBool ( ( notBool ( 0 <Int ORIGIN_ID:Int andBool ORIGIN_ID:Int <=Int 9 ) )
               )))))))))))))
       ensures ( CALLER_ID:Int =/=Int 645326474426547203313410069153905908525362434349
       andBool ( ORIGIN_ID:Int =/=Int 645326474426547203313410069153905908525362434349
       andBool ( CONTRACT_ID:Int =/=Int 645326474426547203313410069153905908525362434349
       andBool ( ( notBool ( 0 <Int CALLER_ID:Int andBool CALLER_ID:Int <=Int 9 ) )
       andBool ( ( notBool ( 0 <Int ORIGIN_ID:Int andBool ORIGIN_ID:Int <=Int 9 ) )
               )))))
      [priority(20), label(BASIC-BLOCK-9-TO-11)]
    
    rule [BASIC-BLOCK-11-TO-12]: <foundry>
           <kevm>
             <k>
               ( #end EVMC_SUCCESS => #halt )
               ~> #pc [ STOP ]
               ~> #execute
               ~> _CONTINUATION
             </k>
             <mode>
               NORMAL
             </mode>
             <schedule>
               SHANGHAI
             </schedule>
             <useGas>
               false
             </useGas>
             <ethereum>
               <evm>
                 <output>
                   b""
                 </output>
                 <statusCode>
                   ( _STATUSCODE => EVMC_SUCCESS )
                 </statusCode>
                 <callStack>
                   .List
                 </callStack>
                 <interimStates>
                   .List
                 </interimStates>
                 <touchedAccounts>
                   .Set
                 </touchedAccounts>
                 <callState>
                   <id>
                     728815563385977040452943777879061427756277306518
                   </id>
                   <caller>
                     CALLER_ID:Int
                   </caller>
                   <callData>
                     b"b\xc9\xea\xc5"
                   </callData>
                   <callValue>
                     0
                   </callValue>
                   <wordStack>
                     ( selector ( "test_extcodesize()" ) : .WordStack )
                   </wordStack>
                   <localMem>
                     b"\x00\x00\x00\x00\x00\x00\x00\x00\x00\x00\x00\x00\x00\x00\x00\x00\x00\x00\x00\x00\x00\x00\x00\x00\x00\x00\x00\x00\x00\x00\x00\x00\x00\x00\x00\x00\x00\x00\x00\x00\x00\x00\x00\x00\x00\x00\x00\x00\x00\x00\x00\x00\x00\x00\x00\x00\x00\x00\x00\x00\x00\x00\x00\x00\x00\x00\x00\x00\x00\x00\x00\x00\x00\x00\x00\x00\x00\x00\x00\x00\x00\x00\x00\x00\x00\x00\x00\x00\x00\x00\x00\x00\x00\x00\x00\x80"
                   </localMem>
                   <memoryUsed>
                     0
                   </memoryUsed>
                   <callGas>
                     0
                   </callGas>
                   <static>
                     false
                   </static>
                   <callDepth>
                     0
                   </callDepth>
                   ...
                 </callState>
                 <substate>
                   <log>
                     .List
                   </log>
                   <refund>
                     0
                   </refund>
                   <accessedAccounts>
                     SetItem ( 491460923342184218035706888008750043977755113263 )
                   </accessedAccounts>
                   <accessedStorage>
                     .Map
                   </accessedStorage>
                   ...
                 </substate>
                 <origin>
                   ORIGIN_ID:Int
                 </origin>
                 <block>
                   <number>
                     NUMBER_CELL:Int
                   </number>
                   <timestamp>
                     TIMESTAMP_CELL:Int
                   </timestamp>
                   ...
                 </block>
                 ...
               </evm>
               <network>
                 <accounts>
                   ( <account>
                     <acctID>
                       491460923342184218035706888008750043977755113263
                     </acctID>
                     <balance>
                       0
                     </balance>
                     <storage>
                       ( 0 |-> 0 )
                     </storage>
                     <origStorage>
                       .Map
                     </origStorage>
                     <nonce>
                       1
                     </nonce>
                     ...
                   </account>
                   ( <account>
                     <acctID>
                       645326474426547203313410069153905908525362434349
                     </acctID>
                     <balance>
                       0
                     </balance>
                     <storage>
                       .Map
                     </storage>
                     <origStorage>
                       .Map
                     </origStorage>
                     <nonce>
                       0
                     </nonce>
                     ...
                   </account>
                   <account>
                     <acctID>
                       728815563385977040452943777879061427756277306518
                     </acctID>
                     <balance>
                       0
                     </balance>
                     <storage>
                       ( 27 |-> 491460923342184218035706888008750043977755113263 )
                     </storage>
                     <origStorage>
                       .Map
                     </origStorage>
                     <nonce>
                       2
                     </nonce>
                     ...
                   </account> ) )
                 </accounts>
                 ...
               </network>
             </ethereum>
             ...
           </kevm>
           <cheatcodes>
             <prank>
               <active>
                 false
               </active>
               <singleCall>
                 false
               </singleCall>
               ...
             </prank>
             <expectedRevert>
               <isRevertExpected>
                 false
               </isRevertExpected>
               ...
             </expectedRevert>
             <expectedOpcode>
               <isOpcodeExpected>
                 false
               </isOpcodeExpected>
               ...
             </expectedOpcode>
             <expectEmit>
               <recordEvent>
                 false
               </recordEvent>
               <isEventExpected>
                 false
               </isEventExpected>
               ...
             </expectEmit>
             <whitelist>
               <isCallWhitelistActive>
                 false
               </isCallWhitelistActive>
               <isStorageWhitelistActive>
                 false
               </isStorageWhitelistActive>
               <addressSet>
                 .Set
               </addressSet>
               <storageSlotSet>
                 .Set
               </storageSlotSet>
             </whitelist>
             <mockCalls>
               .MockCallCellMap
             </mockCalls>
           </cheatcodes>
         </foundry>
      requires ( 0 <=Int CALLER_ID:Int
       andBool ( 0 <=Int ORIGIN_ID:Int
       andBool ( 0 <=Int NUMBER_CELL:Int
       andBool ( 0 <=Int TIMESTAMP_CELL:Int
       andBool ( CALLER_ID:Int <Int pow160
       andBool ( ORIGIN_ID:Int <Int pow160
       andBool ( CALLER_ID:Int =/=Int 645326474426547203313410069153905908525362434349
       andBool ( ORIGIN_ID:Int =/=Int 645326474426547203313410069153905908525362434349
       andBool ( _CONTRACT_ID =/=Int 645326474426547203313410069153905908525362434349
       andBool ( NUMBER_CELL:Int <=Int maxSInt256
       andBool ( TIMESTAMP_CELL:Int <Int pow256
       andBool ( ( notBool ( 0 <Int CALLER_ID:Int andBool CALLER_ID:Int <=Int 9 ) )
       andBool ( ( notBool ( 0 <Int ORIGIN_ID:Int andBool ORIGIN_ID:Int <=Int 9 ) )
               )))))))))))))
      [priority(20), label(BASIC-BLOCK-11-TO-12)]
    
    rule [BASIC-BLOCK-12-TO-13]: <foundry>
           <kevm>
             <k>
               #halt
               ~> ( #pc [ STOP ]
               ~> #execute => .K )
               ~> _CONTINUATION
             </k>
             <mode>
               NORMAL
             </mode>
             <schedule>
               SHANGHAI
             </schedule>
             <useGas>
               false
             </useGas>
             <ethereum>
               <evm>
                 <output>
                   b""
                 </output>
                 <statusCode>
                   EVMC_SUCCESS
                 </statusCode>
                 <callStack>
                   .List
                 </callStack>
                 <interimStates>
                   .List
                 </interimStates>
                 <touchedAccounts>
                   .Set
                 </touchedAccounts>
                 <callState>
                   <id>
                     728815563385977040452943777879061427756277306518
                   </id>
                   <caller>
                     CALLER_ID:Int
                   </caller>
                   <callData>
                     b"b\xc9\xea\xc5"
                   </callData>
                   <callValue>
                     0
                   </callValue>
                   <wordStack>
                     ( selector ( "test_extcodesize()" ) : .WordStack )
                   </wordStack>
                   <localMem>
                     b"\x00\x00\x00\x00\x00\x00\x00\x00\x00\x00\x00\x00\x00\x00\x00\x00\x00\x00\x00\x00\x00\x00\x00\x00\x00\x00\x00\x00\x00\x00\x00\x00\x00\x00\x00\x00\x00\x00\x00\x00\x00\x00\x00\x00\x00\x00\x00\x00\x00\x00\x00\x00\x00\x00\x00\x00\x00\x00\x00\x00\x00\x00\x00\x00\x00\x00\x00\x00\x00\x00\x00\x00\x00\x00\x00\x00\x00\x00\x00\x00\x00\x00\x00\x00\x00\x00\x00\x00\x00\x00\x00\x00\x00\x00\x00\x80"
                   </localMem>
                   <memoryUsed>
                     0
                   </memoryUsed>
                   <callGas>
                     0
                   </callGas>
                   <static>
                     false
                   </static>
                   <callDepth>
                     0
                   </callDepth>
                   ...
                 </callState>
                 <substate>
                   <log>
                     .List
                   </log>
                   <refund>
                     0
                   </refund>
                   <accessedAccounts>
                     SetItem ( 491460923342184218035706888008750043977755113263 )
                   </accessedAccounts>
                   <accessedStorage>
                     .Map
                   </accessedStorage>
                   ...
                 </substate>
                 <origin>
                   ORIGIN_ID:Int
                 </origin>
                 <block>
                   <number>
                     NUMBER_CELL:Int
                   </number>
                   <timestamp>
                     TIMESTAMP_CELL:Int
                   </timestamp>
                   ...
                 </block>
                 ...
               </evm>
               <network>
                 <accounts>
                   ( <account>
                     <acctID>
                       491460923342184218035706888008750043977755113263
                     </acctID>
                     <balance>
                       0
                     </balance>
                     <storage>
                       ( 0 |-> 0 )
                     </storage>
                     <origStorage>
                       .Map
                     </origStorage>
                     <nonce>
                       1
                     </nonce>
                     ...
                   </account>
                   ( <account>
                     <acctID>
                       645326474426547203313410069153905908525362434349
                     </acctID>
                     <balance>
                       0
                     </balance>
                     <storage>
                       .Map
                     </storage>
                     <origStorage>
                       .Map
                     </origStorage>
                     <nonce>
                       0
                     </nonce>
                     ...
                   </account>
                   <account>
                     <acctID>
                       728815563385977040452943777879061427756277306518
                     </acctID>
                     <balance>
                       0
                     </balance>
                     <storage>
                       ( 27 |-> 491460923342184218035706888008750043977755113263 )
                     </storage>
                     <origStorage>
                       .Map
                     </origStorage>
                     <nonce>
                       2
                     </nonce>
                     ...
                   </account> ) )
                 </accounts>
                 ...
               </network>
             </ethereum>
             ...
           </kevm>
           <cheatcodes>
             <prank>
               <active>
                 false
               </active>
               <singleCall>
                 false
               </singleCall>
               ...
             </prank>
             <expectedRevert>
               <isRevertExpected>
                 false
               </isRevertExpected>
               ...
             </expectedRevert>
             <expectedOpcode>
               <isOpcodeExpected>
                 false
               </isOpcodeExpected>
               ...
             </expectedOpcode>
             <expectEmit>
               <recordEvent>
                 false
               </recordEvent>
               <isEventExpected>
                 false
               </isEventExpected>
               ...
             </expectEmit>
             <whitelist>
               <isCallWhitelistActive>
                 false
               </isCallWhitelistActive>
               <isStorageWhitelistActive>
                 false
               </isStorageWhitelistActive>
               <addressSet>
                 .Set
               </addressSet>
               <storageSlotSet>
                 .Set
               </storageSlotSet>
             </whitelist>
             <mockCalls>
               .MockCallCellMap
             </mockCalls>
           </cheatcodes>
         </foundry>
      requires ( 0 <=Int CALLER_ID:Int
       andBool ( 0 <=Int ORIGIN_ID:Int
       andBool ( 0 <=Int NUMBER_CELL:Int
       andBool ( 0 <=Int TIMESTAMP_CELL:Int
       andBool ( CALLER_ID:Int <Int pow160
       andBool ( ORIGIN_ID:Int <Int pow160
       andBool ( CALLER_ID:Int =/=Int 645326474426547203313410069153905908525362434349
       andBool ( ORIGIN_ID:Int =/=Int 645326474426547203313410069153905908525362434349
       andBool ( _CONTRACT_ID =/=Int 645326474426547203313410069153905908525362434349
       andBool ( NUMBER_CELL:Int <=Int maxSInt256
       andBool ( TIMESTAMP_CELL:Int <Int pow256
       andBool ( ( notBool ( 0 <Int CALLER_ID:Int andBool CALLER_ID:Int <=Int 9 ) )
       andBool ( ( notBool ( 0 <Int ORIGIN_ID:Int andBool ORIGIN_ID:Int <=Int 9 ) )
               )))))))))))))
      [priority(20), label(BASIC-BLOCK-12-TO-13)]

endmodule
0 Failure nodes. (0 pending and 0 failing)

Join the Runtime Verification Discord server for support: https://discord.com/invite/CurfmXNtbN

See `foundry_success` predicate for more information:
https://github.com/runtimeverification/kontrol/blob/master/src/kontrol/kdist/foundry.md#foundry-success-predicate

Access documentation for Kontrol at https://docs.runtimeverification.com/kontrol<|MERGE_RESOLUTION|>--- conflicted
+++ resolved
@@ -72,53 +72,13 @@
              <ethereum>
                <evm>
                  <output>
-<<<<<<< HEAD
-                   ( b"" => b"`\x80`@R`\x046\x10a\x00CW`\x005`\xe0\x1c\x80c\f\x11\xde\xdd\x14a\x00OW\x80c'\xe25\xe3\x14a\x00uW\x80cp\xa0\x821\x14a\x00\xa2W\x80c\xfc\fTj\x14a\x00\xd8W`\x00\x80\xfd[6a\x00JW\x00[`\x00\x80\xfd[a\x00ba\x00]6`\x04a\x01[V[a\x01\x10V[`@Q\x90\x81R` \x01[`@Q\x80\x91\x03\x90\xf3[4\x80\x15a\x00\x81W`\x00\x80\xfd[Pa\x00ba\x00\x906`\x04a\x01[V[`\x01` R`\x00\x90\x81R`@\x90 T\x81V[4\x80\x15a\x00\xaeW`\x00\x80\xfd[Pa\x00ba\x00\xbd6`\x04a\x01[V[`\x01`\x01`\xa0\x1b\x03\x16`\x00\x90\x81R`\x01` R`@\x90 T\x90V[4\x80\x15a\x00\xe4W`\x00\x80\xfd[P`\x00Ta\x00\xf8\x90`\x01`\x01`\xa0\x1b\x03\x16\x81V[`@Q`\x01`\x01`\xa0\x1b\x03\x90\x91\x16\x81R` \x01a\x00lV[`\x01`\x01`\xa0\x1b\x03\x81\x16`\x00\x90\x81R`\x01` R`@\x81 \x80T4\x91\x90\x83\x90a\x01:\x90\x84\x90a\x01\x8bV[\x90\x91UPPP`\x01`\x01`\xa0\x1b\x03\x16`\x00\x90\x81R`\x01` R`@\x90 T\x90V[`\x00` \x82\x84\x03\x12\x15a\x01mW`\x00\x80\xfd[\x815`\x01`\x01`\xa0\x1b\x03\x81\x16\x81\x14a\x01\x84W`\x00\x80\xfd[\x93\x92PPPV[`\x00\x82\x19\x82\x11\x15a\x01\xacWcNH{q`\xe0\x1b`\x00R`\x11`\x04R`$`\x00\xfd[P\x01\x90V\xfe\xa2dipfsX\"\x12 **$\x94\x90\xc9ML\r\x1b\xa6N6\xf8\x95;\x13>\x07\xbe6ou~\x12\x92\x15|9\x04\x0e\x90dsolcC\x00\x08\r\x003" )
-=======
                    b""
->>>>>>> d87ffb10
                  </output>
                  <statusCode>
                    ( _STATUSCODE => EVMC_SUCCESS )
                  </statusCode>
                  <callStack>
-<<<<<<< HEAD
-                   ( .List => ListItem ( <callState>
-                     <id>
-                       728815563385977040452943777879061427756277306518
-                     </id>
-                     <caller>
-                       CALLER_ID:Int
-                     </caller>
-                     <callData>
-                       b"\n\x92T\xe4"
-                     </callData>
-                     <callValue>
-                       0
-                     </callValue>
-                     <wordStack>
-                       ( 193 : ( selector ( "setUp()" ) : .WordStack ) )
-                     </wordStack>
-                     <localMem>
-                       b"\x00\x00\x00\x00\x00\x00\x00\x00\x00\x00\x00\x00\x00\x00\x00\x00\x00\x00\x00\x00\x00\x00\x00\x00\x00\x00\x00\x00\x00\x00\x00\x00\x00\x00\x00\x00\x00\x00\x00\x00\x00\x00\x00\x00\x00\x00\x00\x00\x00\x00\x00\x00\x00\x00\x00\x00\x00\x00\x00\x00\x00\x00\x00\x00\x00\x00\x00\x00\x00\x00\x00\x00\x00\x00\x00\x00\x00\x00\x00\x00\x00\x00\x00\x00\x00\x00\x00\x00\x00\x00\x00\x00\x00\x00\x00\x80\x00\x00\x00\x00\x00\x00\x00\x00\x00\x00\x00\x00\x00\x00\x00\x00\x00\x00\x00\x00\x00\x00\x00\x00\x00\x00\x00\x00\x00\x00\x00\x00`\x80`@R4\x80\x15a\x00\x10W`\x00\x80\xfd[P`@Qa\x02z8\x03\x80a\x02z\x839\x81\x01`@\x81\x90Ra\x00/\x91a\x00TV[`\x00\x80T`\x01`\x01`\xa0\x1b\x03\x19\x16`\x01`\x01`\xa0\x1b\x03\x92\x90\x92\x16\x91\x90\x91\x17\x90Ua\x00\x84V[`\x00` \x82\x84\x03\x12\x15a\x00fW`\x00\x80\xfd[\x81Q`\x01`\x01`\xa0\x1b\x03\x81\x16\x81\x14a\x00}W`\x00\x80\xfd[\x93\x92PPPV[a\x01\xe7\x80a\x00\x93`\x009`\x00\xf3\xfe`\x80`@R`\x046\x10a\x00CW`\x005`\xe0\x1c\x80c\f\x11\xde\xdd\x14a\x00OW\x80c'\xe25\xe3\x14a\x00uW\x80cp\xa0\x821\x14a\x00\xa2W\x80c\xfc\fTj\x14a\x00\xd8W`\x00\x80\xfd[6a\x00JW\x00[`\x00\x80\xfd[a\x00ba\x00]6`\x04a\x01[V[a\x01\x10V[`@Q\x90\x81R` \x01[`@Q\x80\x91\x03\x90\xf3[4\x80\x15a\x00\x81W`\x00\x80\xfd[Pa\x00ba\x00\x906`\x04a\x01[V[`\x01` R`\x00\x90\x81R`@\x90 T\x81V[4\x80\x15a\x00\xaeW`\x00\x80\xfd[Pa\x00ba\x00\xbd6`\x04a\x01[V[`\x01`\x01`\xa0\x1b\x03\x16`\x00\x90\x81R`\x01` R`@\x90 T\x90V[4\x80\x15a\x00\xe4W`\x00\x80\xfd[P`\x00Ta\x00\xf8\x90`\x01`\x01`\xa0\x1b\x03\x16\x81V[`@Q`\x01`\x01`\xa0\x1b\x03\x90\x91\x16\x81R` \x01a\x00lV[`\x01`\x01`\xa0\x1b\x03\x81\x16`\x00\x90\x81R`\x01` R`@\x81 \x80T4\x91\x90\x83\x90a\x01:\x90\x84\x90a\x01\x8bV[\x90\x91UPPP`\x01`\x01`\xa0\x1b\x03\x16`\x00\x90\x81R`\x01` R`@\x90 T\x90V[`\x00` \x82\x84\x03\x12\x15a\x01mW`\x00\x80\xfd[\x815`\x01`\x01`\xa0\x1b\x03\x81\x16\x81\x14a\x01\x84W`\x00\x80\xfd[\x93\x92PPPV[`\x00\x82\x19\x82\x11\x15a\x01\xacWcNH{q`\xe0\x1b`\x00R`\x11`\x04R`$`\x00\xfd[P\x01\x90V\xfe\xa2dipfsX\"\x12 **$\x94\x90\xc9ML\r\x1b\xa6N6\xf8\x95;\x13>\x07\xbe6ou~\x12\x92\x15|9\x04\x0e\x90dsolcC\x00\x08\r\x003\x00\x00\x00\x00\x00\x00\x00\x00\x00\x00\x00\x00\x00\x00\x00\x00\x00\x00\x00\x00\x00\x00\x00\x00\x00\x00\x00\x00\x00\x00\x00\x00"
-                     </localMem>
-                     <memoryUsed>
-                       0
-                     </memoryUsed>
-                     <callGas>
-                       0
-                     </callGas>
-                     <static>
-                       false
-                     </static>
-                     <callDepth>
-                       0
-                     </callDepth>
-                     ...
-                   </callState> ) )
-=======
                    .List
->>>>>>> d87ffb10
                  </callStack>
                  <interimStates>
                    .List
@@ -143,11 +103,7 @@
                      ( .WordStack => ( selector ( "setUp()" ) : .WordStack ) )
                    </wordStack>
                    <localMem>
-<<<<<<< HEAD
-                     ( b"" => b"`\x80`@R`\x046\x10a\x00CW`\x005`\xe0\x1c\x80c\f\x11\xde\xdd\x14a\x00OW\x80c'\xe25\xe3\x14a\x00uW\x80cp\xa0\x821\x14a\x00\xa2W\x80c\xfc\fTj\x14a\x00\xd8W`\x00\x80\xfd[6a\x00JW\x00[`\x00\x80\xfd[a\x00ba\x00]6`\x04a\x01[V[a\x01\x10V[`@Q\x90\x81R` \x01[`@Q\x80\x91\x03\x90\xf3[4\x80\x15a\x00\x81W`\x00\x80\xfd[Pa\x00ba\x00\x906`\x04a\x01[V[`\x01` R`\x00\x90\x81R`@\x90 T\x81V[4\x80\x15a\x00\xaeW`\x00\x80\xfd[Pa\x00ba\x00\xbd6`\x04a\x01[V[`\x01`\x01`\xa0\x1b\x03\x16`\x00\x90\x81R`\x01` R`@\x90 T\x90V[4\x80\x15a\x00\xe4W`\x00\x80\xfd[P`\x00Ta\x00\xf8\x90`\x01`\x01`\xa0\x1b\x03\x16\x81V[`@Q`\x01`\x01`\xa0\x1b\x03\x90\x91\x16\x81R` \x01a\x00lV[`\x01`\x01`\xa0\x1b\x03\x81\x16`\x00\x90\x81R`\x01` R`@\x81 \x80T4\x91\x90\x83\x90a\x01:\x90\x84\x90a\x01\x8bV[\x90\x91UPPP`\x01`\x01`\xa0\x1b\x03\x16`\x00\x90\x81R`\x01` R`@\x90 T\x90V[`\x00` \x82\x84\x03\x12\x15a\x01mW`\x00\x80\xfd[\x815`\x01`\x01`\xa0\x1b\x03\x81\x16\x81\x14a\x01\x84W`\x00\x80\xfd[\x93\x92PPPV[`\x00\x82\x19\x82\x11\x15a\x01\xacWcNH{q`\xe0\x1b`\x00R`\x11`\x04R`$`\x00\xfd[P\x01\x90V\xfe\xa2dipfsX\"\x12 **$\x94\x90\xc9ML\r\x1b\xa6N6\xf8\x95;\x13>\x07\xbe6ou~\x12\x92\x15|9\x04\x0e\x90dsolcC\x00\x08\r\x003" )
-=======
                      ( b"" => b"\x00\x00\x00\x00\x00\x00\x00\x00\x00\x00\x00\x00\x00\x00\x00\x00\x00\x00\x00\x00\x00\x00\x00\x00\x00\x00\x00\x00\x00\x00\x00\x00\x00\x00\x00\x00\x00\x00\x00\x00\x00\x00\x00\x00\x00\x00\x00\x00\x00\x00\x00\x00\x00\x00\x00\x00\x00\x00\x00\x00\x00\x00\x00\x00\x00\x00\x00\x00\x00\x00\x00\x00\x00\x00\x00\x00\x00\x00\x00\x00\x00\x00\x00\x00\x00\x00\x00\x00\x00\x00\x00\x00\x00\x00\x00\x80\x00\x00\x00\x00\x00\x00\x00\x00\x00\x00\x00\x00\x00\x00\x00\x00\x00\x00\x00\x00\x00\x00\x00\x00\x00\x00\x00\x00\x00\x00\x00\x00`\x80`@R4\x80\x15a\x00\x10W`\x00\x80\xfd[P`@Qa\x02z8\x03\x80a\x02z\x839\x81\x01`@\x81\x90Ra\x00/\x91a\x00TV[`\x00\x80T`\x01`\x01`\xa0\x1b\x03\x19\x16`\x01`\x01`\xa0\x1b\x03\x92\x90\x92\x16\x91\x90\x91\x17\x90Ua\x00\x84V[`\x00` \x82\x84\x03\x12\x15a\x00fW`\x00\x80\xfd[\x81Q`\x01`\x01`\xa0\x1b\x03\x81\x16\x81\x14a\x00}W`\x00\x80\xfd[\x93\x92PPPV[a\x01\xe7\x80a\x00\x93`\x009`\x00\xf3\xfe`\x80`@R`\x046\x10a\x00CW`\x005`\xe0\x1c\x80c\f\x11\xde\xdd\x14a\x00OW\x80c'\xe25\xe3\x14a\x00uW\x80cp\xa0\x821\x14a\x00\xa2W\x80c\xfc\fTj\x14a\x00\xd8W`\x00\x80\xfd[6a\x00JW\x00[`\x00\x80\xfd[a\x00ba\x00]6`\x04a\x01[V[a\x01\x10V[`@Q\x90\x81R` \x01[`@Q\x80\x91\x03\x90\xf3[4\x80\x15a\x00\x81W`\x00\x80\xfd[Pa\x00ba\x00\x906`\x04a\x01[V[`\x01` R`\x00\x90\x81R`@\x90 T\x81V[4\x80\x15a\x00\xaeW`\x00\x80\xfd[Pa\x00ba\x00\xbd6`\x04a\x01[V[`\x01`\x01`\xa0\x1b\x03\x16`\x00\x90\x81R`\x01` R`@\x90 T\x90V[4\x80\x15a\x00\xe4W`\x00\x80\xfd[P`\x00Ta\x00\xf8\x90`\x01`\x01`\xa0\x1b\x03\x16\x81V[`@Q`\x01`\x01`\xa0\x1b\x03\x90\x91\x16\x81R` \x01a\x00lV[`\x01`\x01`\xa0\x1b\x03\x81\x16`\x00\x90\x81R`\x01` R`@\x81 \x80T4\x91\x90\x83\x90a\x01:\x90\x84\x90a\x01\x8bV[\x90\x91UPPP`\x01`\x01`\xa0\x1b\x03\x16`\x00\x90\x81R`\x01` R`@\x90 T\x90V[`\x00` \x82\x84\x03\x12\x15a\x01mW`\x00\x80\xfd[\x815`\x01`\x01`\xa0\x1b\x03\x81\x16\x81\x14a\x01\x84W`\x00\x80\xfd[\x93\x92PPPV[`\x00\x82\x19\x82\x11\x15a\x01\xacWcNH{q`\xe0\x1b`\x00R`\x11`\x04R`$`\x00\xfd[P\x01\x90V\xfe\xa2dipfsX\"\x12 \xa2\xe1\xe3\x00(\x01\xe6\n\xb4\xa6\xf0\\P2\x83h\x00\xc3\xacq\x8bm\n\xa0\xb4\xb7\xb6\xd2\x16\x88\x05\xb4dsolcC\x00\x08\r\x003\x00\x00\x00\x00\x00\x00\x00\x00\x00\x00\x00\x00\x00\x00\x00\x00\x00\x00\x00\x00\x00\x00\x00\x00\x00\x00\x00\x00\x00\x00\x00\x00" )
->>>>>>> d87ffb10
                    </localMem>
                    <memoryUsed>
                      0
@@ -335,1400 +291,7 @@
        andBool ( ( notBool ( 0 <Int CALLER_ID:Int andBool CALLER_ID:Int <=Int 9 ) )
        andBool ( ( notBool ( 0 <Int ORIGIN_ID:Int andBool ORIGIN_ID:Int <=Int 9 ) )
                )))))))))))))
-<<<<<<< HEAD
-      [priority(20), label(BASIC-BLOCK-1-TO-3)]
-    
-    rule [BASIC-BLOCK-3-TO-4]: <foundry>
-           <kevm>
-             <k>
-               ( #end EVMC_SUCCESS => #halt )
-               ~> #pc [ RETURN ]
-               ~> #execute
-               ~> #codeDeposit 491460923342184218035706888008750043977755113263
-               ~> #pc [ CREATE ]
-               ~> #execute
-               ~> _CONTINUATION
-             </k>
-             <mode>
-               NORMAL
-             </mode>
-             <schedule>
-               SHANGHAI
-             </schedule>
-             <useGas>
-               false
-             </useGas>
-             <ethereum>
-               <evm>
-                 <output>
-                   b"`\x80`@R`\x046\x10a\x00CW`\x005`\xe0\x1c\x80c\f\x11\xde\xdd\x14a\x00OW\x80c'\xe25\xe3\x14a\x00uW\x80cp\xa0\x821\x14a\x00\xa2W\x80c\xfc\fTj\x14a\x00\xd8W`\x00\x80\xfd[6a\x00JW\x00[`\x00\x80\xfd[a\x00ba\x00]6`\x04a\x01[V[a\x01\x10V[`@Q\x90\x81R` \x01[`@Q\x80\x91\x03\x90\xf3[4\x80\x15a\x00\x81W`\x00\x80\xfd[Pa\x00ba\x00\x906`\x04a\x01[V[`\x01` R`\x00\x90\x81R`@\x90 T\x81V[4\x80\x15a\x00\xaeW`\x00\x80\xfd[Pa\x00ba\x00\xbd6`\x04a\x01[V[`\x01`\x01`\xa0\x1b\x03\x16`\x00\x90\x81R`\x01` R`@\x90 T\x90V[4\x80\x15a\x00\xe4W`\x00\x80\xfd[P`\x00Ta\x00\xf8\x90`\x01`\x01`\xa0\x1b\x03\x16\x81V[`@Q`\x01`\x01`\xa0\x1b\x03\x90\x91\x16\x81R` \x01a\x00lV[`\x01`\x01`\xa0\x1b\x03\x81\x16`\x00\x90\x81R`\x01` R`@\x81 \x80T4\x91\x90\x83\x90a\x01:\x90\x84\x90a\x01\x8bV[\x90\x91UPPP`\x01`\x01`\xa0\x1b\x03\x16`\x00\x90\x81R`\x01` R`@\x90 T\x90V[`\x00` \x82\x84\x03\x12\x15a\x01mW`\x00\x80\xfd[\x815`\x01`\x01`\xa0\x1b\x03\x81\x16\x81\x14a\x01\x84W`\x00\x80\xfd[\x93\x92PPPV[`\x00\x82\x19\x82\x11\x15a\x01\xacWcNH{q`\xe0\x1b`\x00R`\x11`\x04R`$`\x00\xfd[P\x01\x90V\xfe\xa2dipfsX\"\x12 **$\x94\x90\xc9ML\r\x1b\xa6N6\xf8\x95;\x13>\x07\xbe6ou~\x12\x92\x15|9\x04\x0e\x90dsolcC\x00\x08\r\x003"
-                 </output>
-                 <statusCode>
-                   ( _STATUSCODE => EVMC_SUCCESS )
-                 </statusCode>
-                 <callStack>
-                   ListItem ( <callState>
-                     <id>
-                       728815563385977040452943777879061427756277306518
-                     </id>
-                     <caller>
-                       CALLER_ID:Int
-                     </caller>
-                     <callData>
-                       b"\n\x92T\xe4"
-                     </callData>
-                     <callValue>
-                       0
-                     </callValue>
-                     <wordStack>
-                       ( 193 : ( selector ( "setUp()" ) : .WordStack ) )
-                     </wordStack>
-                     <localMem>
-                       b"\x00\x00\x00\x00\x00\x00\x00\x00\x00\x00\x00\x00\x00\x00\x00\x00\x00\x00\x00\x00\x00\x00\x00\x00\x00\x00\x00\x00\x00\x00\x00\x00\x00\x00\x00\x00\x00\x00\x00\x00\x00\x00\x00\x00\x00\x00\x00\x00\x00\x00\x00\x00\x00\x00\x00\x00\x00\x00\x00\x00\x00\x00\x00\x00\x00\x00\x00\x00\x00\x00\x00\x00\x00\x00\x00\x00\x00\x00\x00\x00\x00\x00\x00\x00\x00\x00\x00\x00\x00\x00\x00\x00\x00\x00\x00\x80\x00\x00\x00\x00\x00\x00\x00\x00\x00\x00\x00\x00\x00\x00\x00\x00\x00\x00\x00\x00\x00\x00\x00\x00\x00\x00\x00\x00\x00\x00\x00\x00`\x80`@R4\x80\x15a\x00\x10W`\x00\x80\xfd[P`@Qa\x02z8\x03\x80a\x02z\x839\x81\x01`@\x81\x90Ra\x00/\x91a\x00TV[`\x00\x80T`\x01`\x01`\xa0\x1b\x03\x19\x16`\x01`\x01`\xa0\x1b\x03\x92\x90\x92\x16\x91\x90\x91\x17\x90Ua\x00\x84V[`\x00` \x82\x84\x03\x12\x15a\x00fW`\x00\x80\xfd[\x81Q`\x01`\x01`\xa0\x1b\x03\x81\x16\x81\x14a\x00}W`\x00\x80\xfd[\x93\x92PPPV[a\x01\xe7\x80a\x00\x93`\x009`\x00\xf3\xfe`\x80`@R`\x046\x10a\x00CW`\x005`\xe0\x1c\x80c\f\x11\xde\xdd\x14a\x00OW\x80c'\xe25\xe3\x14a\x00uW\x80cp\xa0\x821\x14a\x00\xa2W\x80c\xfc\fTj\x14a\x00\xd8W`\x00\x80\xfd[6a\x00JW\x00[`\x00\x80\xfd[a\x00ba\x00]6`\x04a\x01[V[a\x01\x10V[`@Q\x90\x81R` \x01[`@Q\x80\x91\x03\x90\xf3[4\x80\x15a\x00\x81W`\x00\x80\xfd[Pa\x00ba\x00\x906`\x04a\x01[V[`\x01` R`\x00\x90\x81R`@\x90 T\x81V[4\x80\x15a\x00\xaeW`\x00\x80\xfd[Pa\x00ba\x00\xbd6`\x04a\x01[V[`\x01`\x01`\xa0\x1b\x03\x16`\x00\x90\x81R`\x01` R`@\x90 T\x90V[4\x80\x15a\x00\xe4W`\x00\x80\xfd[P`\x00Ta\x00\xf8\x90`\x01`\x01`\xa0\x1b\x03\x16\x81V[`@Q`\x01`\x01`\xa0\x1b\x03\x90\x91\x16\x81R` \x01a\x00lV[`\x01`\x01`\xa0\x1b\x03\x81\x16`\x00\x90\x81R`\x01` R`@\x81 \x80T4\x91\x90\x83\x90a\x01:\x90\x84\x90a\x01\x8bV[\x90\x91UPPP`\x01`\x01`\xa0\x1b\x03\x16`\x00\x90\x81R`\x01` R`@\x90 T\x90V[`\x00` \x82\x84\x03\x12\x15a\x01mW`\x00\x80\xfd[\x815`\x01`\x01`\xa0\x1b\x03\x81\x16\x81\x14a\x01\x84W`\x00\x80\xfd[\x93\x92PPPV[`\x00\x82\x19\x82\x11\x15a\x01\xacWcNH{q`\xe0\x1b`\x00R`\x11`\x04R`$`\x00\xfd[P\x01\x90V\xfe\xa2dipfsX\"\x12 **$\x94\x90\xc9ML\r\x1b\xa6N6\xf8\x95;\x13>\x07\xbe6ou~\x12\x92\x15|9\x04\x0e\x90dsolcC\x00\x08\r\x003\x00\x00\x00\x00\x00\x00\x00\x00\x00\x00\x00\x00\x00\x00\x00\x00\x00\x00\x00\x00\x00\x00\x00\x00\x00\x00\x00\x00\x00\x00\x00\x00"
-                     </localMem>
-                     <memoryUsed>
-                       0
-                     </memoryUsed>
-                     <callGas>
-                       0
-                     </callGas>
-                     <static>
-                       false
-                     </static>
-                     <callDepth>
-                       0
-                     </callDepth>
-                     ...
-                   </callState> )
-                 </callStack>
-                 <interimStates>
-                   ListItem ( { <accounts>
-                     ( <account>
-                       <acctID>
-                         645326474426547203313410069153905908525362434349
-                       </acctID>
-                       <balance>
-                         0
-                       </balance>
-                       <storage>
-                         .Map
-                       </storage>
-                       <origStorage>
-                         .Map
-                       </origStorage>
-                       <nonce>
-                         0
-                       </nonce>
-                       ...
-                     </account>
-                     <account>
-                       <acctID>
-                         728815563385977040452943777879061427756277306518
-                       </acctID>
-                       <balance>
-                         0
-                       </balance>
-                       <storage>
-                         .Map
-                       </storage>
-                       <origStorage>
-                         .Map
-                       </origStorage>
-                       <nonce>
-                         2
-                       </nonce>
-                       ...
-                     </account> )
-                   </accounts> | <substate>
-                     <selfDestruct>
-                       SELFDESTRUCT_CELL:Set
-                     </selfDestruct>
-                     <log>
-                       .List
-                     </log>
-                     <refund>
-                       0
-                     </refund>
-                     <accessedAccounts>
-                       SetItem ( 491460923342184218035706888008750043977755113263 )
-                     </accessedAccounts>
-                     <accessedStorage>
-                       .Map
-                     </accessedStorage>
-                   </substate> } )
-                 </interimStates>
-                 <touchedAccounts>
-                   ( SetItem ( 491460923342184218035706888008750043977755113263 ) SetItem ( 728815563385977040452943777879061427756277306518 ) )
-                 </touchedAccounts>
-                 <callState>
-                   <id>
-                     491460923342184218035706888008750043977755113263
-                   </id>
-                   <caller>
-                     728815563385977040452943777879061427756277306518
-                   </caller>
-                   <callData>
-                     b""
-                   </callData>
-                   <callValue>
-                     0
-                   </callValue>
-                   <wordStack>
-                     .WordStack
-                   </wordStack>
-                   <localMem>
-                     b"`\x80`@R`\x046\x10a\x00CW`\x005`\xe0\x1c\x80c\f\x11\xde\xdd\x14a\x00OW\x80c'\xe25\xe3\x14a\x00uW\x80cp\xa0\x821\x14a\x00\xa2W\x80c\xfc\fTj\x14a\x00\xd8W`\x00\x80\xfd[6a\x00JW\x00[`\x00\x80\xfd[a\x00ba\x00]6`\x04a\x01[V[a\x01\x10V[`@Q\x90\x81R` \x01[`@Q\x80\x91\x03\x90\xf3[4\x80\x15a\x00\x81W`\x00\x80\xfd[Pa\x00ba\x00\x906`\x04a\x01[V[`\x01` R`\x00\x90\x81R`@\x90 T\x81V[4\x80\x15a\x00\xaeW`\x00\x80\xfd[Pa\x00ba\x00\xbd6`\x04a\x01[V[`\x01`\x01`\xa0\x1b\x03\x16`\x00\x90\x81R`\x01` R`@\x90 T\x90V[4\x80\x15a\x00\xe4W`\x00\x80\xfd[P`\x00Ta\x00\xf8\x90`\x01`\x01`\xa0\x1b\x03\x16\x81V[`@Q`\x01`\x01`\xa0\x1b\x03\x90\x91\x16\x81R` \x01a\x00lV[`\x01`\x01`\xa0\x1b\x03\x81\x16`\x00\x90\x81R`\x01` R`@\x81 \x80T4\x91\x90\x83\x90a\x01:\x90\x84\x90a\x01\x8bV[\x90\x91UPPP`\x01`\x01`\xa0\x1b\x03\x16`\x00\x90\x81R`\x01` R`@\x90 T\x90V[`\x00` \x82\x84\x03\x12\x15a\x01mW`\x00\x80\xfd[\x815`\x01`\x01`\xa0\x1b\x03\x81\x16\x81\x14a\x01\x84W`\x00\x80\xfd[\x93\x92PPPV[`\x00\x82\x19\x82\x11\x15a\x01\xacWcNH{q`\xe0\x1b`\x00R`\x11`\x04R`$`\x00\xfd[P\x01\x90V\xfe\xa2dipfsX\"\x12 **$\x94\x90\xc9ML\r\x1b\xa6N6\xf8\x95;\x13>\x07\xbe6ou~\x12\x92\x15|9\x04\x0e\x90dsolcC\x00\x08\r\x003"
-                   </localMem>
-                   <memoryUsed>
-                     0
-                   </memoryUsed>
-                   <callGas>
-                     0
-                   </callGas>
-                   <static>
-                     false
-                   </static>
-                   <callDepth>
-                     1
-                   </callDepth>
-                   ...
-                 </callState>
-                 <substate>
-                   <selfDestruct>
-                     SELFDESTRUCT_CELL:Set
-                   </selfDestruct>
-                   <log>
-                     .List
-                   </log>
-                   <refund>
-                     0
-                   </refund>
-                   <accessedAccounts>
-                     ( SetItem ( 491460923342184218035706888008750043977755113263 ) SetItem ( 728815563385977040452943777879061427756277306518 ) )
-                   </accessedAccounts>
-                   <accessedStorage>
-                     .Map
-                   </accessedStorage>
-                 </substate>
-                 <origin>
-                   ORIGIN_ID:Int
-                 </origin>
-                 <block>
-                   <number>
-                     NUMBER_CELL:Int
-                   </number>
-                   <timestamp>
-                     TIMESTAMP_CELL:Int
-                   </timestamp>
-                   ...
-                 </block>
-                 ...
-               </evm>
-               <network>
-                 <accounts>
-                   ( <account>
-                     <acctID>
-                       491460923342184218035706888008750043977755113263
-                     </acctID>
-                     <balance>
-                       0
-                     </balance>
-                     <storage>
-                       ( 0 |-> 0 )
-                     </storage>
-                     <origStorage>
-                       .Map
-                     </origStorage>
-                     <nonce>
-                       1
-                     </nonce>
-                     ...
-                   </account>
-                   ( <account>
-                     <acctID>
-                       645326474426547203313410069153905908525362434349
-                     </acctID>
-                     <balance>
-                       0
-                     </balance>
-                     <storage>
-                       .Map
-                     </storage>
-                     <origStorage>
-                       .Map
-                     </origStorage>
-                     <nonce>
-                       0
-                     </nonce>
-                     ...
-                   </account>
-                   <account>
-                     <acctID>
-                       728815563385977040452943777879061427756277306518
-                     </acctID>
-                     <balance>
-                       0
-                     </balance>
-                     <storage>
-                       .Map
-                     </storage>
-                     <origStorage>
-                       .Map
-                     </origStorage>
-                     <nonce>
-                       2
-                     </nonce>
-                     ...
-                   </account> ) )
-                 </accounts>
-                 ...
-               </network>
-             </ethereum>
-             ...
-           </kevm>
-           <cheatcodes>
-             <prank>
-               <active>
-                 false
-               </active>
-               <singleCall>
-                 false
-               </singleCall>
-               ...
-             </prank>
-             <expectedRevert>
-               <isRevertExpected>
-                 false
-               </isRevertExpected>
-               ...
-             </expectedRevert>
-             <expectedOpcode>
-               <isOpcodeExpected>
-                 false
-               </isOpcodeExpected>
-               ...
-             </expectedOpcode>
-             <expectEmit>
-               <recordEvent>
-                 false
-               </recordEvent>
-               <isEventExpected>
-                 false
-               </isEventExpected>
-               ...
-             </expectEmit>
-             <whitelist>
-               <isCallWhitelistActive>
-                 false
-               </isCallWhitelistActive>
-               <isStorageWhitelistActive>
-                 false
-               </isStorageWhitelistActive>
-               <addressSet>
-                 .Set
-               </addressSet>
-               <storageSlotSet>
-                 .Set
-               </storageSlotSet>
-             </whitelist>
-             <mockCalls>
-               .MockCallCellMap
-             </mockCalls>
-           </cheatcodes>
-         </foundry>
-      requires ( 0 <=Int CALLER_ID:Int
-       andBool ( 0 <=Int ORIGIN_ID:Int
-       andBool ( 0 <=Int NUMBER_CELL:Int
-       andBool ( 0 <=Int TIMESTAMP_CELL:Int
-       andBool ( CALLER_ID:Int =/=K 645326474426547203313410069153905908525362434349
-       andBool ( ORIGIN_ID:Int =/=K 645326474426547203313410069153905908525362434349
-       andBool ( _CONTRACT_ID =/=K 645326474426547203313410069153905908525362434349
-       andBool ( CALLER_ID:Int <Int pow160
-       andBool ( ORIGIN_ID:Int <Int pow160
-       andBool ( NUMBER_CELL:Int <=Int maxSInt256
-       andBool ( TIMESTAMP_CELL:Int <Int pow256
-       andBool ( ( notBool ( 0 <Int CALLER_ID:Int andBool CALLER_ID:Int <=Int 9 ) )
-       andBool ( ( notBool ( 0 <Int ORIGIN_ID:Int andBool ORIGIN_ID:Int <=Int 9 ) )
-               )))))))))))))
-      [priority(20), label(BASIC-BLOCK-3-TO-4)]
-    
-    rule [BASIC-BLOCK-4-TO-5]: <foundry>
-           <kevm>
-             <k>
-               #halt
-               ~> ( #pc [ RETURN ]
-               ~> #execute => .K )
-               ~> #codeDeposit 491460923342184218035706888008750043977755113263
-               ~> #pc [ CREATE ]
-               ~> #execute
-               ~> _CONTINUATION
-             </k>
-             <mode>
-               NORMAL
-             </mode>
-             <schedule>
-               SHANGHAI
-             </schedule>
-             <useGas>
-               false
-             </useGas>
-             <ethereum>
-               <evm>
-                 <output>
-                   b"`\x80`@R`\x046\x10a\x00CW`\x005`\xe0\x1c\x80c\f\x11\xde\xdd\x14a\x00OW\x80c'\xe25\xe3\x14a\x00uW\x80cp\xa0\x821\x14a\x00\xa2W\x80c\xfc\fTj\x14a\x00\xd8W`\x00\x80\xfd[6a\x00JW\x00[`\x00\x80\xfd[a\x00ba\x00]6`\x04a\x01[V[a\x01\x10V[`@Q\x90\x81R` \x01[`@Q\x80\x91\x03\x90\xf3[4\x80\x15a\x00\x81W`\x00\x80\xfd[Pa\x00ba\x00\x906`\x04a\x01[V[`\x01` R`\x00\x90\x81R`@\x90 T\x81V[4\x80\x15a\x00\xaeW`\x00\x80\xfd[Pa\x00ba\x00\xbd6`\x04a\x01[V[`\x01`\x01`\xa0\x1b\x03\x16`\x00\x90\x81R`\x01` R`@\x90 T\x90V[4\x80\x15a\x00\xe4W`\x00\x80\xfd[P`\x00Ta\x00\xf8\x90`\x01`\x01`\xa0\x1b\x03\x16\x81V[`@Q`\x01`\x01`\xa0\x1b\x03\x90\x91\x16\x81R` \x01a\x00lV[`\x01`\x01`\xa0\x1b\x03\x81\x16`\x00\x90\x81R`\x01` R`@\x81 \x80T4\x91\x90\x83\x90a\x01:\x90\x84\x90a\x01\x8bV[\x90\x91UPPP`\x01`\x01`\xa0\x1b\x03\x16`\x00\x90\x81R`\x01` R`@\x90 T\x90V[`\x00` \x82\x84\x03\x12\x15a\x01mW`\x00\x80\xfd[\x815`\x01`\x01`\xa0\x1b\x03\x81\x16\x81\x14a\x01\x84W`\x00\x80\xfd[\x93\x92PPPV[`\x00\x82\x19\x82\x11\x15a\x01\xacWcNH{q`\xe0\x1b`\x00R`\x11`\x04R`$`\x00\xfd[P\x01\x90V\xfe\xa2dipfsX\"\x12 **$\x94\x90\xc9ML\r\x1b\xa6N6\xf8\x95;\x13>\x07\xbe6ou~\x12\x92\x15|9\x04\x0e\x90dsolcC\x00\x08\r\x003"
-                 </output>
-                 <statusCode>
-                   EVMC_SUCCESS
-                 </statusCode>
-                 <callStack>
-                   ListItem ( <callState>
-                     <id>
-                       728815563385977040452943777879061427756277306518
-                     </id>
-                     <caller>
-                       CALLER_ID:Int
-                     </caller>
-                     <callData>
-                       b"\n\x92T\xe4"
-                     </callData>
-                     <callValue>
-                       0
-                     </callValue>
-                     <wordStack>
-                       ( 193 : ( selector ( "setUp()" ) : .WordStack ) )
-                     </wordStack>
-                     <localMem>
-                       b"\x00\x00\x00\x00\x00\x00\x00\x00\x00\x00\x00\x00\x00\x00\x00\x00\x00\x00\x00\x00\x00\x00\x00\x00\x00\x00\x00\x00\x00\x00\x00\x00\x00\x00\x00\x00\x00\x00\x00\x00\x00\x00\x00\x00\x00\x00\x00\x00\x00\x00\x00\x00\x00\x00\x00\x00\x00\x00\x00\x00\x00\x00\x00\x00\x00\x00\x00\x00\x00\x00\x00\x00\x00\x00\x00\x00\x00\x00\x00\x00\x00\x00\x00\x00\x00\x00\x00\x00\x00\x00\x00\x00\x00\x00\x00\x80\x00\x00\x00\x00\x00\x00\x00\x00\x00\x00\x00\x00\x00\x00\x00\x00\x00\x00\x00\x00\x00\x00\x00\x00\x00\x00\x00\x00\x00\x00\x00\x00`\x80`@R4\x80\x15a\x00\x10W`\x00\x80\xfd[P`@Qa\x02z8\x03\x80a\x02z\x839\x81\x01`@\x81\x90Ra\x00/\x91a\x00TV[`\x00\x80T`\x01`\x01`\xa0\x1b\x03\x19\x16`\x01`\x01`\xa0\x1b\x03\x92\x90\x92\x16\x91\x90\x91\x17\x90Ua\x00\x84V[`\x00` \x82\x84\x03\x12\x15a\x00fW`\x00\x80\xfd[\x81Q`\x01`\x01`\xa0\x1b\x03\x81\x16\x81\x14a\x00}W`\x00\x80\xfd[\x93\x92PPPV[a\x01\xe7\x80a\x00\x93`\x009`\x00\xf3\xfe`\x80`@R`\x046\x10a\x00CW`\x005`\xe0\x1c\x80c\f\x11\xde\xdd\x14a\x00OW\x80c'\xe25\xe3\x14a\x00uW\x80cp\xa0\x821\x14a\x00\xa2W\x80c\xfc\fTj\x14a\x00\xd8W`\x00\x80\xfd[6a\x00JW\x00[`\x00\x80\xfd[a\x00ba\x00]6`\x04a\x01[V[a\x01\x10V[`@Q\x90\x81R` \x01[`@Q\x80\x91\x03\x90\xf3[4\x80\x15a\x00\x81W`\x00\x80\xfd[Pa\x00ba\x00\x906`\x04a\x01[V[`\x01` R`\x00\x90\x81R`@\x90 T\x81V[4\x80\x15a\x00\xaeW`\x00\x80\xfd[Pa\x00ba\x00\xbd6`\x04a\x01[V[`\x01`\x01`\xa0\x1b\x03\x16`\x00\x90\x81R`\x01` R`@\x90 T\x90V[4\x80\x15a\x00\xe4W`\x00\x80\xfd[P`\x00Ta\x00\xf8\x90`\x01`\x01`\xa0\x1b\x03\x16\x81V[`@Q`\x01`\x01`\xa0\x1b\x03\x90\x91\x16\x81R` \x01a\x00lV[`\x01`\x01`\xa0\x1b\x03\x81\x16`\x00\x90\x81R`\x01` R`@\x81 \x80T4\x91\x90\x83\x90a\x01:\x90\x84\x90a\x01\x8bV[\x90\x91UPPP`\x01`\x01`\xa0\x1b\x03\x16`\x00\x90\x81R`\x01` R`@\x90 T\x90V[`\x00` \x82\x84\x03\x12\x15a\x01mW`\x00\x80\xfd[\x815`\x01`\x01`\xa0\x1b\x03\x81\x16\x81\x14a\x01\x84W`\x00\x80\xfd[\x93\x92PPPV[`\x00\x82\x19\x82\x11\x15a\x01\xacWcNH{q`\xe0\x1b`\x00R`\x11`\x04R`$`\x00\xfd[P\x01\x90V\xfe\xa2dipfsX\"\x12 **$\x94\x90\xc9ML\r\x1b\xa6N6\xf8\x95;\x13>\x07\xbe6ou~\x12\x92\x15|9\x04\x0e\x90dsolcC\x00\x08\r\x003\x00\x00\x00\x00\x00\x00\x00\x00\x00\x00\x00\x00\x00\x00\x00\x00\x00\x00\x00\x00\x00\x00\x00\x00\x00\x00\x00\x00\x00\x00\x00\x00"
-                     </localMem>
-                     <memoryUsed>
-                       0
-                     </memoryUsed>
-                     <callGas>
-                       0
-                     </callGas>
-                     <static>
-                       false
-                     </static>
-                     <callDepth>
-                       0
-                     </callDepth>
-                     ...
-                   </callState> )
-                 </callStack>
-                 <interimStates>
-                   ListItem ( { <accounts>
-                     ( <account>
-                       <acctID>
-                         645326474426547203313410069153905908525362434349
-                       </acctID>
-                       <balance>
-                         0
-                       </balance>
-                       <storage>
-                         .Map
-                       </storage>
-                       <origStorage>
-                         .Map
-                       </origStorage>
-                       <nonce>
-                         0
-                       </nonce>
-                       ...
-                     </account>
-                     <account>
-                       <acctID>
-                         728815563385977040452943777879061427756277306518
-                       </acctID>
-                       <balance>
-                         0
-                       </balance>
-                       <storage>
-                         .Map
-                       </storage>
-                       <origStorage>
-                         .Map
-                       </origStorage>
-                       <nonce>
-                         2
-                       </nonce>
-                       ...
-                     </account> )
-                   </accounts> | <substate>
-                     <selfDestruct>
-                       SELFDESTRUCT_CELL:Set
-                     </selfDestruct>
-                     <log>
-                       .List
-                     </log>
-                     <refund>
-                       0
-                     </refund>
-                     <accessedAccounts>
-                       SetItem ( 491460923342184218035706888008750043977755113263 )
-                     </accessedAccounts>
-                     <accessedStorage>
-                       .Map
-                     </accessedStorage>
-                   </substate> } )
-                 </interimStates>
-                 <touchedAccounts>
-                   ( SetItem ( 491460923342184218035706888008750043977755113263 ) SetItem ( 728815563385977040452943777879061427756277306518 ) )
-                 </touchedAccounts>
-                 <callState>
-                   <id>
-                     491460923342184218035706888008750043977755113263
-                   </id>
-                   <caller>
-                     728815563385977040452943777879061427756277306518
-                   </caller>
-                   <callData>
-                     b""
-                   </callData>
-                   <callValue>
-                     0
-                   </callValue>
-                   <wordStack>
-                     .WordStack
-                   </wordStack>
-                   <localMem>
-                     b"`\x80`@R`\x046\x10a\x00CW`\x005`\xe0\x1c\x80c\f\x11\xde\xdd\x14a\x00OW\x80c'\xe25\xe3\x14a\x00uW\x80cp\xa0\x821\x14a\x00\xa2W\x80c\xfc\fTj\x14a\x00\xd8W`\x00\x80\xfd[6a\x00JW\x00[`\x00\x80\xfd[a\x00ba\x00]6`\x04a\x01[V[a\x01\x10V[`@Q\x90\x81R` \x01[`@Q\x80\x91\x03\x90\xf3[4\x80\x15a\x00\x81W`\x00\x80\xfd[Pa\x00ba\x00\x906`\x04a\x01[V[`\x01` R`\x00\x90\x81R`@\x90 T\x81V[4\x80\x15a\x00\xaeW`\x00\x80\xfd[Pa\x00ba\x00\xbd6`\x04a\x01[V[`\x01`\x01`\xa0\x1b\x03\x16`\x00\x90\x81R`\x01` R`@\x90 T\x90V[4\x80\x15a\x00\xe4W`\x00\x80\xfd[P`\x00Ta\x00\xf8\x90`\x01`\x01`\xa0\x1b\x03\x16\x81V[`@Q`\x01`\x01`\xa0\x1b\x03\x90\x91\x16\x81R` \x01a\x00lV[`\x01`\x01`\xa0\x1b\x03\x81\x16`\x00\x90\x81R`\x01` R`@\x81 \x80T4\x91\x90\x83\x90a\x01:\x90\x84\x90a\x01\x8bV[\x90\x91UPPP`\x01`\x01`\xa0\x1b\x03\x16`\x00\x90\x81R`\x01` R`@\x90 T\x90V[`\x00` \x82\x84\x03\x12\x15a\x01mW`\x00\x80\xfd[\x815`\x01`\x01`\xa0\x1b\x03\x81\x16\x81\x14a\x01\x84W`\x00\x80\xfd[\x93\x92PPPV[`\x00\x82\x19\x82\x11\x15a\x01\xacWcNH{q`\xe0\x1b`\x00R`\x11`\x04R`$`\x00\xfd[P\x01\x90V\xfe\xa2dipfsX\"\x12 **$\x94\x90\xc9ML\r\x1b\xa6N6\xf8\x95;\x13>\x07\xbe6ou~\x12\x92\x15|9\x04\x0e\x90dsolcC\x00\x08\r\x003"
-                   </localMem>
-                   <memoryUsed>
-                     0
-                   </memoryUsed>
-                   <callGas>
-                     0
-                   </callGas>
-                   <static>
-                     false
-                   </static>
-                   <callDepth>
-                     1
-                   </callDepth>
-                   ...
-                 </callState>
-                 <substate>
-                   <selfDestruct>
-                     SELFDESTRUCT_CELL:Set
-                   </selfDestruct>
-                   <log>
-                     .List
-                   </log>
-                   <refund>
-                     0
-                   </refund>
-                   <accessedAccounts>
-                     ( SetItem ( 491460923342184218035706888008750043977755113263 ) SetItem ( 728815563385977040452943777879061427756277306518 ) )
-                   </accessedAccounts>
-                   <accessedStorage>
-                     .Map
-                   </accessedStorage>
-                 </substate>
-                 <origin>
-                   ORIGIN_ID:Int
-                 </origin>
-                 <block>
-                   <number>
-                     NUMBER_CELL:Int
-                   </number>
-                   <timestamp>
-                     TIMESTAMP_CELL:Int
-                   </timestamp>
-                   ...
-                 </block>
-                 ...
-               </evm>
-               <network>
-                 <accounts>
-                   ( <account>
-                     <acctID>
-                       491460923342184218035706888008750043977755113263
-                     </acctID>
-                     <balance>
-                       0
-                     </balance>
-                     <storage>
-                       ( 0 |-> 0 )
-                     </storage>
-                     <origStorage>
-                       .Map
-                     </origStorage>
-                     <nonce>
-                       1
-                     </nonce>
-                     ...
-                   </account>
-                   ( <account>
-                     <acctID>
-                       645326474426547203313410069153905908525362434349
-                     </acctID>
-                     <balance>
-                       0
-                     </balance>
-                     <storage>
-                       .Map
-                     </storage>
-                     <origStorage>
-                       .Map
-                     </origStorage>
-                     <nonce>
-                       0
-                     </nonce>
-                     ...
-                   </account>
-                   <account>
-                     <acctID>
-                       728815563385977040452943777879061427756277306518
-                     </acctID>
-                     <balance>
-                       0
-                     </balance>
-                     <storage>
-                       .Map
-                     </storage>
-                     <origStorage>
-                       .Map
-                     </origStorage>
-                     <nonce>
-                       2
-                     </nonce>
-                     ...
-                   </account> ) )
-                 </accounts>
-                 ...
-               </network>
-             </ethereum>
-             ...
-           </kevm>
-           <cheatcodes>
-             <prank>
-               <active>
-                 false
-               </active>
-               <singleCall>
-                 false
-               </singleCall>
-               ...
-             </prank>
-             <expectedRevert>
-               <isRevertExpected>
-                 false
-               </isRevertExpected>
-               ...
-             </expectedRevert>
-             <expectedOpcode>
-               <isOpcodeExpected>
-                 false
-               </isOpcodeExpected>
-               ...
-             </expectedOpcode>
-             <expectEmit>
-               <recordEvent>
-                 false
-               </recordEvent>
-               <isEventExpected>
-                 false
-               </isEventExpected>
-               ...
-             </expectEmit>
-             <whitelist>
-               <isCallWhitelistActive>
-                 false
-               </isCallWhitelistActive>
-               <isStorageWhitelistActive>
-                 false
-               </isStorageWhitelistActive>
-               <addressSet>
-                 .Set
-               </addressSet>
-               <storageSlotSet>
-                 .Set
-               </storageSlotSet>
-             </whitelist>
-             <mockCalls>
-               .MockCallCellMap
-             </mockCalls>
-           </cheatcodes>
-         </foundry>
-      requires ( 0 <=Int CALLER_ID:Int
-       andBool ( 0 <=Int ORIGIN_ID:Int
-       andBool ( 0 <=Int NUMBER_CELL:Int
-       andBool ( 0 <=Int TIMESTAMP_CELL:Int
-       andBool ( CALLER_ID:Int =/=K 645326474426547203313410069153905908525362434349
-       andBool ( ORIGIN_ID:Int =/=K 645326474426547203313410069153905908525362434349
-       andBool ( _CONTRACT_ID =/=K 645326474426547203313410069153905908525362434349
-       andBool ( CALLER_ID:Int <Int pow160
-       andBool ( ORIGIN_ID:Int <Int pow160
-       andBool ( NUMBER_CELL:Int <=Int maxSInt256
-       andBool ( TIMESTAMP_CELL:Int <Int pow256
-       andBool ( ( notBool ( 0 <Int CALLER_ID:Int andBool CALLER_ID:Int <=Int 9 ) )
-       andBool ( ( notBool ( 0 <Int ORIGIN_ID:Int andBool ORIGIN_ID:Int <=Int 9 ) )
-               )))))))))))))
-      [priority(20), label(BASIC-BLOCK-4-TO-5)]
-    
-    rule [BASIC-BLOCK-5-TO-6]: <foundry>
-           <kevm>
-             <k>
-               ( #halt
-               ~> #codeDeposit 491460923342184218035706888008750043977755113263
-               ~> #pc [ CREATE ] => #end EVMC_SUCCESS
-               ~> #pc [ STOP ] )
-               ~> #execute
-               ~> _CONTINUATION
-             </k>
-             <mode>
-               NORMAL
-             </mode>
-             <schedule>
-               SHANGHAI
-             </schedule>
-             <useGas>
-               false
-             </useGas>
-             <ethereum>
-               <evm>
-                 <output>
-                   ( b"`\x80`@R`\x046\x10a\x00CW`\x005`\xe0\x1c\x80c\f\x11\xde\xdd\x14a\x00OW\x80c'\xe25\xe3\x14a\x00uW\x80cp\xa0\x821\x14a\x00\xa2W\x80c\xfc\fTj\x14a\x00\xd8W`\x00\x80\xfd[6a\x00JW\x00[`\x00\x80\xfd[a\x00ba\x00]6`\x04a\x01[V[a\x01\x10V[`@Q\x90\x81R` \x01[`@Q\x80\x91\x03\x90\xf3[4\x80\x15a\x00\x81W`\x00\x80\xfd[Pa\x00ba\x00\x906`\x04a\x01[V[`\x01` R`\x00\x90\x81R`@\x90 T\x81V[4\x80\x15a\x00\xaeW`\x00\x80\xfd[Pa\x00ba\x00\xbd6`\x04a\x01[V[`\x01`\x01`\xa0\x1b\x03\x16`\x00\x90\x81R`\x01` R`@\x90 T\x90V[4\x80\x15a\x00\xe4W`\x00\x80\xfd[P`\x00Ta\x00\xf8\x90`\x01`\x01`\xa0\x1b\x03\x16\x81V[`@Q`\x01`\x01`\xa0\x1b\x03\x90\x91\x16\x81R` \x01a\x00lV[`\x01`\x01`\xa0\x1b\x03\x81\x16`\x00\x90\x81R`\x01` R`@\x81 \x80T4\x91\x90\x83\x90a\x01:\x90\x84\x90a\x01\x8bV[\x90\x91UPPP`\x01`\x01`\xa0\x1b\x03\x16`\x00\x90\x81R`\x01` R`@\x90 T\x90V[`\x00` \x82\x84\x03\x12\x15a\x01mW`\x00\x80\xfd[\x815`\x01`\x01`\xa0\x1b\x03\x81\x16\x81\x14a\x01\x84W`\x00\x80\xfd[\x93\x92PPPV[`\x00\x82\x19\x82\x11\x15a\x01\xacWcNH{q`\xe0\x1b`\x00R`\x11`\x04R`$`\x00\xfd[P\x01\x90V\xfe\xa2dipfsX\"\x12 **$\x94\x90\xc9ML\r\x1b\xa6N6\xf8\x95;\x13>\x07\xbe6ou~\x12\x92\x15|9\x04\x0e\x90dsolcC\x00\x08\r\x003" => b"" )
-                 </output>
-                 <statusCode>
-                   EVMC_SUCCESS
-                 </statusCode>
-                 <callStack>
-                   ( ListItem ( <callState>
-                     <id>
-                       728815563385977040452943777879061427756277306518
-                     </id>
-                     <caller>
-                       CALLER_ID:Int
-                     </caller>
-                     <callData>
-                       b"\n\x92T\xe4"
-                     </callData>
-                     <callValue>
-                       0
-                     </callValue>
-                     <wordStack>
-                       ( 193 : ( selector ( "setUp()" ) : .WordStack ) )
-                     </wordStack>
-                     <localMem>
-                       b"\x00\x00\x00\x00\x00\x00\x00\x00\x00\x00\x00\x00\x00\x00\x00\x00\x00\x00\x00\x00\x00\x00\x00\x00\x00\x00\x00\x00\x00\x00\x00\x00\x00\x00\x00\x00\x00\x00\x00\x00\x00\x00\x00\x00\x00\x00\x00\x00\x00\x00\x00\x00\x00\x00\x00\x00\x00\x00\x00\x00\x00\x00\x00\x00\x00\x00\x00\x00\x00\x00\x00\x00\x00\x00\x00\x00\x00\x00\x00\x00\x00\x00\x00\x00\x00\x00\x00\x00\x00\x00\x00\x00\x00\x00\x00\x80\x00\x00\x00\x00\x00\x00\x00\x00\x00\x00\x00\x00\x00\x00\x00\x00\x00\x00\x00\x00\x00\x00\x00\x00\x00\x00\x00\x00\x00\x00\x00\x00`\x80`@R4\x80\x15a\x00\x10W`\x00\x80\xfd[P`@Qa\x02z8\x03\x80a\x02z\x839\x81\x01`@\x81\x90Ra\x00/\x91a\x00TV[`\x00\x80T`\x01`\x01`\xa0\x1b\x03\x19\x16`\x01`\x01`\xa0\x1b\x03\x92\x90\x92\x16\x91\x90\x91\x17\x90Ua\x00\x84V[`\x00` \x82\x84\x03\x12\x15a\x00fW`\x00\x80\xfd[\x81Q`\x01`\x01`\xa0\x1b\x03\x81\x16\x81\x14a\x00}W`\x00\x80\xfd[\x93\x92PPPV[a\x01\xe7\x80a\x00\x93`\x009`\x00\xf3\xfe`\x80`@R`\x046\x10a\x00CW`\x005`\xe0\x1c\x80c\f\x11\xde\xdd\x14a\x00OW\x80c'\xe25\xe3\x14a\x00uW\x80cp\xa0\x821\x14a\x00\xa2W\x80c\xfc\fTj\x14a\x00\xd8W`\x00\x80\xfd[6a\x00JW\x00[`\x00\x80\xfd[a\x00ba\x00]6`\x04a\x01[V[a\x01\x10V[`@Q\x90\x81R` \x01[`@Q\x80\x91\x03\x90\xf3[4\x80\x15a\x00\x81W`\x00\x80\xfd[Pa\x00ba\x00\x906`\x04a\x01[V[`\x01` R`\x00\x90\x81R`@\x90 T\x81V[4\x80\x15a\x00\xaeW`\x00\x80\xfd[Pa\x00ba\x00\xbd6`\x04a\x01[V[`\x01`\x01`\xa0\x1b\x03\x16`\x00\x90\x81R`\x01` R`@\x90 T\x90V[4\x80\x15a\x00\xe4W`\x00\x80\xfd[P`\x00Ta\x00\xf8\x90`\x01`\x01`\xa0\x1b\x03\x16\x81V[`@Q`\x01`\x01`\xa0\x1b\x03\x90\x91\x16\x81R` \x01a\x00lV[`\x01`\x01`\xa0\x1b\x03\x81\x16`\x00\x90\x81R`\x01` R`@\x81 \x80T4\x91\x90\x83\x90a\x01:\x90\x84\x90a\x01\x8bV[\x90\x91UPPP`\x01`\x01`\xa0\x1b\x03\x16`\x00\x90\x81R`\x01` R`@\x90 T\x90V[`\x00` \x82\x84\x03\x12\x15a\x01mW`\x00\x80\xfd[\x815`\x01`\x01`\xa0\x1b\x03\x81\x16\x81\x14a\x01\x84W`\x00\x80\xfd[\x93\x92PPPV[`\x00\x82\x19\x82\x11\x15a\x01\xacWcNH{q`\xe0\x1b`\x00R`\x11`\x04R`$`\x00\xfd[P\x01\x90V\xfe\xa2dipfsX\"\x12 **$\x94\x90\xc9ML\r\x1b\xa6N6\xf8\x95;\x13>\x07\xbe6ou~\x12\x92\x15|9\x04\x0e\x90dsolcC\x00\x08\r\x003\x00\x00\x00\x00\x00\x00\x00\x00\x00\x00\x00\x00\x00\x00\x00\x00\x00\x00\x00\x00\x00\x00\x00\x00\x00\x00\x00\x00\x00\x00\x00\x00"
-                     </localMem>
-                     <memoryUsed>
-                       0
-                     </memoryUsed>
-                     <callGas>
-                       0
-                     </callGas>
-                     <static>
-                       false
-                     </static>
-                     <callDepth>
-                       0
-                     </callDepth>
-                     ...
-                   </callState> ) => .List )
-                 </callStack>
-                 <interimStates>
-                   ( ListItem ( { <accounts>
-                     ( <account>
-                       <acctID>
-                         645326474426547203313410069153905908525362434349
-                       </acctID>
-                       <balance>
-                         0
-                       </balance>
-                       <storage>
-                         .Map
-                       </storage>
-                       <origStorage>
-                         .Map
-                       </origStorage>
-                       <nonce>
-                         0
-                       </nonce>
-                       ...
-                     </account>
-                     <account>
-                       <acctID>
-                         728815563385977040452943777879061427756277306518
-                       </acctID>
-                       <balance>
-                         0
-                       </balance>
-                       <storage>
-                         .Map
-                       </storage>
-                       <origStorage>
-                         .Map
-                       </origStorage>
-                       <nonce>
-                         2
-                       </nonce>
-                       ...
-                     </account> )
-                   </accounts> | <substate>
-                     <selfDestruct>
-                       SELFDESTRUCT_CELL:Set
-                     </selfDestruct>
-                     <log>
-                       .List
-                     </log>
-                     <refund>
-                       0
-                     </refund>
-                     <accessedAccounts>
-                       SetItem ( 491460923342184218035706888008750043977755113263 )
-                     </accessedAccounts>
-                     <accessedStorage>
-                       .Map
-                     </accessedStorage>
-                   </substate> } ) => .List )
-                 </interimStates>
-                 <touchedAccounts>
-                   ( SetItem ( 491460923342184218035706888008750043977755113263 ) SetItem ( 728815563385977040452943777879061427756277306518 ) )
-                 </touchedAccounts>
-                 <callState>
-                   <id>
-                     ( 491460923342184218035706888008750043977755113263 => 728815563385977040452943777879061427756277306518 )
-                   </id>
-                   <caller>
-                     ( 728815563385977040452943777879061427756277306518 => CALLER_ID:Int )
-                   </caller>
-                   <callData>
-                     ( b"" => b"\n\x92T\xe4" )
-                   </callData>
-                   <callValue>
-                     0
-                   </callValue>
-                   <wordStack>
-                     ( .WordStack => ( selector ( "setUp()" ) : .WordStack ) )
-                   </wordStack>
-                   <localMem>
-                     ( b"`\x80`@R`\x046\x10a\x00CW`\x005`\xe0\x1c\x80c\f\x11\xde\xdd\x14a\x00OW\x80c'\xe25\xe3\x14a\x00uW\x80cp\xa0\x821\x14a\x00\xa2W\x80c\xfc\fTj\x14a\x00\xd8W`\x00\x80\xfd[6a\x00JW\x00[`\x00\x80\xfd[a\x00ba\x00]6`\x04a\x01[V[a\x01\x10V[`@Q\x90\x81R` \x01[`@Q\x80\x91\x03\x90\xf3[4\x80\x15a\x00\x81W`\x00\x80\xfd[Pa\x00ba\x00\x906`\x04a\x01[V[`\x01` R`\x00\x90\x81R`@\x90 T\x81V[4\x80\x15a\x00\xaeW`\x00\x80\xfd[Pa\x00ba\x00\xbd6`\x04a\x01[V[`\x01`\x01`\xa0\x1b\x03\x16`\x00\x90\x81R`\x01` R`@\x90 T\x90V[4\x80\x15a\x00\xe4W`\x00\x80\xfd[P`\x00Ta\x00\xf8\x90`\x01`\x01`\xa0\x1b\x03\x16\x81V[`@Q`\x01`\x01`\xa0\x1b\x03\x90\x91\x16\x81R` \x01a\x00lV[`\x01`\x01`\xa0\x1b\x03\x81\x16`\x00\x90\x81R`\x01` R`@\x81 \x80T4\x91\x90\x83\x90a\x01:\x90\x84\x90a\x01\x8bV[\x90\x91UPPP`\x01`\x01`\xa0\x1b\x03\x16`\x00\x90\x81R`\x01` R`@\x90 T\x90V[`\x00` \x82\x84\x03\x12\x15a\x01mW`\x00\x80\xfd[\x815`\x01`\x01`\xa0\x1b\x03\x81\x16\x81\x14a\x01\x84W`\x00\x80\xfd[\x93\x92PPPV[`\x00\x82\x19\x82\x11\x15a\x01\xacWcNH{q`\xe0\x1b`\x00R`\x11`\x04R`$`\x00\xfd[P\x01\x90V\xfe\xa2dipfsX\"\x12 **$\x94\x90\xc9ML\r\x1b\xa6N6\xf8\x95;\x13>\x07\xbe6ou~\x12\x92\x15|9\x04\x0e\x90dsolcC\x00\x08\r\x003" => b"\x00\x00\x00\x00\x00\x00\x00\x00\x00\x00\x00\x00\x00\x00\x00\x00\x00\x00\x00\x00\x00\x00\x00\x00\x00\x00\x00\x00\x00\x00\x00\x00\x00\x00\x00\x00\x00\x00\x00\x00\x00\x00\x00\x00\x00\x00\x00\x00\x00\x00\x00\x00\x00\x00\x00\x00\x00\x00\x00\x00\x00\x00\x00\x00\x00\x00\x00\x00\x00\x00\x00\x00\x00\x00\x00\x00\x00\x00\x00\x00\x00\x00\x00\x00\x00\x00\x00\x00\x00\x00\x00\x00\x00\x00\x00\x80\x00\x00\x00\x00\x00\x00\x00\x00\x00\x00\x00\x00\x00\x00\x00\x00\x00\x00\x00\x00\x00\x00\x00\x00\x00\x00\x00\x00\x00\x00\x00\x00`\x80`@R4\x80\x15a\x00\x10W`\x00\x80\xfd[P`@Qa\x02z8\x03\x80a\x02z\x839\x81\x01`@\x81\x90Ra\x00/\x91a\x00TV[`\x00\x80T`\x01`\x01`\xa0\x1b\x03\x19\x16`\x01`\x01`\xa0\x1b\x03\x92\x90\x92\x16\x91\x90\x91\x17\x90Ua\x00\x84V[`\x00` \x82\x84\x03\x12\x15a\x00fW`\x00\x80\xfd[\x81Q`\x01`\x01`\xa0\x1b\x03\x81\x16\x81\x14a\x00}W`\x00\x80\xfd[\x93\x92PPPV[a\x01\xe7\x80a\x00\x93`\x009`\x00\xf3\xfe`\x80`@R`\x046\x10a\x00CW`\x005`\xe0\x1c\x80c\f\x11\xde\xdd\x14a\x00OW\x80c'\xe25\xe3\x14a\x00uW\x80cp\xa0\x821\x14a\x00\xa2W\x80c\xfc\fTj\x14a\x00\xd8W`\x00\x80\xfd[6a\x00JW\x00[`\x00\x80\xfd[a\x00ba\x00]6`\x04a\x01[V[a\x01\x10V[`@Q\x90\x81R` \x01[`@Q\x80\x91\x03\x90\xf3[4\x80\x15a\x00\x81W`\x00\x80\xfd[Pa\x00ba\x00\x906`\x04a\x01[V[`\x01` R`\x00\x90\x81R`@\x90 T\x81V[4\x80\x15a\x00\xaeW`\x00\x80\xfd[Pa\x00ba\x00\xbd6`\x04a\x01[V[`\x01`\x01`\xa0\x1b\x03\x16`\x00\x90\x81R`\x01` R`@\x90 T\x90V[4\x80\x15a\x00\xe4W`\x00\x80\xfd[P`\x00Ta\x00\xf8\x90`\x01`\x01`\xa0\x1b\x03\x16\x81V[`@Q`\x01`\x01`\xa0\x1b\x03\x90\x91\x16\x81R` \x01a\x00lV[`\x01`\x01`\xa0\x1b\x03\x81\x16`\x00\x90\x81R`\x01` R`@\x81 \x80T4\x91\x90\x83\x90a\x01:\x90\x84\x90a\x01\x8bV[\x90\x91UPPP`\x01`\x01`\xa0\x1b\x03\x16`\x00\x90\x81R`\x01` R`@\x90 T\x90V[`\x00` \x82\x84\x03\x12\x15a\x01mW`\x00\x80\xfd[\x815`\x01`\x01`\xa0\x1b\x03\x81\x16\x81\x14a\x01\x84W`\x00\x80\xfd[\x93\x92PPPV[`\x00\x82\x19\x82\x11\x15a\x01\xacWcNH{q`\xe0\x1b`\x00R`\x11`\x04R`$`\x00\xfd[P\x01\x90V\xfe\xa2dipfsX\"\x12 **$\x94\x90\xc9ML\r\x1b\xa6N6\xf8\x95;\x13>\x07\xbe6ou~\x12\x92\x15|9\x04\x0e\x90dsolcC\x00\x08\r\x003\x00\x00\x00\x00\x00\x00\x00\x00\x00\x00\x00\x00\x00\x00\x00\x00\x00\x00\x00\x00\x00\x00\x00\x00\x00\x00\x00\x00\x00\x00\x00\x00" )
-                   </localMem>
-                   <memoryUsed>
-                     0
-                   </memoryUsed>
-                   <callGas>
-                     0
-                   </callGas>
-                   <static>
-                     false
-                   </static>
-                   <callDepth>
-                     ( 1 => 0 )
-                   </callDepth>
-                   ...
-                 </callState>
-                 <substate>
-                   <selfDestruct>
-                     SELFDESTRUCT_CELL:Set
-                   </selfDestruct>
-                   <log>
-                     .List
-                   </log>
-                   <refund>
-                     0
-                   </refund>
-                   <accessedAccounts>
-                     ( SetItem ( 491460923342184218035706888008750043977755113263 ) SetItem ( 728815563385977040452943777879061427756277306518 ) )
-                   </accessedAccounts>
-                   <accessedStorage>
-                     .Map
-                   </accessedStorage>
-                 </substate>
-                 <origin>
-                   ORIGIN_ID:Int
-                 </origin>
-                 <block>
-                   <number>
-                     NUMBER_CELL:Int
-                   </number>
-                   <timestamp>
-                     TIMESTAMP_CELL:Int
-                   </timestamp>
-                   ...
-                 </block>
-                 ...
-               </evm>
-               <network>
-                 <accounts>
-                   ( <account>
-                     <acctID>
-                       491460923342184218035706888008750043977755113263
-                     </acctID>
-                     <balance>
-                       0
-                     </balance>
-                     <storage>
-                       ( 0 |-> 0 )
-                     </storage>
-                     <origStorage>
-                       .Map
-                     </origStorage>
-                     <nonce>
-                       1
-                     </nonce>
-                     ...
-                   </account>
-                   ( <account>
-                     <acctID>
-                       645326474426547203313410069153905908525362434349
-                     </acctID>
-                     <balance>
-                       0
-                     </balance>
-                     <storage>
-                       .Map
-                     </storage>
-                     <origStorage>
-                       .Map
-                     </origStorage>
-                     <nonce>
-                       0
-                     </nonce>
-                     ...
-                   </account>
-                   <account>
-                     <acctID>
-                       728815563385977040452943777879061427756277306518
-                     </acctID>
-                     <balance>
-                       0
-                     </balance>
-                     <storage>
-                       ( .Map => ( 27 |-> 491460923342184218035706888008750043977755113263 ) )
-                     </storage>
-                     <origStorage>
-                       .Map
-                     </origStorage>
-                     <nonce>
-                       2
-                     </nonce>
-                     ...
-                   </account> ) )
-                 </accounts>
-                 ...
-               </network>
-             </ethereum>
-             ...
-           </kevm>
-           <cheatcodes>
-             <prank>
-               <active>
-                 false
-               </active>
-               <singleCall>
-                 false
-               </singleCall>
-               ...
-             </prank>
-             <expectedRevert>
-               <isRevertExpected>
-                 false
-               </isRevertExpected>
-               ...
-             </expectedRevert>
-             <expectedOpcode>
-               <isOpcodeExpected>
-                 false
-               </isOpcodeExpected>
-               ...
-             </expectedOpcode>
-             <expectEmit>
-               <recordEvent>
-                 false
-               </recordEvent>
-               <isEventExpected>
-                 false
-               </isEventExpected>
-               ...
-             </expectEmit>
-             <whitelist>
-               <isCallWhitelistActive>
-                 false
-               </isCallWhitelistActive>
-               <isStorageWhitelistActive>
-                 false
-               </isStorageWhitelistActive>
-               <addressSet>
-                 .Set
-               </addressSet>
-               <storageSlotSet>
-                 .Set
-               </storageSlotSet>
-             </whitelist>
-             <mockCalls>
-               .MockCallCellMap
-             </mockCalls>
-           </cheatcodes>
-         </foundry>
-      requires ( 0 <=Int CALLER_ID:Int
-       andBool ( 0 <=Int ORIGIN_ID:Int
-       andBool ( 0 <=Int NUMBER_CELL:Int
-       andBool ( 0 <=Int TIMESTAMP_CELL:Int
-       andBool ( CALLER_ID:Int =/=K 645326474426547203313410069153905908525362434349
-       andBool ( ORIGIN_ID:Int =/=K 645326474426547203313410069153905908525362434349
-       andBool ( _CONTRACT_ID =/=K 645326474426547203313410069153905908525362434349
-       andBool ( CALLER_ID:Int <Int pow160
-       andBool ( ORIGIN_ID:Int <Int pow160
-       andBool ( NUMBER_CELL:Int <=Int maxSInt256
-       andBool ( TIMESTAMP_CELL:Int <Int pow256
-       andBool ( ( notBool ( 0 <Int CALLER_ID:Int andBool CALLER_ID:Int <=Int 9 ) )
-       andBool ( ( notBool ( 0 <Int ORIGIN_ID:Int andBool ORIGIN_ID:Int <=Int 9 ) )
-               )))))))))))))
-      [priority(20), label(BASIC-BLOCK-5-TO-6)]
-    
-    rule [BASIC-BLOCK-6-TO-7]: <foundry>
-           <kevm>
-             <k>
-               ( #end EVMC_SUCCESS => #halt )
-               ~> #pc [ STOP ]
-               ~> #execute
-               ~> _CONTINUATION
-             </k>
-             <mode>
-               NORMAL
-             </mode>
-             <schedule>
-               SHANGHAI
-             </schedule>
-             <useGas>
-               false
-             </useGas>
-             <ethereum>
-               <evm>
-                 <output>
-                   b""
-                 </output>
-                 <statusCode>
-                   EVMC_SUCCESS
-                 </statusCode>
-                 <callStack>
-                   .List
-                 </callStack>
-                 <interimStates>
-                   .List
-                 </interimStates>
-                 <touchedAccounts>
-                   ( SetItem ( 491460923342184218035706888008750043977755113263 ) SetItem ( 728815563385977040452943777879061427756277306518 ) )
-                 </touchedAccounts>
-                 <callState>
-                   <id>
-                     728815563385977040452943777879061427756277306518
-                   </id>
-                   <caller>
-                     CALLER_ID:Int
-                   </caller>
-                   <callData>
-                     b"\n\x92T\xe4"
-                   </callData>
-                   <callValue>
-                     0
-                   </callValue>
-                   <wordStack>
-                     ( selector ( "setUp()" ) : .WordStack )
-                   </wordStack>
-                   <localMem>
-                     b"\x00\x00\x00\x00\x00\x00\x00\x00\x00\x00\x00\x00\x00\x00\x00\x00\x00\x00\x00\x00\x00\x00\x00\x00\x00\x00\x00\x00\x00\x00\x00\x00\x00\x00\x00\x00\x00\x00\x00\x00\x00\x00\x00\x00\x00\x00\x00\x00\x00\x00\x00\x00\x00\x00\x00\x00\x00\x00\x00\x00\x00\x00\x00\x00\x00\x00\x00\x00\x00\x00\x00\x00\x00\x00\x00\x00\x00\x00\x00\x00\x00\x00\x00\x00\x00\x00\x00\x00\x00\x00\x00\x00\x00\x00\x00\x80\x00\x00\x00\x00\x00\x00\x00\x00\x00\x00\x00\x00\x00\x00\x00\x00\x00\x00\x00\x00\x00\x00\x00\x00\x00\x00\x00\x00\x00\x00\x00\x00`\x80`@R4\x80\x15a\x00\x10W`\x00\x80\xfd[P`@Qa\x02z8\x03\x80a\x02z\x839\x81\x01`@\x81\x90Ra\x00/\x91a\x00TV[`\x00\x80T`\x01`\x01`\xa0\x1b\x03\x19\x16`\x01`\x01`\xa0\x1b\x03\x92\x90\x92\x16\x91\x90\x91\x17\x90Ua\x00\x84V[`\x00` \x82\x84\x03\x12\x15a\x00fW`\x00\x80\xfd[\x81Q`\x01`\x01`\xa0\x1b\x03\x81\x16\x81\x14a\x00}W`\x00\x80\xfd[\x93\x92PPPV[a\x01\xe7\x80a\x00\x93`\x009`\x00\xf3\xfe`\x80`@R`\x046\x10a\x00CW`\x005`\xe0\x1c\x80c\f\x11\xde\xdd\x14a\x00OW\x80c'\xe25\xe3\x14a\x00uW\x80cp\xa0\x821\x14a\x00\xa2W\x80c\xfc\fTj\x14a\x00\xd8W`\x00\x80\xfd[6a\x00JW\x00[`\x00\x80\xfd[a\x00ba\x00]6`\x04a\x01[V[a\x01\x10V[`@Q\x90\x81R` \x01[`@Q\x80\x91\x03\x90\xf3[4\x80\x15a\x00\x81W`\x00\x80\xfd[Pa\x00ba\x00\x906`\x04a\x01[V[`\x01` R`\x00\x90\x81R`@\x90 T\x81V[4\x80\x15a\x00\xaeW`\x00\x80\xfd[Pa\x00ba\x00\xbd6`\x04a\x01[V[`\x01`\x01`\xa0\x1b\x03\x16`\x00\x90\x81R`\x01` R`@\x90 T\x90V[4\x80\x15a\x00\xe4W`\x00\x80\xfd[P`\x00Ta\x00\xf8\x90`\x01`\x01`\xa0\x1b\x03\x16\x81V[`@Q`\x01`\x01`\xa0\x1b\x03\x90\x91\x16\x81R` \x01a\x00lV[`\x01`\x01`\xa0\x1b\x03\x81\x16`\x00\x90\x81R`\x01` R`@\x81 \x80T4\x91\x90\x83\x90a\x01:\x90\x84\x90a\x01\x8bV[\x90\x91UPPP`\x01`\x01`\xa0\x1b\x03\x16`\x00\x90\x81R`\x01` R`@\x90 T\x90V[`\x00` \x82\x84\x03\x12\x15a\x01mW`\x00\x80\xfd[\x815`\x01`\x01`\xa0\x1b\x03\x81\x16\x81\x14a\x01\x84W`\x00\x80\xfd[\x93\x92PPPV[`\x00\x82\x19\x82\x11\x15a\x01\xacWcNH{q`\xe0\x1b`\x00R`\x11`\x04R`$`\x00\xfd[P\x01\x90V\xfe\xa2dipfsX\"\x12 **$\x94\x90\xc9ML\r\x1b\xa6N6\xf8\x95;\x13>\x07\xbe6ou~\x12\x92\x15|9\x04\x0e\x90dsolcC\x00\x08\r\x003\x00\x00\x00\x00\x00\x00\x00\x00\x00\x00\x00\x00\x00\x00\x00\x00\x00\x00\x00\x00\x00\x00\x00\x00\x00\x00\x00\x00\x00\x00\x00\x00"
-                   </localMem>
-                   <memoryUsed>
-                     0
-                   </memoryUsed>
-                   <callGas>
-                     0
-                   </callGas>
-                   <static>
-                     false
-                   </static>
-                   <callDepth>
-                     0
-                   </callDepth>
-                   ...
-                 </callState>
-                 <substate>
-                   <log>
-                     .List
-                   </log>
-                   <refund>
-                     0
-                   </refund>
-                   <accessedAccounts>
-                     ( SetItem ( 491460923342184218035706888008750043977755113263 ) SetItem ( 728815563385977040452943777879061427756277306518 ) )
-                   </accessedAccounts>
-                   <accessedStorage>
-                     .Map
-                   </accessedStorage>
-                   ...
-                 </substate>
-                 <origin>
-                   ORIGIN_ID:Int
-                 </origin>
-                 <block>
-                   <number>
-                     NUMBER_CELL:Int
-                   </number>
-                   <timestamp>
-                     TIMESTAMP_CELL:Int
-                   </timestamp>
-                   ...
-                 </block>
-                 ...
-               </evm>
-               <network>
-                 <accounts>
-                   ( <account>
-                     <acctID>
-                       491460923342184218035706888008750043977755113263
-                     </acctID>
-                     <balance>
-                       0
-                     </balance>
-                     <storage>
-                       ( 0 |-> 0 )
-                     </storage>
-                     <origStorage>
-                       .Map
-                     </origStorage>
-                     <nonce>
-                       1
-                     </nonce>
-                     ...
-                   </account>
-                   ( <account>
-                     <acctID>
-                       645326474426547203313410069153905908525362434349
-                     </acctID>
-                     <balance>
-                       0
-                     </balance>
-                     <storage>
-                       .Map
-                     </storage>
-                     <origStorage>
-                       .Map
-                     </origStorage>
-                     <nonce>
-                       0
-                     </nonce>
-                     ...
-                   </account>
-                   <account>
-                     <acctID>
-                       728815563385977040452943777879061427756277306518
-                     </acctID>
-                     <balance>
-                       0
-                     </balance>
-                     <storage>
-                       ( 27 |-> 491460923342184218035706888008750043977755113263 )
-                     </storage>
-                     <origStorage>
-                       .Map
-                     </origStorage>
-                     <nonce>
-                       2
-                     </nonce>
-                     ...
-                   </account> ) )
-                 </accounts>
-                 ...
-               </network>
-             </ethereum>
-             ...
-           </kevm>
-           <cheatcodes>
-             <prank>
-               <active>
-                 false
-               </active>
-               <singleCall>
-                 false
-               </singleCall>
-               ...
-             </prank>
-             <expectedRevert>
-               <isRevertExpected>
-                 false
-               </isRevertExpected>
-               ...
-             </expectedRevert>
-             <expectedOpcode>
-               <isOpcodeExpected>
-                 false
-               </isOpcodeExpected>
-               ...
-             </expectedOpcode>
-             <expectEmit>
-               <recordEvent>
-                 false
-               </recordEvent>
-               <isEventExpected>
-                 false
-               </isEventExpected>
-               ...
-             </expectEmit>
-             <whitelist>
-               <isCallWhitelistActive>
-                 false
-               </isCallWhitelistActive>
-               <isStorageWhitelistActive>
-                 false
-               </isStorageWhitelistActive>
-               <addressSet>
-                 .Set
-               </addressSet>
-               <storageSlotSet>
-                 .Set
-               </storageSlotSet>
-             </whitelist>
-             <mockCalls>
-               .MockCallCellMap
-             </mockCalls>
-           </cheatcodes>
-         </foundry>
-      requires ( 0 <=Int CALLER_ID:Int
-       andBool ( 0 <=Int ORIGIN_ID:Int
-       andBool ( 0 <=Int NUMBER_CELL:Int
-       andBool ( 0 <=Int TIMESTAMP_CELL:Int
-       andBool ( CALLER_ID:Int =/=K 645326474426547203313410069153905908525362434349
-       andBool ( ORIGIN_ID:Int =/=K 645326474426547203313410069153905908525362434349
-       andBool ( _CONTRACT_ID =/=K 645326474426547203313410069153905908525362434349
-       andBool ( CALLER_ID:Int <Int pow160
-       andBool ( ORIGIN_ID:Int <Int pow160
-       andBool ( NUMBER_CELL:Int <=Int maxSInt256
-       andBool ( TIMESTAMP_CELL:Int <Int pow256
-       andBool ( ( notBool ( 0 <Int CALLER_ID:Int andBool CALLER_ID:Int <=Int 9 ) )
-       andBool ( ( notBool ( 0 <Int ORIGIN_ID:Int andBool ORIGIN_ID:Int <=Int 9 ) )
-               )))))))))))))
-      [priority(20), label(BASIC-BLOCK-6-TO-7)]
-    
-    rule [BASIC-BLOCK-7-TO-8]: <foundry>
-           <kevm>
-             <k>
-               #halt
-               ~> ( #pc [ STOP ]
-               ~> #execute => .K )
-               ~> _CONTINUATION
-             </k>
-             <mode>
-               NORMAL
-             </mode>
-             <schedule>
-               SHANGHAI
-             </schedule>
-             <useGas>
-               false
-             </useGas>
-             <ethereum>
-               <evm>
-                 <output>
-                   b""
-                 </output>
-                 <statusCode>
-                   EVMC_SUCCESS
-                 </statusCode>
-                 <callStack>
-                   .List
-                 </callStack>
-                 <interimStates>
-                   .List
-                 </interimStates>
-                 <touchedAccounts>
-                   ( SetItem ( 491460923342184218035706888008750043977755113263 ) SetItem ( 728815563385977040452943777879061427756277306518 ) )
-                 </touchedAccounts>
-                 <callState>
-                   <id>
-                     728815563385977040452943777879061427756277306518
-                   </id>
-                   <caller>
-                     CALLER_ID:Int
-                   </caller>
-                   <callData>
-                     b"\n\x92T\xe4"
-                   </callData>
-                   <callValue>
-                     0
-                   </callValue>
-                   <wordStack>
-                     ( selector ( "setUp()" ) : .WordStack )
-                   </wordStack>
-                   <localMem>
-                     b"\x00\x00\x00\x00\x00\x00\x00\x00\x00\x00\x00\x00\x00\x00\x00\x00\x00\x00\x00\x00\x00\x00\x00\x00\x00\x00\x00\x00\x00\x00\x00\x00\x00\x00\x00\x00\x00\x00\x00\x00\x00\x00\x00\x00\x00\x00\x00\x00\x00\x00\x00\x00\x00\x00\x00\x00\x00\x00\x00\x00\x00\x00\x00\x00\x00\x00\x00\x00\x00\x00\x00\x00\x00\x00\x00\x00\x00\x00\x00\x00\x00\x00\x00\x00\x00\x00\x00\x00\x00\x00\x00\x00\x00\x00\x00\x80\x00\x00\x00\x00\x00\x00\x00\x00\x00\x00\x00\x00\x00\x00\x00\x00\x00\x00\x00\x00\x00\x00\x00\x00\x00\x00\x00\x00\x00\x00\x00\x00`\x80`@R4\x80\x15a\x00\x10W`\x00\x80\xfd[P`@Qa\x02z8\x03\x80a\x02z\x839\x81\x01`@\x81\x90Ra\x00/\x91a\x00TV[`\x00\x80T`\x01`\x01`\xa0\x1b\x03\x19\x16`\x01`\x01`\xa0\x1b\x03\x92\x90\x92\x16\x91\x90\x91\x17\x90Ua\x00\x84V[`\x00` \x82\x84\x03\x12\x15a\x00fW`\x00\x80\xfd[\x81Q`\x01`\x01`\xa0\x1b\x03\x81\x16\x81\x14a\x00}W`\x00\x80\xfd[\x93\x92PPPV[a\x01\xe7\x80a\x00\x93`\x009`\x00\xf3\xfe`\x80`@R`\x046\x10a\x00CW`\x005`\xe0\x1c\x80c\f\x11\xde\xdd\x14a\x00OW\x80c'\xe25\xe3\x14a\x00uW\x80cp\xa0\x821\x14a\x00\xa2W\x80c\xfc\fTj\x14a\x00\xd8W`\x00\x80\xfd[6a\x00JW\x00[`\x00\x80\xfd[a\x00ba\x00]6`\x04a\x01[V[a\x01\x10V[`@Q\x90\x81R` \x01[`@Q\x80\x91\x03\x90\xf3[4\x80\x15a\x00\x81W`\x00\x80\xfd[Pa\x00ba\x00\x906`\x04a\x01[V[`\x01` R`\x00\x90\x81R`@\x90 T\x81V[4\x80\x15a\x00\xaeW`\x00\x80\xfd[Pa\x00ba\x00\xbd6`\x04a\x01[V[`\x01`\x01`\xa0\x1b\x03\x16`\x00\x90\x81R`\x01` R`@\x90 T\x90V[4\x80\x15a\x00\xe4W`\x00\x80\xfd[P`\x00Ta\x00\xf8\x90`\x01`\x01`\xa0\x1b\x03\x16\x81V[`@Q`\x01`\x01`\xa0\x1b\x03\x90\x91\x16\x81R` \x01a\x00lV[`\x01`\x01`\xa0\x1b\x03\x81\x16`\x00\x90\x81R`\x01` R`@\x81 \x80T4\x91\x90\x83\x90a\x01:\x90\x84\x90a\x01\x8bV[\x90\x91UPPP`\x01`\x01`\xa0\x1b\x03\x16`\x00\x90\x81R`\x01` R`@\x90 T\x90V[`\x00` \x82\x84\x03\x12\x15a\x01mW`\x00\x80\xfd[\x815`\x01`\x01`\xa0\x1b\x03\x81\x16\x81\x14a\x01\x84W`\x00\x80\xfd[\x93\x92PPPV[`\x00\x82\x19\x82\x11\x15a\x01\xacWcNH{q`\xe0\x1b`\x00R`\x11`\x04R`$`\x00\xfd[P\x01\x90V\xfe\xa2dipfsX\"\x12 **$\x94\x90\xc9ML\r\x1b\xa6N6\xf8\x95;\x13>\x07\xbe6ou~\x12\x92\x15|9\x04\x0e\x90dsolcC\x00\x08\r\x003\x00\x00\x00\x00\x00\x00\x00\x00\x00\x00\x00\x00\x00\x00\x00\x00\x00\x00\x00\x00\x00\x00\x00\x00\x00\x00\x00\x00\x00\x00\x00\x00"
-                   </localMem>
-                   <memoryUsed>
-                     0
-                   </memoryUsed>
-                   <callGas>
-                     0
-                   </callGas>
-                   <static>
-                     false
-                   </static>
-                   <callDepth>
-                     0
-                   </callDepth>
-                   ...
-                 </callState>
-                 <substate>
-                   <log>
-                     .List
-                   </log>
-                   <refund>
-                     0
-                   </refund>
-                   <accessedAccounts>
-                     ( SetItem ( 491460923342184218035706888008750043977755113263 ) SetItem ( 728815563385977040452943777879061427756277306518 ) )
-                   </accessedAccounts>
-                   <accessedStorage>
-                     .Map
-                   </accessedStorage>
-                   ...
-                 </substate>
-                 <origin>
-                   ORIGIN_ID:Int
-                 </origin>
-                 <block>
-                   <number>
-                     NUMBER_CELL:Int
-                   </number>
-                   <timestamp>
-                     TIMESTAMP_CELL:Int
-                   </timestamp>
-                   ...
-                 </block>
-                 ...
-               </evm>
-               <network>
-                 <accounts>
-                   ( <account>
-                     <acctID>
-                       491460923342184218035706888008750043977755113263
-                     </acctID>
-                     <balance>
-                       0
-                     </balance>
-                     <storage>
-                       ( 0 |-> 0 )
-                     </storage>
-                     <origStorage>
-                       .Map
-                     </origStorage>
-                     <nonce>
-                       1
-                     </nonce>
-                     ...
-                   </account>
-                   ( <account>
-                     <acctID>
-                       645326474426547203313410069153905908525362434349
-                     </acctID>
-                     <balance>
-                       0
-                     </balance>
-                     <storage>
-                       .Map
-                     </storage>
-                     <origStorage>
-                       .Map
-                     </origStorage>
-                     <nonce>
-                       0
-                     </nonce>
-                     ...
-                   </account>
-                   <account>
-                     <acctID>
-                       728815563385977040452943777879061427756277306518
-                     </acctID>
-                     <balance>
-                       0
-                     </balance>
-                     <storage>
-                       ( 27 |-> 491460923342184218035706888008750043977755113263 )
-                     </storage>
-                     <origStorage>
-                       .Map
-                     </origStorage>
-                     <nonce>
-                       2
-                     </nonce>
-                     ...
-                   </account> ) )
-                 </accounts>
-                 ...
-               </network>
-             </ethereum>
-             ...
-           </kevm>
-           <cheatcodes>
-             <prank>
-               <active>
-                 false
-               </active>
-               <singleCall>
-                 false
-               </singleCall>
-               ...
-             </prank>
-             <expectedRevert>
-               <isRevertExpected>
-                 false
-               </isRevertExpected>
-               ...
-             </expectedRevert>
-             <expectedOpcode>
-               <isOpcodeExpected>
-                 false
-               </isOpcodeExpected>
-               ...
-             </expectedOpcode>
-             <expectEmit>
-               <recordEvent>
-                 false
-               </recordEvent>
-               <isEventExpected>
-                 false
-               </isEventExpected>
-               ...
-             </expectEmit>
-             <whitelist>
-               <isCallWhitelistActive>
-                 false
-               </isCallWhitelistActive>
-               <isStorageWhitelistActive>
-                 false
-               </isStorageWhitelistActive>
-               <addressSet>
-                 .Set
-               </addressSet>
-               <storageSlotSet>
-                 .Set
-               </storageSlotSet>
-             </whitelist>
-             <mockCalls>
-               .MockCallCellMap
-             </mockCalls>
-           </cheatcodes>
-         </foundry>
-      requires ( 0 <=Int CALLER_ID:Int
-       andBool ( 0 <=Int ORIGIN_ID:Int
-       andBool ( 0 <=Int NUMBER_CELL:Int
-       andBool ( 0 <=Int TIMESTAMP_CELL:Int
-       andBool ( CALLER_ID:Int =/=K 645326474426547203313410069153905908525362434349
-       andBool ( ORIGIN_ID:Int =/=K 645326474426547203313410069153905908525362434349
-       andBool ( _CONTRACT_ID =/=K 645326474426547203313410069153905908525362434349
-       andBool ( CALLER_ID:Int <Int pow160
-       andBool ( ORIGIN_ID:Int <Int pow160
-       andBool ( NUMBER_CELL:Int <=Int maxSInt256
-       andBool ( TIMESTAMP_CELL:Int <Int pow256
-       andBool ( ( notBool ( 0 <Int CALLER_ID:Int andBool CALLER_ID:Int <=Int 9 ) )
-       andBool ( ( notBool ( 0 <Int ORIGIN_ID:Int andBool ORIGIN_ID:Int <=Int 9 ) )
-               )))))))))))))
-      [priority(20), label(BASIC-BLOCK-7-TO-8)]
-=======
       [priority(20), label(BASIC-BLOCK-1-TO-8)]
->>>>>>> d87ffb10
     
     rule [BASIC-BLOCK-8-TO-9]: <foundry>
            <kevm>
