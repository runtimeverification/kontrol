--- conflicted
+++ resolved
@@ -19,8 +19,6 @@
 ┃  │   statusCode: STATUSCODE:StatusCode
 ┃  │   src: test/nested/SimpleNested.t.sol:7:11
 ┃  │   method: test%Enum.enum_storage_range()
-<<<<<<< HEAD
-=======
 ┃  ┃
 ┃  ┃ (branch)
 ┃  ┣━━┓ subst: .Subst
@@ -743,7 +741,6 @@
 ┃         method: test%Enum.enum_storage_range()
 ┃
 ┣━━┓
->>>>>>> 34c4207b
 ┃  │
 ┃  │  (1242 steps)
 ┃  ├─ 6 (terminal)
@@ -753,24 +750,6 @@
 ┃  │   statusCode: EVMC_SUCCESS
 ┃  │   src: test/nested/SimpleNested.t.sol:7:11
 ┃  │   method: test%Enum.enum_storage_range()
-<<<<<<< HEAD
-┃  │
-┃  ┊  constraint:
-┃  ┊      ( notBool 0 in_keys ( C_ENUM_STORAGE:Map ) )
-┃  ┊      ( notBool <acctID>
-  C_ENUM_ID:Int
-</acctID> in_keys ( ACCOUNTS_REST:AccountCellMap ) )
-┃  ┊      ( notBool <acctID>
-  C_ENUM_MEMBER_CONTRACT_ID:Int
-</acctID> in_keys ( ACCOUNTS_REST:AccountCellMap ) )
-┃  ┊      ( notBool C_ENUM_ID:Int ==Int C_ENUM_MEMBER_CONTRACT_ID:Int )
-┃  ┊  subst: ...
-┃  └─ 2 (leaf, target, terminal)
-┃      k: #halt ~> CONTINUATION:K
-┃      pc: PC_CELL_5d410f2a:Int
-┃      callDepth: CALLDEPTH_CELL_5d410f2a:Int
-┃      statusCode: STATUSCODE_FINAL:StatusCode
-=======
 ┃  ┃
 ┃  ┃ (1 step)
 ┃  ┣━━┓
@@ -1213,53 +1192,19 @@
 ┃                     statusCode: STATUSCODE:StatusCode
 ┃                     src: test/nested/SimpleNested.t.sol:7:11
 ┃                     method: test%Enum.enum_storage_range()
->>>>>>> 34c4207b
 ┃
 ┗━━┓ subst: .Subst
    ┃ constraint:
    ┃     1024 <=Int CALLDEPTH_CELL:Int
    │
-<<<<<<< HEAD
-   ├─ 9
-   │   k: #execute ~> CONTINUATION:K
-   │   pc: 0
-=======
    ├─ 6
    │   k: #addr [ STATICCALL ] ~> #exec [ STATICCALL ] ~> #pc [ STATICCALL ] ~> #execute ~ ...
    │   pc: 145
->>>>>>> 34c4207b
    │   callDepth: CALLDEPTH_CELL:Int
    │   statusCode: STATUSCODE:StatusCode
    │   src: test/nested/SimpleNested.t.sol:7:11
    │   method: test%Enum.enum_storage_range()
    │
-<<<<<<< HEAD
-   │  (348 steps)
-   ├─ 7 (terminal)
-   │   k: #halt ~> CONTINUATION:K
-   │   pc: 161
-   │   callDepth: CALLDEPTH_CELL:Int
-   │   statusCode: EVMC_REVERT
-   │   src: test/nested/SimpleNested.t.sol:7:11
-   │   method: test%Enum.enum_storage_range()
-   │
-   ┊  constraint:
-   ┊      ( notBool 0 in_keys ( C_ENUM_STORAGE:Map ) )
-   ┊      ( notBool <acctID>
-  C_ENUM_ID:Int
-</acctID> in_keys ( ACCOUNTS_REST:AccountCellMap ) )
-   ┊      ( notBool <acctID>
-  C_ENUM_MEMBER_CONTRACT_ID:Int
-</acctID> in_keys ( ACCOUNTS_REST:AccountCellMap ) )
-   ┊      ( notBool C_ENUM_ID:Int ==Int C_ENUM_MEMBER_CONTRACT_ID:Int )
-   ┊  subst: ...
-   └─ 2 (leaf, target, terminal)
-       k: #halt ~> CONTINUATION:K
-       pc: PC_CELL_5d410f2a:Int
-       callDepth: CALLDEPTH_CELL_5d410f2a:Int
-       statusCode: STATUSCODE_FINAL:StatusCode
-
-=======
    │  (3 steps)
    ├─ 12
    │   k: STATICCALL 0 C_ENUM_MEMBER_CONTRACT_ID:Int 128 4 128 32 ~> #pc [ STATICCALL ] ~> ...
@@ -1377,27 +1322,12 @@
              method: test%Enum.enum_storage_range()
 
 
-┌─ 2 (root, leaf, target, terminal)
-│   k: #halt ~> CONTINUATION:K
-│   pc: PC_CELL_5d410f2a:Int
-│   callDepth: CALLDEPTH_CELL_5d410f2a:Int
-│   statusCode: STATUSCODE_FINAL:StatusCode
->>>>>>> 34c4207b
-
 
 
 module SUMMARY-TEST%ENUM.ENUM-STORAGE-RANGE():0
-<<<<<<< HEAD
     
     
     rule [BASIC-BLOCK-8-TO-6]: <foundry>
-           <kevm>
-             <k>
-               ( #execute => #halt )
-=======
-    
-    
-    rule [BASIC-BLOCK-1-TO-3]: <foundry>
            <kevm>
              <k>
                ( .K => #next [ STATICCALL ] ~> .K )
@@ -9992,7 +9922,7 @@
                      ( ( 132 => 1664546334 ) : ( ( 1756313567 : ( C_ENUM_MEMBER_CONTRACT_ID:Int : ( 5 : ( 67 : ( 1664546334 : .WordStack ) ) ) ) ) => .WordStack ) )
                    </wordStack>
                    <localMem>
-                     ( b"\x00\x00\x00\x00\x00\x00\x00\x00\x00\x00\x00\x00\x00\x00\x00\x00\x00\x00\x00\x00\x00\x00\x00\x00\x00\x00\x00\x00\x00\x00\x00\x00\x00\x00\x00\x00\x00\x00\x00\x00\x00\x00\x00\x00\x00\x00\x00\x00\x00\x00\x00\x00\x00\x00\x00\x00\x00\x00\x00\x00\x00\x00\x00\x00\x00\x00\x00\x00\x00\x00\x00\x00\x00\x00\x00\x00\x00\x00\x00\x00\x00\x00\x00\x00\x00\x00\x00\x00\x00\x00\x00\x00\x00\x00\x00\x80\x00\x00\x00\x00\x00\x00\x00\x00\x00\x00\x00\x00\x00\x00\x00\x00\x00\x00\x00\x00\x00\x00\x00\x00\x00\x00\x00\x00\x00\x00\x00\x00h\xaf7\xdf\x00\x00\x00\x00\x00\x00\x00\x00\x00\x00\x00\x00\x00\x00\x00\x00\x00\x00\x00\x00\x00\x00\x00\x00\x00\x00\x00\x00" => b"\x00\x00\x00\x00\x00\x00\x00\x00\x00\x00\x00\x00\x00\x00\x00\x00\x00\x00\x00\x00\x00\x00\x00\x00\x00\x00\x00\x00\x00\x00\x00\x00\x00\x00\x00\x00\x00\x00\x00\x00\x00\x00\x00\x00\x00\x00\x00\x00\x00\x00\x00\x00\x00\x00\x00\x00\x00\x00\x00\x00\x00\x00\x00\x00\x00\x00\x00\x00\x00\x00\x00\x00\x00\x00\x00\x00\x00\x00\x00\x00\x00\x00\x00\x00\x00\x00\x00\x00\x00\x00\x00\x00\x00\x00\x00\xc0\x00\x00\x00\x00\x00\x00\x00\x00\x00\x00\x00\x00\x00\x00\x00\x00\x00\x00\x00\x00\x00\x00\x00\x00\x00\x00\x00\x00\x00\x00\x00\x00" +Bytes #buf ( 32 , #lookup ( C_ENUM_MEMBER_CONTRACT_STORAGE:Map , 1 ) ) +Bytes #buf ( 32 , #lookup ( C_ENUM_MEMBER_CONTRACT_STORAGE:Map , 1 ) ) )
+                     ( b"" => b"\x00\x00\x00\x00\x00\x00\x00\x00\x00\x00\x00\x00\x00\x00\x00\x00\x00\x00\x00\x00\x00\x00\x00\x00\x00\x00\x00\x00\x00\x00\x00\x00\x00\x00\x00\x00\x00\x00\x00\x00\x00\x00\x00\x00\x00\x00\x00\x00\x00\x00\x00\x00\x00\x00\x00\x00\x00\x00\x00\x00\x00\x00\x00\x00\x00\x00\x00\x00\x00\x00\x00\x00\x00\x00\x00\x00\x00\x00\x00\x00\x00\x00\x00\x00\x00\x00\x00\x00\x00\x00\x00\x00\x00\x00\x00\xc0\x00\x00\x00\x00\x00\x00\x00\x00\x00\x00\x00\x00\x00\x00\x00\x00\x00\x00\x00\x00\x00\x00\x00\x00\x00\x00\x00\x00\x00\x00\x00\x00" +Bytes #buf ( 32 , #lookup ( C_ENUM_MEMBER_CONTRACT_STORAGE:Map , 1 ) ) +Bytes #buf ( 32 , #lookup ( C_ENUM_MEMBER_CONTRACT_STORAGE:Map , 1 ) ) )
                    </localMem>
                    <memoryUsed>
                      0
@@ -10079,11 +10009,8 @@
            </stackChecks>
            <cheatcodes>
              <prank>
-               <newCaller>
-                 NEWCALLER_CELL:Account
-               </newCaller>
                <active>
-                 ACTIVE_CELL:Bool
+                 false
                </active>
                <depth>
                  DEPTH_CELL:Int
@@ -10092,7 +10019,7 @@
              </prank>
              <expectedRevert>
                <isRevertExpected>
-                 ISREVERTEXPECTED_CELL:Bool
+                 false
                </isRevertExpected>
                <expectedDepth>
                  EXPECTEDDEPTH_CELL:Int
@@ -10128,28 +10055,38 @@
              ...
            </cheatcodes>
          </foundry>
-      requires ( 0 <=Int CALLER_ID:Int
+      requires ( ( notBool _ACTIVE_CELL:Bool )
+       andBool ( ( notBool _ISREVERTEXPECTED_CELL:Bool )
+       andBool ( 0 <=Int CALLER_ID:Int
        andBool ( 0 <=Int C_ENUM_ID:Int
        andBool ( 0 <=Int ORIGIN_ID:Int
        andBool ( 0 <=Int C_ENUM_BAL:Int
        andBool ( 0 <=Int C_ENUM_NONCE:Int
        andBool ( CALLDEPTH_CELL:Int <Int 1024
+       andBool ( C_ENUM_ID:Int =/=Int C_ENUM_MEMBER_CONTRACT_ID:Int
        andBool ( pow24 <Int NUMBER_CELL:Int
        andBool ( NUMBER_CELL:Int <Int pow32
        andBool ( 1073741824 <Int TIMESTAMP_CELL:Int
        andBool ( TIMESTAMP_CELL:Int <Int 34359738368
+       andBool ( DEPTH_CELL:Int <Int CALLDEPTH_CELL:Int
        andBool ( 0 <=Int C_ENUM_MEMBER_CONTRACT_ID:Int
+       andBool ( ( notBool CALLDEPTH_CELL:Int <=Int DEPTH_CELL:Int )
        andBool ( 0 <=Int C_ENUM_MEMBER_CONTRACT_BAL:Int
        andBool ( 0 <=Int C_ENUM_MEMBER_CONTRACT_NONCE:Int
        andBool ( C_ENUM_NONCE:Int <Int maxUInt64
+       andBool ( EXPECTEDDEPTH_CELL:Int <Int CALLDEPTH_CELL:Int
+       andBool ( ( notBool CALLDEPTH_CELL:Int <=Int EXPECTEDDEPTH_CELL:Int )
+       andBool ( CALLER_ID:Int =/=Int 645326474426547203313410069153905908525362434349
+       andBool ( C_ENUM_ID:Int =/=Int 645326474426547203313410069153905908525362434349
+       andBool ( ORIGIN_ID:Int =/=Int 645326474426547203313410069153905908525362434349
+       andBool ( ( notBool 0 in_keys ( C_ENUM_STORAGE:Map ) )
        andBool ( C_ENUM_MEMBER_CONTRACT_NONCE:Int <Int maxUInt64
+       andBool ( C_ENUM_MEMBER_CONTRACT_ID:Int =/=Int 645326474426547203313410069153905908525362434349
        andBool ( CALLER_ID:Int <Int pow160
        andBool ( C_ENUM_ID:Int <Int pow160
        andBool ( ORIGIN_ID:Int <Int pow160
        andBool ( C_ENUM_MEMBER_CONTRACT_ID:Int <Int pow160
        andBool ( C_ENUM_BAL:Int <Int pow256
-       andBool ( C_ENUM_ID:Int =/=Int C_ENUM_MEMBER_CONTRACT_ID:Int
-       andBool ( ( notBool 0 in_keys ( C_ENUM_STORAGE:Map ) )
        andBool ( C_ENUM_MEMBER_CONTRACT_BAL:Int <Int pow256
        andBool ( CALLER_ID:Int =/=Int #address ( FoundryCheat )
        andBool ( C_ENUM_ID:Int =/=Int #address ( FoundryCheat )
@@ -10227,7 +10164,7 @@
                      ( ( 132 => 1 ) : ( ( 1756313567 => 132 ) : ( ( C_ENUM_MEMBER_CONTRACT_ID:Int => 1756313567 ) : ( ( 5 => C_ENUM_MEMBER_CONTRACT_ID:Int ) : ( ( 67 => 5 ) : ( ( 1664546334 => 67 ) : ( .WordStack => ( 1664546334 : .WordStack ) ) ) ) ) ) ) )
                    </wordStack>
                    <localMem>
-                     b"\x00\x00\x00\x00\x00\x00\x00\x00\x00\x00\x00\x00\x00\x00\x00\x00\x00\x00\x00\x00\x00\x00\x00\x00\x00\x00\x00\x00\x00\x00\x00\x00\x00\x00\x00\x00\x00\x00\x00\x00\x00\x00\x00\x00\x00\x00\x00\x00\x00\x00\x00\x00\x00\x00\x00\x00\x00\x00\x00\x00\x00\x00\x00\x00\x00\x00\x00\x00\x00\x00\x00\x00\x00\x00\x00\x00\x00\x00\x00\x00\x00\x00\x00\x00\x00\x00\x00\x00\x00\x00\x00\x00\x00\x00\x00\x80\x00\x00\x00\x00\x00\x00\x00\x00\x00\x00\x00\x00\x00\x00\x00\x00\x00\x00\x00\x00\x00\x00\x00\x00\x00\x00\x00\x00\x00\x00\x00\x00h\xaf7\xdf\x00\x00\x00\x00\x00\x00\x00\x00\x00\x00\x00\x00\x00\x00\x00\x00\x00\x00\x00\x00\x00\x00\x00\x00\x00\x00\x00\x00"
+                     ( b"" => b"\x00\x00\x00\x00\x00\x00\x00\x00\x00\x00\x00\x00\x00\x00\x00\x00\x00\x00\x00\x00\x00\x00\x00\x00\x00\x00\x00\x00\x00\x00\x00\x00\x00\x00\x00\x00\x00\x00\x00\x00\x00\x00\x00\x00\x00\x00\x00\x00\x00\x00\x00\x00\x00\x00\x00\x00\x00\x00\x00\x00\x00\x00\x00\x00\x00\x00\x00\x00\x00\x00\x00\x00\x00\x00\x00\x00\x00\x00\x00\x00\x00\x00\x00\x00\x00\x00\x00\x00\x00\x00\x00\x00\x00\x00\x00\x80\x00\x00\x00\x00\x00\x00\x00\x00\x00\x00\x00\x00\x00\x00\x00\x00\x00\x00\x00\x00\x00\x00\x00\x00\x00\x00\x00\x00\x00\x00\x00\x00h\xaf7\xdf\x00\x00\x00\x00\x00\x00\x00\x00\x00\x00\x00\x00\x00\x00\x00\x00\x00\x00\x00\x00\x00\x00\x00\x00\x00\x00\x00\x00" )
                    </localMem>
                    <memoryUsed>
                      0
@@ -10314,11 +10251,8 @@
            </stackChecks>
            <cheatcodes>
              <prank>
-               <newCaller>
-                 NEWCALLER_CELL:Account
-               </newCaller>
                <active>
-                 ACTIVE_CELL:Bool
+                 false
                </active>
                <depth>
                  DEPTH_CELL:Int
@@ -10327,7 +10261,7 @@
              </prank>
              <expectedRevert>
                <isRevertExpected>
-                 ISREVERTEXPECTED_CELL:Bool
+                 false
                </isRevertExpected>
                <expectedDepth>
                  EXPECTEDDEPTH_CELL:Int
@@ -10363,28 +10297,38 @@
              ...
            </cheatcodes>
          </foundry>
-      requires ( 0 <=Int CALLER_ID:Int
+      requires ( ( notBool _ACTIVE_CELL:Bool )
+       andBool ( ( notBool _ISREVERTEXPECTED_CELL:Bool )
+       andBool ( 0 <=Int CALLER_ID:Int
        andBool ( 0 <=Int C_ENUM_ID:Int
        andBool ( 0 <=Int ORIGIN_ID:Int
        andBool ( 0 <=Int C_ENUM_BAL:Int
        andBool ( 0 <=Int C_ENUM_NONCE:Int
+       andBool ( C_ENUM_ID:Int =/=Int C_ENUM_MEMBER_CONTRACT_ID:Int
        andBool ( 1024 <=Int CALLDEPTH_CELL:Int
        andBool ( pow24 <Int NUMBER_CELL:Int
        andBool ( NUMBER_CELL:Int <Int pow32
        andBool ( 1073741824 <Int TIMESTAMP_CELL:Int
        andBool ( TIMESTAMP_CELL:Int <Int 34359738368
+       andBool ( DEPTH_CELL:Int <Int CALLDEPTH_CELL:Int
        andBool ( 0 <=Int C_ENUM_MEMBER_CONTRACT_ID:Int
+       andBool ( ( notBool CALLDEPTH_CELL:Int <=Int DEPTH_CELL:Int )
        andBool ( 0 <=Int C_ENUM_MEMBER_CONTRACT_BAL:Int
        andBool ( 0 <=Int C_ENUM_MEMBER_CONTRACT_NONCE:Int
        andBool ( C_ENUM_NONCE:Int <Int maxUInt64
+       andBool ( EXPECTEDDEPTH_CELL:Int <Int CALLDEPTH_CELL:Int
+       andBool ( ( notBool CALLDEPTH_CELL:Int <=Int EXPECTEDDEPTH_CELL:Int )
+       andBool ( CALLER_ID:Int =/=Int 645326474426547203313410069153905908525362434349
+       andBool ( C_ENUM_ID:Int =/=Int 645326474426547203313410069153905908525362434349
+       andBool ( ORIGIN_ID:Int =/=Int 645326474426547203313410069153905908525362434349
+       andBool ( ( notBool 0 in_keys ( C_ENUM_STORAGE:Map ) )
        andBool ( C_ENUM_MEMBER_CONTRACT_NONCE:Int <Int maxUInt64
+       andBool ( C_ENUM_MEMBER_CONTRACT_ID:Int =/=Int 645326474426547203313410069153905908525362434349
        andBool ( CALLER_ID:Int <Int pow160
        andBool ( C_ENUM_ID:Int <Int pow160
        andBool ( ORIGIN_ID:Int <Int pow160
        andBool ( C_ENUM_MEMBER_CONTRACT_ID:Int <Int pow160
        andBool ( C_ENUM_BAL:Int <Int pow256
-       andBool ( C_ENUM_ID:Int =/=Int C_ENUM_MEMBER_CONTRACT_ID:Int
-       andBool ( ( notBool 0 in_keys ( C_ENUM_STORAGE:Map ) )
        andBool ( C_ENUM_MEMBER_CONTRACT_BAL:Int <Int pow256
        andBool ( CALLER_ID:Int =/=Int #address ( FoundryCheat )
        andBool ( C_ENUM_ID:Int =/=Int #address ( FoundryCheat )
@@ -10429,7 +10373,6 @@
                ~> #checkRevert
                ~> #updateRevertOutput 128 32
                ~> #execute
->>>>>>> 34c4207b
                ~> _CONTINUATION:K
              </k>
              <mode>
@@ -10457,17 +10400,10 @@
                      0
                    </callValue>
                    <wordStack>
-<<<<<<< HEAD
-                     ( .WordStack => ( 1664546334 : .WordStack ) )
-                   </wordStack>
-                   <localMem>
-                     ( b"" => b"\x00\x00\x00\x00\x00\x00\x00\x00\x00\x00\x00\x00\x00\x00\x00\x00\x00\x00\x00\x00\x00\x00\x00\x00\x00\x00\x00\x00\x00\x00\x00\x00\x00\x00\x00\x00\x00\x00\x00\x00\x00\x00\x00\x00\x00\x00\x00\x00\x00\x00\x00\x00\x00\x00\x00\x00\x00\x00\x00\x00\x00\x00\x00\x00\x00\x00\x00\x00\x00\x00\x00\x00\x00\x00\x00\x00\x00\x00\x00\x00\x00\x00\x00\x00\x00\x00\x00\x00\x00\x00\x00\x00\x00\x00\x00\xc0\x00\x00\x00\x00\x00\x00\x00\x00\x00\x00\x00\x00\x00\x00\x00\x00\x00\x00\x00\x00\x00\x00\x00\x00\x00\x00\x00\x00\x00\x00\x00\x00" +Bytes #buf ( 32 , #lookup ( C_ENUM_MEMBER_CONTRACT_STORAGE:Map , 1 ) ) +Bytes #buf ( 32 , #lookup ( C_ENUM_MEMBER_CONTRACT_STORAGE:Map , 1 ) ) )
-=======
                      ( ( 0 => 132 ) : ( ( C_ENUM_MEMBER_CONTRACT_ID:Int => 1756313567 ) : ( ( 128 => #address ( FoundryConsole ) ) : ( ( 4 => 5 ) : ( ( 128 => 67 ) : ( ( 32 => 1664546334 ) : ( ( 132 : ( 1756313567 : ( C_ENUM_MEMBER_CONTRACT_ID:Int : ( 5 : ( 67 : ( 1664546334 : .WordStack ) ) ) ) ) ) => .WordStack ) ) ) ) ) ) )
                    </wordStack>
                    <localMem>
                      b"\x00\x00\x00\x00\x00\x00\x00\x00\x00\x00\x00\x00\x00\x00\x00\x00\x00\x00\x00\x00\x00\x00\x00\x00\x00\x00\x00\x00\x00\x00\x00\x00\x00\x00\x00\x00\x00\x00\x00\x00\x00\x00\x00\x00\x00\x00\x00\x00\x00\x00\x00\x00\x00\x00\x00\x00\x00\x00\x00\x00\x00\x00\x00\x00\x00\x00\x00\x00\x00\x00\x00\x00\x00\x00\x00\x00\x00\x00\x00\x00\x00\x00\x00\x00\x00\x00\x00\x00\x00\x00\x00\x00\x00\x00\x00\x80\x00\x00\x00\x00\x00\x00\x00\x00\x00\x00\x00\x00\x00\x00\x00\x00\x00\x00\x00\x00\x00\x00\x00\x00\x00\x00\x00\x00\x00\x00\x00\x00h\xaf7\xdf\x00\x00\x00\x00\x00\x00\x00\x00\x00\x00\x00\x00\x00\x00\x00\x00\x00\x00\x00\x00\x00\x00\x00\x00\x00\x00\x00\x00"
->>>>>>> 34c4207b
                    </localMem>
                    <memoryUsed>
                      0
@@ -10564,10 +10500,6 @@
            </stackChecks>
            <cheatcodes>
              <prank>
-<<<<<<< HEAD
-               <active>
-                 false
-=======
                <newCaller>
                  NCL:Int
                </newCaller>
@@ -10576,7 +10508,6 @@
                </newOrigin>
                <active>
                  true
->>>>>>> 34c4207b
                </active>
                <depth>
                  EXPECTEDDEPTH_CELL:Int
@@ -10585,11 +10516,7 @@
              </prank>
              <expectedRevert>
                <isRevertExpected>
-<<<<<<< HEAD
-                 false
-=======
                  true
->>>>>>> 34c4207b
                </isRevertExpected>
                <expectedDepth>
                  EXPECTEDDEPTH_CELL:Int
@@ -10625,10 +10552,6 @@
              ...
            </cheatcodes>
          </foundry>
-<<<<<<< HEAD
-      requires ( ( notBool _ACTIVE_CELL:Bool )
-       andBool ( ( notBool _ISREVERTEXPECTED_CELL:Bool )
-=======
       requires ( _ACTIVE_CELL:Bool
        andBool ( _NEWCALLER_CELL:Account ==K NCL:Int
        andBool ( _NEWORIGIN_CELL:Account ==K NOG:Int
@@ -10636,45 +10559,30 @@
        andBool ( _DEPTH_CELL:Int ==Int EXPECTEDDEPTH_CELL:Int
        andBool ( _CALLDEPTH_CELL:Int ==Int EXPECTEDDEPTH_CELL:Int
        andBool ( C_ENUM_MEMBER_CONTRACT_ID:Int ==Int #address ( FoundryConsole )
->>>>>>> 34c4207b
        andBool ( 0 <=Int CALLER_ID:Int
        andBool ( 0 <=Int C_ENUM_ID:Int
        andBool ( 0 <=Int ORIGIN_ID:Int
        andBool ( 0 <=Int C_ENUM_BAL:Int
        andBool ( 0 <=Int C_ENUM_NONCE:Int
-<<<<<<< HEAD
-       andBool ( CALLDEPTH_CELL:Int <Int 1024
-       andBool ( C_ENUM_ID:Int =/=Int C_ENUM_MEMBER_CONTRACT_ID:Int
-=======
        andBool ( C_ENUM_ID:Int =/=Int #address ( FoundryConsole )
->>>>>>> 34c4207b
        andBool ( pow24 <Int NUMBER_CELL:Int
        andBool ( NUMBER_CELL:Int <Int pow32
        andBool ( 1073741824 <Int TIMESTAMP_CELL:Int
        andBool ( TIMESTAMP_CELL:Int <Int 34359738368
-       andBool ( DEPTH_CELL:Int <Int CALLDEPTH_CELL:Int
        andBool ( 0 <=Int C_ENUM_MEMBER_CONTRACT_ID:Int
-       andBool ( ( notBool CALLDEPTH_CELL:Int <=Int DEPTH_CELL:Int )
        andBool ( 0 <=Int C_ENUM_MEMBER_CONTRACT_BAL:Int
        andBool ( 0 <=Int C_ENUM_MEMBER_CONTRACT_NONCE:Int
        andBool ( C_ENUM_NONCE:Int <Int maxUInt64
-       andBool ( EXPECTEDDEPTH_CELL:Int <Int CALLDEPTH_CELL:Int
-       andBool ( ( notBool CALLDEPTH_CELL:Int <=Int EXPECTEDDEPTH_CELL:Int )
-       andBool ( CALLER_ID:Int =/=Int 645326474426547203313410069153905908525362434349
-       andBool ( C_ENUM_ID:Int =/=Int 645326474426547203313410069153905908525362434349
-       andBool ( ORIGIN_ID:Int =/=Int 645326474426547203313410069153905908525362434349
-       andBool ( ( notBool 0 in_keys ( C_ENUM_STORAGE:Map ) )
        andBool ( C_ENUM_MEMBER_CONTRACT_NONCE:Int <Int maxUInt64
-       andBool ( C_ENUM_MEMBER_CONTRACT_ID:Int =/=Int 645326474426547203313410069153905908525362434349
        andBool ( CALLER_ID:Int <Int pow160
        andBool ( C_ENUM_ID:Int <Int pow160
        andBool ( ORIGIN_ID:Int <Int pow160
        andBool ( C_ENUM_ID:Int =/=Int NCL:Int
        andBool ( C_ENUM_MEMBER_CONTRACT_ID:Int <Int pow160
        andBool ( C_ENUM_BAL:Int <Int pow256
+       andBool ( C_ENUM_ID:Int =/=Int C_ENUM_MEMBER_CONTRACT_ID:Int
+       andBool ( ( notBool 0 in_keys ( C_ENUM_STORAGE:Map ) )
        andBool ( C_ENUM_MEMBER_CONTRACT_BAL:Int <Int pow256
-<<<<<<< HEAD
-=======
        andBool ( CALLER_ID:Int =/=Int #address ( FoundryCheat )
        andBool ( C_ENUM_ID:Int =/=Int #address ( FoundryCheat )
        andBool ( ORIGIN_ID:Int =/=Int #address ( FoundryCheat )
@@ -10683,30 +10591,12 @@
         </acctID> in_keys ( ACCOUNTS_REST:AccountCellMap ) )
        andBool ( #lookup ( C_ENUM_MEMBER_CONTRACT_STORAGE:Map , 1 ) <Int 6
        andBool ( C_ENUM_MEMBER_CONTRACT_ID:Int =/=Int #address ( FoundryCheat )
->>>>>>> 34c4207b
        andBool ( ( notBool <acctID>
           C_ENUM_ID:Int
         </acctID> in_keys ( ACCOUNTS_REST:AccountCellMap ) )
        andBool ( ( notBool <acctID>
           C_ENUM_MEMBER_CONTRACT_ID:Int
         </acctID> in_keys ( ACCOUNTS_REST:AccountCellMap ) )
-<<<<<<< HEAD
-       andBool ( #lookup ( C_ENUM_MEMBER_CONTRACT_STORAGE:Map , 1 ) <Int 6
-       andBool ( ( notBool #range ( 0 < CALLER_ID:Int <= 10 ) )
-       andBool ( ( notBool #range ( 0 < C_ENUM_ID:Int <= 10 ) )
-       andBool ( ( notBool #range ( 0 < ORIGIN_ID:Int <= 10 ) )
-       andBool ( ( notBool #range ( 0 < C_ENUM_MEMBER_CONTRACT_ID:Int <= 10 ) )
-               ))))))))))))))))))))))))))))))))))))))))
-       ensures ( DEPTH_CELL:Int <Int ( CALLDEPTH_CELL:Int +Int 1 )
-       andBool ( EXPECTEDDEPTH_CELL:Int <Int ( CALLDEPTH_CELL:Int +Int 1 )
-               ))
-      [priority(20), label(BASIC-BLOCK-8-TO-6)]
-    
-    rule [BASIC-BLOCK-9-TO-7]: <foundry>
-           <kevm>
-             <k>
-               ( #execute => #halt )
-=======
        andBool ( ( CALLER_ID:Int <=Int 0
           orBool ( 10 <Int CALLER_ID:Int
                  ))
@@ -10734,7 +10624,6 @@
                ~> #checkRevert
                ~> #updateRevertOutput 128 32
                ~> #execute
->>>>>>> 34c4207b
                ~> _CONTINUATION:K
              </k>
              <mode>
@@ -10762,14 +10651,10 @@
                      0
                    </callValue>
                    <wordStack>
-<<<<<<< HEAD
-                     ( .WordStack => ( 1 : ( 132 : ( 1756313567 : ( C_ENUM_MEMBER_CONTRACT_ID:Int : ( 5 : ( 67 : ( 1664546334 : .WordStack ) ) ) ) ) ) ) )
-=======
                      ( ( 0 => 132 ) : ( ( C_ENUM_MEMBER_CONTRACT_ID:Int => 1756313567 ) : ( ( 128 => #address ( FoundryConsole ) ) : ( ( 4 => 5 ) : ( ( 128 => 67 ) : ( ( 32 => 1664546334 ) : ( ( 132 : ( 1756313567 : ( C_ENUM_MEMBER_CONTRACT_ID:Int : ( 5 : ( 67 : ( 1664546334 : .WordStack ) ) ) ) ) ) => .WordStack ) ) ) ) ) ) )
->>>>>>> 34c4207b
                    </wordStack>
                    <localMem>
-                     ( b"" => b"\x00\x00\x00\x00\x00\x00\x00\x00\x00\x00\x00\x00\x00\x00\x00\x00\x00\x00\x00\x00\x00\x00\x00\x00\x00\x00\x00\x00\x00\x00\x00\x00\x00\x00\x00\x00\x00\x00\x00\x00\x00\x00\x00\x00\x00\x00\x00\x00\x00\x00\x00\x00\x00\x00\x00\x00\x00\x00\x00\x00\x00\x00\x00\x00\x00\x00\x00\x00\x00\x00\x00\x00\x00\x00\x00\x00\x00\x00\x00\x00\x00\x00\x00\x00\x00\x00\x00\x00\x00\x00\x00\x00\x00\x00\x00\x80\x00\x00\x00\x00\x00\x00\x00\x00\x00\x00\x00\x00\x00\x00\x00\x00\x00\x00\x00\x00\x00\x00\x00\x00\x00\x00\x00\x00\x00\x00\x00\x00h\xaf7\xdf\x00\x00\x00\x00\x00\x00\x00\x00\x00\x00\x00\x00\x00\x00\x00\x00\x00\x00\x00\x00\x00\x00\x00\x00\x00\x00\x00\x00" )
+                     b"\x00\x00\x00\x00\x00\x00\x00\x00\x00\x00\x00\x00\x00\x00\x00\x00\x00\x00\x00\x00\x00\x00\x00\x00\x00\x00\x00\x00\x00\x00\x00\x00\x00\x00\x00\x00\x00\x00\x00\x00\x00\x00\x00\x00\x00\x00\x00\x00\x00\x00\x00\x00\x00\x00\x00\x00\x00\x00\x00\x00\x00\x00\x00\x00\x00\x00\x00\x00\x00\x00\x00\x00\x00\x00\x00\x00\x00\x00\x00\x00\x00\x00\x00\x00\x00\x00\x00\x00\x00\x00\x00\x00\x00\x00\x00\x80\x00\x00\x00\x00\x00\x00\x00\x00\x00\x00\x00\x00\x00\x00\x00\x00\x00\x00\x00\x00\x00\x00\x00\x00\x00\x00\x00\x00\x00\x00\x00\x00h\xaf7\xdf\x00\x00\x00\x00\x00\x00\x00\x00\x00\x00\x00\x00\x00\x00\x00\x00\x00\x00\x00\x00\x00\x00\x00\x00\x00\x00\x00\x00"
                    </localMem>
                    <memoryUsed>
                      0
@@ -10866,10 +10751,6 @@
            </stackChecks>
            <cheatcodes>
              <prank>
-<<<<<<< HEAD
-               <active>
-                 false
-=======
                <newCaller>
                  NCL:Int
                </newCaller>
@@ -10878,7 +10759,6 @@
                </newOrigin>
                <active>
                  true
->>>>>>> 34c4207b
                </active>
                <depth>
                  EXPECTEDDEPTH_CELL:Int
@@ -10887,11 +10767,7 @@
              </prank>
              <expectedRevert>
                <isRevertExpected>
-<<<<<<< HEAD
-                 false
-=======
                  true
->>>>>>> 34c4207b
                </isRevertExpected>
                <expectedDepth>
                  EXPECTEDDEPTH_CELL:Int
@@ -10927,10 +10803,6 @@
              ...
            </cheatcodes>
          </foundry>
-<<<<<<< HEAD
-      requires ( ( notBool _ACTIVE_CELL:Bool )
-       andBool ( ( notBool _ISREVERTEXPECTED_CELL:Bool )
-=======
       requires ( _ACTIVE_CELL:Bool
        andBool ( _NEWCALLER_CELL:Account ==K NCL:Int
        andBool ( _ISREVERTEXPECTED_CELL:Bool
@@ -10938,45 +10810,30 @@
        andBool ( _CALLDEPTH_CELL:Int ==Int EXPECTEDDEPTH_CELL:Int
        andBool ( C_ENUM_MEMBER_CONTRACT_ID:Int ==Int #address ( FoundryConsole )
        andBool ( _NEWORIGIN_CELL:Account ==K .Account
->>>>>>> 34c4207b
        andBool ( 0 <=Int CALLER_ID:Int
        andBool ( 0 <=Int C_ENUM_ID:Int
        andBool ( 0 <=Int ORIGIN_ID:Int
        andBool ( 0 <=Int C_ENUM_BAL:Int
        andBool ( 0 <=Int C_ENUM_NONCE:Int
-<<<<<<< HEAD
-       andBool ( C_ENUM_ID:Int =/=Int C_ENUM_MEMBER_CONTRACT_ID:Int
-       andBool ( 1024 <=Int CALLDEPTH_CELL:Int
-=======
        andBool ( C_ENUM_ID:Int =/=Int #address ( FoundryConsole )
->>>>>>> 34c4207b
        andBool ( pow24 <Int NUMBER_CELL:Int
        andBool ( NUMBER_CELL:Int <Int pow32
        andBool ( 1073741824 <Int TIMESTAMP_CELL:Int
        andBool ( TIMESTAMP_CELL:Int <Int 34359738368
-       andBool ( DEPTH_CELL:Int <Int CALLDEPTH_CELL:Int
        andBool ( 0 <=Int C_ENUM_MEMBER_CONTRACT_ID:Int
-       andBool ( ( notBool CALLDEPTH_CELL:Int <=Int DEPTH_CELL:Int )
        andBool ( 0 <=Int C_ENUM_MEMBER_CONTRACT_BAL:Int
        andBool ( 0 <=Int C_ENUM_MEMBER_CONTRACT_NONCE:Int
        andBool ( C_ENUM_NONCE:Int <Int maxUInt64
-       andBool ( EXPECTEDDEPTH_CELL:Int <Int CALLDEPTH_CELL:Int
-       andBool ( ( notBool CALLDEPTH_CELL:Int <=Int EXPECTEDDEPTH_CELL:Int )
-       andBool ( CALLER_ID:Int =/=Int 645326474426547203313410069153905908525362434349
-       andBool ( C_ENUM_ID:Int =/=Int 645326474426547203313410069153905908525362434349
-       andBool ( ORIGIN_ID:Int =/=Int 645326474426547203313410069153905908525362434349
-       andBool ( ( notBool 0 in_keys ( C_ENUM_STORAGE:Map ) )
        andBool ( C_ENUM_MEMBER_CONTRACT_NONCE:Int <Int maxUInt64
-       andBool ( C_ENUM_MEMBER_CONTRACT_ID:Int =/=Int 645326474426547203313410069153905908525362434349
        andBool ( CALLER_ID:Int <Int pow160
        andBool ( C_ENUM_ID:Int <Int pow160
        andBool ( ORIGIN_ID:Int <Int pow160
        andBool ( C_ENUM_ID:Int =/=Int NCL:Int
        andBool ( C_ENUM_MEMBER_CONTRACT_ID:Int <Int pow160
        andBool ( C_ENUM_BAL:Int <Int pow256
+       andBool ( C_ENUM_ID:Int =/=Int C_ENUM_MEMBER_CONTRACT_ID:Int
+       andBool ( ( notBool 0 in_keys ( C_ENUM_STORAGE:Map ) )
        andBool ( C_ENUM_MEMBER_CONTRACT_BAL:Int <Int pow256
-<<<<<<< HEAD
-=======
        andBool ( CALLER_ID:Int =/=Int #address ( FoundryCheat )
        andBool ( C_ENUM_ID:Int =/=Int #address ( FoundryCheat )
        andBool ( ORIGIN_ID:Int =/=Int #address ( FoundryCheat )
@@ -10985,22 +10842,12 @@
         </acctID> in_keys ( ACCOUNTS_REST:AccountCellMap ) )
        andBool ( #lookup ( C_ENUM_MEMBER_CONTRACT_STORAGE:Map , 1 ) <Int 6
        andBool ( C_ENUM_MEMBER_CONTRACT_ID:Int =/=Int #address ( FoundryCheat )
->>>>>>> 34c4207b
        andBool ( ( notBool <acctID>
           C_ENUM_ID:Int
         </acctID> in_keys ( ACCOUNTS_REST:AccountCellMap ) )
        andBool ( ( notBool <acctID>
           C_ENUM_MEMBER_CONTRACT_ID:Int
         </acctID> in_keys ( ACCOUNTS_REST:AccountCellMap ) )
-<<<<<<< HEAD
-       andBool ( #lookup ( C_ENUM_MEMBER_CONTRACT_STORAGE:Map , 1 ) <Int 6
-       andBool ( ( notBool #range ( 0 < CALLER_ID:Int <= 10 ) )
-       andBool ( ( notBool #range ( 0 < C_ENUM_ID:Int <= 10 ) )
-       andBool ( ( notBool #range ( 0 < ORIGIN_ID:Int <= 10 ) )
-       andBool ( ( notBool #range ( 0 < C_ENUM_MEMBER_CONTRACT_ID:Int <= 10 ) )
-               ))))))))))))))))))))))))))))))))))))))))
-      [priority(20), label(BASIC-BLOCK-9-TO-7)]
-=======
        andBool ( ( CALLER_ID:Int <=Int 0
           orBool ( 10 <Int CALLER_ID:Int
                  ))
@@ -11015,6 +10862,5 @@
                  ))
                )))))))))))))))))))))))))))))))))))))))))))
       [priority(20), label(BASIC-BLOCK-136-TO-101)]
->>>>>>> 34c4207b
 
 endmodule