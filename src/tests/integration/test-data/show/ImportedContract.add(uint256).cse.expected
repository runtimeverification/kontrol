--- conflicted
+++ resolved
@@ -129,15 +129,9 @@
                    <static>
                      false
                    </static>
-<<<<<<< HEAD
-                   <callDepth>
-                     CALLDEPTH_CELL:Int
-                   </callDepth>
-=======
                    <codeAddr>
                      C_IMPORTEDCONTRACT_ID:Int
                    </codeAddr>
->>>>>>> 34c4207b
                    ...
                  </callState>
                  <substate>
@@ -251,17 +245,8 @@
        andBool ( 1073741824 <Int TIMESTAMP_CELL:Int
        andBool ( TIMESTAMP_CELL:Int <Int 34359738368
        andBool ( 0 <=Int C_IMPORTEDCONTRACT_NONCE:Int
-<<<<<<< HEAD
-       andBool ( DEPTH_CELL:Int <Int CALLDEPTH_CELL:Int
-       andBool ( ( notBool CALLDEPTH_CELL:Int <=Int DEPTH_CELL:Int )
-       andBool ( EXPECTEDDEPTH_CELL:Int <Int CALLDEPTH_CELL:Int
-       andBool ( ( notBool CALLDEPTH_CELL:Int <=Int EXPECTEDDEPTH_CELL:Int )
-       andBool ( CALLER_ID:Int =/=Int 645326474426547203313410069153905908525362434349
-       andBool ( ORIGIN_ID:Int =/=Int 645326474426547203313410069153905908525362434349
-=======
        andBool ( CALLER_ID:Int =/=Int #address ( FoundryCheat )
        andBool ( ORIGIN_ID:Int =/=Int #address ( FoundryCheat )
->>>>>>> 34c4207b
        andBool ( C_IMPORTEDCONTRACT_NONCE:Int <Int maxUInt64
        andBool ( C_IMPORTEDCONTRACT_ID:Int =/=Int #address ( FoundryCheat )
        andBool ( CALLER_ID:Int <Int pow160
@@ -337,15 +322,9 @@
                    <static>
                      false
                    </static>
-<<<<<<< HEAD
-                   <callDepth>
-                     CALLDEPTH_CELL:Int
-                   </callDepth>
-=======
                    <codeAddr>
                      C_IMPORTEDCONTRACT_ID:Int
                    </codeAddr>
->>>>>>> 34c4207b
                    ...
                  </callState>
                  <substate>
@@ -459,17 +438,8 @@
        andBool ( 1073741824 <Int TIMESTAMP_CELL:Int
        andBool ( TIMESTAMP_CELL:Int <Int 34359738368
        andBool ( 0 <=Int C_IMPORTEDCONTRACT_NONCE:Int
-<<<<<<< HEAD
-       andBool ( DEPTH_CELL:Int <Int CALLDEPTH_CELL:Int
-       andBool ( ( notBool CALLDEPTH_CELL:Int <=Int DEPTH_CELL:Int )
-       andBool ( EXPECTEDDEPTH_CELL:Int <Int CALLDEPTH_CELL:Int
-       andBool ( ( notBool CALLDEPTH_CELL:Int <=Int EXPECTEDDEPTH_CELL:Int )
-       andBool ( CALLER_ID:Int =/=Int 645326474426547203313410069153905908525362434349
-       andBool ( ORIGIN_ID:Int =/=Int 645326474426547203313410069153905908525362434349
-=======
        andBool ( CALLER_ID:Int =/=Int #address ( FoundryCheat )
        andBool ( ORIGIN_ID:Int =/=Int #address ( FoundryCheat )
->>>>>>> 34c4207b
        andBool ( C_IMPORTEDCONTRACT_NONCE:Int <Int maxUInt64
        andBool ( C_IMPORTEDCONTRACT_ID:Int =/=Int #address ( FoundryCheat )
        andBool ( CALLER_ID:Int <Int pow160
