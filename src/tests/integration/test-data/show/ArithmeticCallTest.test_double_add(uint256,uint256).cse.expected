--- conflicted
+++ resolved
@@ -5,7 +5,6 @@
 │   callDepth: 0
 │   statusCode: STATUSCODE:StatusCode
 │
-<<<<<<< HEAD
 │  (575 steps)
 ├─ 4 (terminal)
 │   k: #halt ~> CONTINUATION:K
@@ -21,9 +20,6 @@
 │   statusCode: STATUSCODE:StatusCode
 │
 │  (490 steps)
-=======
-│  (1024 steps)
->>>>>>> be12deaf
 ├─ 7 (split)
 │   k: #execute ~> #return 128 32 ~> #pc [ STATICCALL ] ~> #execute ~> CONTINUATION:K
 │   pc: 0
@@ -39,7 +35,6 @@
 ┃  │   callDepth: 1
 ┃  │   statusCode: STATUSCODE:StatusCode
 ┃  │
-<<<<<<< HEAD
 ┃  │  (426 steps)
 ┃  ├─ 10 (split)
 ┃  │   k: JUMPI 570 bool2Word ( ( VV0_x_114b9705:Int +Int VV1_y_114b9705:Int ) <=Int ( max ...
@@ -116,14 +111,6 @@
 ┃         pc: 2708
 ┃         callDepth: 0
 ┃         statusCode: EVMC_REVERT
-=======
-┃  │  (73 steps)
-┃  └─ 10 (leaf, terminal)
-┃      k: #halt ~> CONTINUATION:K
-┃      pc: 2357
-┃      callDepth: 0
-┃      statusCode: EVMC_REVERT
->>>>>>> be12deaf
 ┃
 ┗━━┓ constraint: VV0_x_114b9705:Int <=Int ( maxUInt256 -Int VV1_y_114b9705:Int )
    │
@@ -133,83 +120,11 @@
    │   callDepth: 1
    │   statusCode: STATUSCODE:StatusCode
    │
-<<<<<<< HEAD
    │  (73 steps)
    └─ 11 (leaf, terminal)
        k: #halt ~> CONTINUATION:K
        pc: 2586
        callDepth: 0
        statusCode: EVMC_REVERT
-=======
-   │  (413 steps)
-   ├─ 11
-   │   k: #execute ~> #return 160 32 ~> #pc [ STATICCALL ] ~> #execute ~> CONTINUATION:K
-   │   pc: 0
-   │   callDepth: 1
-   │   statusCode: EVMC_SUCCESS
-   ┃
-   ┃ (1 step)
-   ┣━━┓
-   ┃  │
-   ┃  ├─ 12
-   ┃  │   k: #halt ~> #return 160 32 ~> #pc [ STATICCALL ] ~> #execute ~> CONTINUATION:K
-   ┃  │   pc: 550
-   ┃  │   callDepth: 1
-   ┃  │   statusCode: EVMC_REVERT
-   ┃  │
-   ┃  │  (72 steps)
-   ┃  └─ 14 (leaf, terminal)
-   ┃      k: #halt ~> CONTINUATION:K
-   ┃      pc: 2474
-   ┃      callDepth: 0
-   ┃      statusCode: EVMC_REVERT
-   ┃
-   ┗━━┓
-      │
-      ├─ 13 (split)
-      │   k: #halt ~> #return 160 32 ~> #pc [ STATICCALL ] ~> #execute ~> CONTINUATION:K
-      │   pc: 128
-      │   callDepth: 1
-      │   statusCode: EVMC_SUCCESS
-      ┃
-      ┃ (branch)
-      ┣━━┓ constraint: VV0_x_114b9705:Int <Int ( ( VV0_x_114b9705:Int +Int VV1_y_114b9705:Int ) +Int VV1_y_114b9705:Int )
-      ┃  │
-      ┃  ├─ 20
-      ┃  │   k: #halt ~> #return 160 32 ~> #pc [ STATICCALL ] ~> #execute ~> CONTINUATION:K
-      ┃  │   pc: 128
-      ┃  │   callDepth: 1
-      ┃  │   statusCode: EVMC_SUCCESS
-      ┃  │
-      ┃  │  (321 steps)
-      ┃  ├─ 18 (terminal)
-      ┃  │   k: #halt ~> CONTINUATION:K
-      ┃  │   pc: 248
-      ┃  │   callDepth: 0
-      ┃  │   statusCode: EVMC_SUCCESS
-      ┃  │
-      ┃  ┊  constraint: true
-      ┃  ┊  subst: OMITTED SUBST
-      ┃  └─ 6 (leaf, target, terminal)
-      ┃      k: #halt ~> CONTINUATION:K
-      ┃      pc: PC_CELL_5d410f2a:Int
-      ┃      callDepth: CALLDEPTH_CELL_5d410f2a:Int
-      ┃      statusCode: STATUSCODE_FINAL:StatusCode
-      ┃
-      ┗━━┓ constraint: ( notBool VV0_x_114b9705:Int <Int ( ( VV0_x_114b9705:Int +Int VV1_y_114b9705:Int ) +Int VV1_y_114b9705:Int ) )
-         │
-         ├─ 21
-         │   k: #halt ~> #return 160 32 ~> #pc [ STATICCALL ] ~> #execute ~> CONTINUATION:K
-         │   pc: 128
-         │   callDepth: 1
-         │   statusCode: EVMC_SUCCESS
-         │
-         │  (331 steps)
-         └─ 19 (leaf, terminal)
-             k: #halt ~> CONTINUATION:K
-             pc: 3736
-             callDepth: 0
-             statusCode: EVMC_REVERT
->>>>>>> be12deaf
 
 
