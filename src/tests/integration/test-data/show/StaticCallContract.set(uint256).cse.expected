
┌─ 1 (root, init)
│   k: #execute ~> CONTINUATION:K
│   pc: 0
│   callDepth: CALLDEPTH_CELL:Int
│   statusCode: STATUSCODE:StatusCode
│   src: test/nested/SimpleNested.t.sol:7:11
│   method: test%StaticCallContract.set(uint256)
│
│  (274 steps)
├─ 3 (terminal)
│   k: #halt ~> CONTINUATION:K
│   pc: 62
│   callDepth: CALLDEPTH_CELL:Int
│   statusCode: EVMC_SUCCESS
│   src: test/nested/SimpleNested.t.sol:7:11
│   method: test%StaticCallContract.set(uint256)
│
┊  constraint:
┊      ( notBool <acctID>
  C_STATICCALLCONTRACT_ID:Int
</acctID> in_keys ( ACCOUNTS_REST:AccountCellMap ) )
┊  subst: ...
└─ 2 (leaf, target, terminal)
    k: #halt ~> CONTINUATION:K
    pc: PC_CELL_5d410f2a:Int
    callDepth: CALLDEPTH_CELL_5d410f2a:Int
    statusCode: STATUSCODE_FINAL:StatusCode




module SUMMARY-TEST%STATICCALLCONTRACT.SET(UINT256):0
    
    
    rule [BASIC-BLOCK-1-TO-3]: <foundry>
           <kevm>
             <k>
               ( #execute => #halt )
               ~> _CONTINUATION:K
             </k>
             <mode>
               NORMAL
             </mode>
             <schedule>
               CANCUN
             </schedule>
             <useGas>
               false
             </useGas>
             <ethereum>
               <evm>
                 <output>
                   ( _OUTPUT_CELL:Bytes => b"" )
                 </output>
                 <statusCode>
                   ( _STATUSCODE:StatusCode => EVMC_SUCCESS )
                 </statusCode>
                 <callState>
                   <id>
                     C_STATICCALLCONTRACT_ID:Int
                   </id>
                   <caller>
                     CALLER_ID:Int
                   </caller>
                   <callData>
                     b"`\xfeG\xb1" +Bytes #buf ( 32 , KV0_y:Int )
                   </callData>
                   <callValue>
                     0
                   </callValue>
                   <wordStack>
                     ( .WordStack => ( 1627277233 : .WordStack ) )
                   </wordStack>
                   <localMem>
                     ( b"" => b"\x00\x00\x00\x00\x00\x00\x00\x00\x00\x00\x00\x00\x00\x00\x00\x00\x00\x00\x00\x00\x00\x00\x00\x00\x00\x00\x00\x00\x00\x00\x00\x00\x00\x00\x00\x00\x00\x00\x00\x00\x00\x00\x00\x00\x00\x00\x00\x00\x00\x00\x00\x00\x00\x00\x00\x00\x00\x00\x00\x00\x00\x00\x00\x00\x00\x00\x00\x00\x00\x00\x00\x00\x00\x00\x00\x00\x00\x00\x00\x00\x00\x00\x00\x00\x00\x00\x00\x00\x00\x00\x00\x00\x00\x00\x00\x80" )
                   </localMem>
                   <memoryUsed>
                     0
                   </memoryUsed>
                   <callGas>
                     0
                   </callGas>
                   <static>
                     false
                   </static>
<<<<<<< HEAD
                   <callDepth>
                     CALLDEPTH_CELL:Int
                   </callDepth>
=======
                   <codeAddr>
                     C_STATICCALLCONTRACT_ID:Int
                   </codeAddr>
>>>>>>> 34c4207b
                   ...
                 </callState>
                 <substate>
                   <refund>
                     0
                   </refund>
                   ...
                 </substate>
                 <origin>
                   ORIGIN_ID:Int
                 </origin>
                 <block>
                   <number>
                     NUMBER_CELL:Int
                   </number>
                   <timestamp>
                     TIMESTAMP_CELL:Int
                   </timestamp>
                   ...
                 </block>
                 ...
               </evm>
               <network>
                 <chainID>
                   1
                 </chainID>
                 <accounts>
                   ( <account>
                     <acctID>
                       C_STATICCALLCONTRACT_ID:Int
                     </acctID>
                     <balance>
                       C_STATICCALLCONTRACT_BAL:Int
                     </balance>
                     <storage>
                       ( C_STATICCALLCONTRACT_STORAGE:Map => C_STATICCALLCONTRACT_STORAGE:Map [ 0 <- KV0_y:Int ] )
                     </storage>
                     <nonce>
                       C_STATICCALLCONTRACT_NONCE:Int
                     </nonce>
                     ...
                   </account>
                   ACCOUNTS_REST:AccountCellMap )
                 </accounts>
                 ...
               </network>
             </ethereum>
             ...
           </kevm>
           <stackChecks>
             true
           </stackChecks>
           <cheatcodes>
             <prank>
               <active>
                 false
               </active>
               <depth>
                 DEPTH_CELL:Int
               </depth>
               ...
             </prank>
             <expectedRevert>
               <isRevertExpected>
                 false
               </isRevertExpected>
               <expectedDepth>
                 EXPECTEDDEPTH_CELL:Int
               </expectedDepth>
               ...
             </expectedRevert>
             <expectedOpcode>
               <isOpcodeExpected>
                 false
               </isOpcodeExpected>
               ...
             </expectedOpcode>
             <whitelist>
               <isCallWhitelistActive>
                 false
               </isCallWhitelistActive>
               <allowedCallsList>
                 .List
               </allowedCallsList>
               <isStorageWhitelistActive>
                 false
               </isStorageWhitelistActive>
               <storageSlotList>
                 .List
               </storageSlotList>
             </whitelist>
             <mockCalls>
               .MockCallCellMap
             </mockCalls>
             <mockFunctions>
               .MockFunctionCellMap
             </mockFunctions>
             ...
           </cheatcodes>
         </foundry>
      requires ( ( notBool _ACTIVE_CELL:Bool )
       andBool ( ( notBool _ISREVERTEXPECTED_CELL:Bool )
       andBool ( 0 <=Int KV0_y:Int
       andBool ( 0 <=Int CALLER_ID:Int
       andBool ( 0 <=Int ORIGIN_ID:Int
       andBool ( pow24 <Int NUMBER_CELL:Int
       andBool ( NUMBER_CELL:Int <Int pow32
       andBool ( 1073741824 <Int TIMESTAMP_CELL:Int
       andBool ( 0 <=Int C_STATICCALLCONTRACT_ID:Int
       andBool ( TIMESTAMP_CELL:Int <Int 34359738368
       andBool ( 0 <=Int C_STATICCALLCONTRACT_BAL:Int
       andBool ( DEPTH_CELL:Int <Int CALLDEPTH_CELL:Int
       andBool ( ( notBool CALLDEPTH_CELL:Int <=Int DEPTH_CELL:Int )
       andBool ( 0 <=Int C_STATICCALLCONTRACT_NONCE:Int
<<<<<<< HEAD
       andBool ( EXPECTEDDEPTH_CELL:Int <Int CALLDEPTH_CELL:Int
       andBool ( ( notBool CALLDEPTH_CELL:Int <=Int EXPECTEDDEPTH_CELL:Int )
       andBool ( CALLER_ID:Int =/=Int 645326474426547203313410069153905908525362434349
       andBool ( ORIGIN_ID:Int =/=Int 645326474426547203313410069153905908525362434349
=======
       andBool ( CALLER_ID:Int =/=Int #address ( FoundryCheat )
       andBool ( ORIGIN_ID:Int =/=Int #address ( FoundryCheat )
>>>>>>> 34c4207b
       andBool ( C_STATICCALLCONTRACT_NONCE:Int <Int maxUInt64
       andBool ( C_STATICCALLCONTRACT_ID:Int =/=Int #address ( FoundryCheat )
       andBool ( CALLER_ID:Int <Int pow160
       andBool ( ORIGIN_ID:Int <Int pow160
       andBool ( C_STATICCALLCONTRACT_ID:Int <Int pow160
       andBool ( KV0_y:Int <Int pow256
       andBool ( C_STATICCALLCONTRACT_BAL:Int <Int pow256
       andBool ( ( notBool <acctID>
          C_STATICCALLCONTRACT_ID:Int
        </acctID> in_keys ( ACCOUNTS_REST:AccountCellMap ) )
<<<<<<< HEAD
       andBool ( ( notBool #range ( 0 < CALLER_ID:Int <= 10 ) )
       andBool ( ( notBool #range ( 0 < ORIGIN_ID:Int <= 10 ) )
       andBool ( ( notBool #range ( 0 < C_STATICCALLCONTRACT_ID:Int <= 10 ) )
               )))))))))))))))))))))))))))))
=======
       andBool ( ( CALLER_ID:Int <=Int 0
          orBool ( 10 <Int CALLER_ID:Int
                 ))
       andBool ( ( ORIGIN_ID:Int <=Int 0
          orBool ( 10 <Int ORIGIN_ID:Int
                 ))
       andBool ( ( C_STATICCALLCONTRACT_ID:Int <=Int 0
          orBool ( 10 <Int C_STATICCALLCONTRACT_ID:Int
                 ))
               )))))))))))))))))))))))
>>>>>>> 34c4207b
      [priority(20), label(BASIC-BLOCK-1-TO-3)]

endmodule<|MERGE_RESOLUTION|>--- conflicted
+++ resolved
@@ -84,15 +84,9 @@
                    <static>
                      false
                    </static>
-<<<<<<< HEAD
-                   <callDepth>
-                     CALLDEPTH_CELL:Int
-                   </callDepth>
-=======
                    <codeAddr>
                      C_STATICCALLCONTRACT_ID:Int
                    </codeAddr>
->>>>>>> 34c4207b
                    ...
                  </callState>
                  <substate>
@@ -207,15 +201,8 @@
        andBool ( DEPTH_CELL:Int <Int CALLDEPTH_CELL:Int
        andBool ( ( notBool CALLDEPTH_CELL:Int <=Int DEPTH_CELL:Int )
        andBool ( 0 <=Int C_STATICCALLCONTRACT_NONCE:Int
-<<<<<<< HEAD
-       andBool ( EXPECTEDDEPTH_CELL:Int <Int CALLDEPTH_CELL:Int
-       andBool ( ( notBool CALLDEPTH_CELL:Int <=Int EXPECTEDDEPTH_CELL:Int )
-       andBool ( CALLER_ID:Int =/=Int 645326474426547203313410069153905908525362434349
-       andBool ( ORIGIN_ID:Int =/=Int 645326474426547203313410069153905908525362434349
-=======
        andBool ( CALLER_ID:Int =/=Int #address ( FoundryCheat )
        andBool ( ORIGIN_ID:Int =/=Int #address ( FoundryCheat )
->>>>>>> 34c4207b
        andBool ( C_STATICCALLCONTRACT_NONCE:Int <Int maxUInt64
        andBool ( C_STATICCALLCONTRACT_ID:Int =/=Int #address ( FoundryCheat )
        andBool ( CALLER_ID:Int <Int pow160
@@ -226,12 +213,6 @@
        andBool ( ( notBool <acctID>
           C_STATICCALLCONTRACT_ID:Int
         </acctID> in_keys ( ACCOUNTS_REST:AccountCellMap ) )
-<<<<<<< HEAD
-       andBool ( ( notBool #range ( 0 < CALLER_ID:Int <= 10 ) )
-       andBool ( ( notBool #range ( 0 < ORIGIN_ID:Int <= 10 ) )
-       andBool ( ( notBool #range ( 0 < C_STATICCALLCONTRACT_ID:Int <= 10 ) )
-               )))))))))))))))))))))))))))))
-=======
        andBool ( ( CALLER_ID:Int <=Int 0
           orBool ( 10 <Int CALLER_ID:Int
                  ))
@@ -242,7 +223,6 @@
           orBool ( 10 <Int C_STATICCALLCONTRACT_ID:Int
                  ))
                )))))))))))))))))))))))
->>>>>>> 34c4207b
       [priority(20), label(BASIC-BLOCK-1-TO-3)]
 
 endmodule