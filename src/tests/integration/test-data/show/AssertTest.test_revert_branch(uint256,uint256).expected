
┌─ 1 (root, init)
│   k: #execute ~> CONTINUATION:K
│   pc: 0
│   callDepth: 0
│   statusCode: STATUSCODE:StatusCode
│
│  (179 steps)
├─ 3
│   k: #end EVMC_SUCCESS ~> #pc [ STOP ] ~> #execute ~> CONTINUATION:K
│   pc: 328
│   callDepth: 0
│   statusCode: STATUSCODE:StatusCode
│
│  (1 step)
├─ 4
│   k: #halt ~> #pc [ STOP ] ~> #execute ~> CONTINUATION:K
│   pc: 328
│   callDepth: 0
│   statusCode: EVMC_SUCCESS
│
│  (2 steps)
├─ 5 (terminal)
│   k: #halt ~> CONTINUATION:K
│   pc: 328
│   callDepth: 0
│   statusCode: EVMC_SUCCESS
│
│  (1 step)
├─ 6
│   k: #execute ~> CONTINUATION:K
│   pc: 0
│   callDepth: 0
│   statusCode: STATUSCODE:StatusCode
│
<<<<<<< HEAD
│  (387 steps)
=======
│  (366 steps)
>>>>>>> a207bd48
├─ 8 (split)
│   k: JUMPI 1594 bool2Word ( VV1_y_114b9705:Int <=Int VV0_x_114b9705:Int ) ~> #pc [ JU ...
│   pc: 1590
│   callDepth: 0
│   statusCode: STATUSCODE:StatusCode
┃
┃ (branch)
┣━━┓ constraint: { true #Equals VV1_y_114b9705:Int <=Int VV0_x_114b9705:Int }
┃  │
┃  ├─ 9
┃  │   k: JUMPI 1594 bool2Word ( VV1_y_114b9705:Int <=Int VV0_x_114b9705:Int ) ~> #pc [ JU ...
┃  │   pc: 1590
┃  │   callDepth: 0
┃  │   statusCode: STATUSCODE:StatusCode
┃  │
┃  │  (72 steps)
┃  ├─ 11
┃  │   k: #end EVMC_REVERT ~> #pc [ REVERT ] ~> #execute ~> CONTINUATION:K
┃  │   pc: 2995
┃  │   callDepth: 0
┃  │   statusCode: STATUSCODE:StatusCode
┃  │
┃  │  (1 step)
┃  ├─ 13
┃  │   k: #halt ~> #pc [ REVERT ] ~> #execute ~> CONTINUATION:K
┃  │   pc: 2995
┃  │   callDepth: 0
┃  │   statusCode: EVMC_REVERT
┃  │
┃  │  (2 steps)
┃  └─ 15 (leaf, terminal)
┃      k: #halt ~> CONTINUATION:K
┃      pc: 2995
┃      callDepth: 0
┃      statusCode: EVMC_REVERT
┃
┗━━┓ constraint: { true #Equals ( notBool VV1_y_114b9705:Int <=Int VV0_x_114b9705:Int ) }
   │
   ├─ 10
   │   k: JUMPI 1594 bool2Word ( VV1_y_114b9705:Int <=Int VV0_x_114b9705:Int ) ~> #pc [ JU ...
   │   pc: 1590
   │   callDepth: 0
   │   statusCode: STATUSCODE:StatusCode
   │
   │  (37 steps)
   ├─ 12
   │   k: #end EVMC_SUCCESS ~> #pc [ STOP ] ~> #execute ~> CONTINUATION:K
   │   pc: 328
   │   callDepth: 0
   │   statusCode: STATUSCODE:StatusCode
   │
   │  (1 step)
   ├─ 14
   │   k: #halt ~> #pc [ STOP ] ~> #execute ~> CONTINUATION:K
   │   pc: 328
   │   callDepth: 0
   │   statusCode: EVMC_SUCCESS
   │
   │  (2 steps)
   ├─ 16 (terminal)
   │   k: #halt ~> CONTINUATION:K
   │   pc: 328
   │   callDepth: 0
   │   statusCode: EVMC_SUCCESS
   │
   ┊  constraint: true
   ┊  subst: OMITTED SUBST
   └─ 7 (leaf, target, terminal)
       k: #halt ~> CONTINUATION:K
       pc: PC_CELL_5d410f2a:Int
       callDepth: CALLDEPTH_CELL_5d410f2a:Int
       statusCode: STATUSCODE_FINAL:StatusCode



Node 15:

( <generatedTop>
  <foundry>
    <kevm>
      <k>
        #halt
        ~> CONTINUATION:K
      </k>
      <mode>
        NORMAL
      </mode>
      <schedule>
        SHANGHAI
      </schedule>
      <useGas>
        false
      </useGas>
      <ethereum>
        <evm>
          <output>
            b"NH{q\x00\x00\x00\x00\x00\x00\x00\x00\x00\x00\x00\x00\x00\x00\x00\x00\x00\x00\x00\x00\x00\x00\x00\x00\x00\x00\x00\x00\x00\x00\x00\x01"
          </output>
          <statusCode>
            EVMC_REVERT
          </statusCode>
          <callStack>
            .List
          </callStack>
          <interimStates>
            .List
          </interimStates>
          <callState>
            <id>
              728815563385977040452943777879061427756277306518
            </id>
            <callData>
              b"\x8c\x0e\xdd\x8b" +Bytes #buf ( 32 , VV0_x_114b9705:Int ) +Bytes #buf ( 32 , VV1_y_114b9705:Int )
            </callData>
            <callValue>
              0
            </callValue>
            <wordStack>
              ( 1602 : ( VV1_y_114b9705:Int : ( VV0_x_114b9705:Int : ( 327 : ( selector ( "test_revert_branch(uint256,uint256)" ) : .WordStack ) ) ) ) )
            </wordStack>
            <localMem>
              b"NH{q\x00\x00\x00\x00\x00\x00\x00\x00\x00\x00\x00\x00\x00\x00\x00\x00\x00\x00\x00\x00\x00\x00\x00\x00\x00\x00\x00\x00\x00\x00\x00\x01\x00\x00\x00\x00\x00\x00\x00\x00\x00\x00\x00\x00\x00\x00\x00\x00\x00\x00\x00\x00\x00\x00\x00\x00\x00\x00\x00\x00\x00\x00\x00\x00\x00\x00\x00\x00\x00\x00\x00\x00\x00\x00\x00\x00\x00\x00\x00\x00\x00\x00\x00\x00\x00\x00\x00\x00\x00\x00\x00\x80"
            </localMem>
            <memoryUsed>
              0
            </memoryUsed>
            <callGas>
              0
            </callGas>
            <static>
              false
            </static>
            <callDepth>
              0
            </callDepth>
            ...
          </callState>
          <substate>
            <log>
              .List
            </log>
            <refund>
              0
            </refund>
            <accessedAccounts>
              .Set
            </accessedAccounts>
            <accessedStorage>
              .Map
            </accessedStorage>
            ...
          </substate>
          ...
        </evm>
        <network>
          <accounts>
            ( <account>
              <acctID>
                645326474426547203313410069153905908525362434349
              </acctID>
              <balance>
                0
              </balance>
              <storage>
                .Map
              </storage>
              <origStorage>
                .Map
              </origStorage>
              <nonce>
                0
              </nonce>
              ...
            </account>
            <account>
              <acctID>
                728815563385977040452943777879061427756277306518
              </acctID>
              <balance>
                0
              </balance>
              <storage>
                .Map
              </storage>
              <origStorage>
                .Map
              </origStorage>
              <nonce>
                1
              </nonce>
              ...
            </account> )
          </accounts>
          ...
        </network>
      </ethereum>
      ...
    </kevm>
    <cheatcodes>
      <prank>
        <prevCaller>
          .Account
        </prevCaller>
        <prevOrigin>
          .Account
        </prevOrigin>
        <newCaller>
          .Account
        </newCaller>
        <newOrigin>
          .Account
        </newOrigin>
        <active>
          false
        </active>
        <singleCall>
          false
        </singleCall>
        ...
      </prank>
      <expectedRevert>
        <isRevertExpected>
          false
        </isRevertExpected>
        ...
      </expectedRevert>
      <expectedOpcode>
        <isOpcodeExpected>
          false
        </isOpcodeExpected>
        <expectedAddress>
          .Account
        </expectedAddress>
        <expectedValue>
          0
        </expectedValue>
        <expectedData>
          b""
        </expectedData>
        <opcodeType>
          .OpcodeType
        </opcodeType>
      </expectedOpcode>
      <expectEmit>
        <recordEvent>
          false
        </recordEvent>
        <isEventExpected>
          false
        </isEventExpected>
        ...
      </expectEmit>
      <whitelist>
        <isCallWhitelistActive>
          false
        </isCallWhitelistActive>
        <isStorageWhitelistActive>
          false
        </isStorageWhitelistActive>
        <addressSet>
          .Set
        </addressSet>
        <storageSlotSet>
          .Set
        </storageSlotSet>
      </whitelist>
    </cheatcodes>
  </foundry>
  ...
</generatedTop>
#And ( { true #Equals 0 <=Int VV0_x_114b9705:Int }
#And ( { true #Equals 0 <=Int VV1_y_114b9705:Int }
#And ( { true #Equals VV1_y_114b9705:Int <=Int VV0_x_114b9705:Int }
#And ( { true #Equals VV0_x_114b9705:Int <Int pow256 }
#And { true #Equals VV1_y_114b9705:Int <Int pow256 } ) ) ) ) )



    
    
    rule [BASIC-BLOCK-1-TO-3]: <foundry>
           <kevm>
             <k>
               ( .K => #end EVMC_SUCCESS
               ~> #pc [ STOP ] )
               ~> #execute
               ~> _CONTINUATION
             </k>
             <mode>
               NORMAL
             </mode>
             <schedule>
               SHANGHAI
             </schedule>
             <useGas>
               false
             </useGas>
             <ethereum>
               <evm>
                 <output>
                   ( _OUTPUT_CELL => b"" )
                 </output>
                 <callStack>
                   .List
                 </callStack>
                 <interimStates>
                   .List
                 </interimStates>
                 <callState>
                   ...
                   ...
                   <id>
                     728815563385977040452943777879061427756277306518
                   </id>
                   <caller>
                     CALLER_ID:Int
                   </caller>
                   <callData>
                     b"\n\x92T\xe4"
                   </callData>
                   <callValue>
                     0
                   </callValue>
                   <wordStack>
                     ( .WordStack => ( selector ( "setUp()" ) : .WordStack ) )
                   </wordStack>
                   <localMem>
                     ( b"" => b"\x00\x00\x00\x00\x00\x00\x00\x00\x00\x00\x00\x00\x00\x00\x00\x00\x00\x00\x00\x00\x00\x00\x00\x00\x00\x00\x00\x00\x00\x00\x00\x00\x00\x00\x00\x00\x00\x00\x00\x00\x00\x00\x00\x00\x00\x00\x00\x00\x00\x00\x00\x00\x00\x00\x00\x00\x00\x00\x00\x00\x00\x00\x00\x00\x00\x00\x00\x00\x00\x00\x00\x00\x00\x00\x00\x00\x00\x00\x00\x00\x00\x00\x00\x00\x00\x00\x00\x00\x00\x00\x00\x00\x00\x00\x00\x80" )
                   </localMem>
                   ...
                   ...
                   <memoryUsed>
                     0
                   </memoryUsed>
                   <callGas>
                     0
                   </callGas>
                   <static>
                     false
                   </static>
                   <callDepth>
                     0
                   </callDepth>
                 </callState>
                 <substate>
                   <log>
                     .List
                   </log>
                   <refund>
                     0
                   </refund>
                   <accessedAccounts>
                     .Set
                   </accessedAccounts>
                   <accessedStorage>
                     .Map
                   </accessedStorage>
                   ...
                 </substate>
                 <origin>
                   ORIGIN_ID:Int
                 </origin>
                 <block>
                   <number>
                     NUMBER_CELL:Int
                   </number>
                   ...
                 </block>
                 ...
               </evm>
               <network>
                 <accounts>
                   ( <account>
                     <acctID>
                       645326474426547203313410069153905908525362434349
                     </acctID>
                     <balance>
                       0
                     </balance>
                     ...
                     <storage>
                       .Map
                     </storage>
                     <origStorage>
                       .Map
                     </origStorage>
                     <nonce>
                       0
                     </nonce>
                   </account>
                   <account>
                     <acctID>
                       728815563385977040452943777879061427756277306518
                     </acctID>
                     <balance>
                       0
                     </balance>
                     ...
                     <storage>
                       .Map
                     </storage>
                     <origStorage>
                       .Map
                     </origStorage>
                     <nonce>
                       1
                     </nonce>
                   </account> )
                 </accounts>
                 ...
               </network>
             </ethereum>
             ...
           </kevm>
           <cheatcodes>
             <prank>
               <prevCaller>
                 .Account
               </prevCaller>
               <prevOrigin>
                 .Account
               </prevOrigin>
               <newCaller>
                 .Account
               </newCaller>
               <newOrigin>
                 .Account
               </newOrigin>
               <active>
                 false
               </active>
               <singleCall>
                 false
               </singleCall>
               ...
             </prank>
             <expectedRevert>
               <isRevertExpected>
                 false
               </isRevertExpected>
               ...
             </expectedRevert>
             <expectedOpcode>
               <isOpcodeExpected>
                 false
               </isOpcodeExpected>
               <expectedAddress>
                 .Account
               </expectedAddress>
               <expectedValue>
                 0
               </expectedValue>
               <expectedData>
                 b""
               </expectedData>
               <opcodeType>
                 .OpcodeType
               </opcodeType>
             </expectedOpcode>
             <expectEmit>
               <recordEvent>
                 false
               </recordEvent>
               <isEventExpected>
                 false
               </isEventExpected>
               ...
             </expectEmit>
             <whitelist>
               <isCallWhitelistActive>
                 false
               </isCallWhitelistActive>
               <isStorageWhitelistActive>
                 false
               </isStorageWhitelistActive>
               <addressSet>
                 .Set
               </addressSet>
               <storageSlotSet>
                 .Set
               </storageSlotSet>
             </whitelist>
           </cheatcodes>
         </foundry>
      requires ( 0 <=Int CALLER_ID:Int
       andBool ( 0 <=Int ORIGIN_ID:Int
       andBool ( 0 <=Int NUMBER_CELL:Int
       andBool ( CALLER_ID:Int <Int pow160
       andBool ( ORIGIN_ID:Int <Int pow160
       andBool ( NUMBER_CELL:Int <=Int maxSInt256
               ))))))
      [label(BASIC-BLOCK-1-TO-3)]
    
    rule [BASIC-BLOCK-3-TO-4]: <foundry>
           <kevm>
             <k>
               ( #end EVMC_SUCCESS => #halt )
               ~> #pc [ STOP ]
               ~> #execute
               ~> _CONTINUATION
             </k>
             <mode>
               NORMAL
             </mode>
             <schedule>
               SHANGHAI
             </schedule>
             <useGas>
               false
             </useGas>
             <ethereum>
               <evm>
                 <output>
                   b""
                 </output>
                 <statusCode>
                   ( _STATUSCODE => EVMC_SUCCESS )
                 </statusCode>
                 <callStack>
                   .List
                 </callStack>
                 <interimStates>
                   .List
                 </interimStates>
                 <callState>
                   ...
                   ...
                   <id>
                     728815563385977040452943777879061427756277306518
                   </id>
                   <caller>
                     CALLER_ID:Int
                   </caller>
                   <callData>
                     b"\n\x92T\xe4"
                   </callData>
                   <callValue>
                     0
                   </callValue>
                   <wordStack>
                     ( selector ( "setUp()" ) : .WordStack )
                   </wordStack>
                   <localMem>
                     b"\x00\x00\x00\x00\x00\x00\x00\x00\x00\x00\x00\x00\x00\x00\x00\x00\x00\x00\x00\x00\x00\x00\x00\x00\x00\x00\x00\x00\x00\x00\x00\x00\x00\x00\x00\x00\x00\x00\x00\x00\x00\x00\x00\x00\x00\x00\x00\x00\x00\x00\x00\x00\x00\x00\x00\x00\x00\x00\x00\x00\x00\x00\x00\x00\x00\x00\x00\x00\x00\x00\x00\x00\x00\x00\x00\x00\x00\x00\x00\x00\x00\x00\x00\x00\x00\x00\x00\x00\x00\x00\x00\x00\x00\x00\x00\x80"
                   </localMem>
                   ...
                   ...
                   <memoryUsed>
                     0
                   </memoryUsed>
                   <callGas>
                     0
                   </callGas>
                   <static>
                     false
                   </static>
                   <callDepth>
                     0
                   </callDepth>
                 </callState>
                 <substate>
                   <log>
                     .List
                   </log>
                   <refund>
                     0
                   </refund>
                   <accessedAccounts>
                     .Set
                   </accessedAccounts>
                   <accessedStorage>
                     .Map
                   </accessedStorage>
                   ...
                 </substate>
                 <origin>
                   ORIGIN_ID:Int
                 </origin>
                 <block>
                   <number>
                     NUMBER_CELL:Int
                   </number>
                   ...
                 </block>
                 ...
               </evm>
               <network>
                 <accounts>
                   ( <account>
                     <acctID>
                       645326474426547203313410069153905908525362434349
                     </acctID>
                     <balance>
                       0
                     </balance>
                     ...
                     <storage>
                       .Map
                     </storage>
                     <origStorage>
                       .Map
                     </origStorage>
                     <nonce>
                       0
                     </nonce>
                   </account>
                   <account>
                     <acctID>
                       728815563385977040452943777879061427756277306518
                     </acctID>
                     <balance>
                       0
                     </balance>
                     ...
                     <storage>
                       .Map
                     </storage>
                     <origStorage>
                       .Map
                     </origStorage>
                     <nonce>
                       1
                     </nonce>
                   </account> )
                 </accounts>
                 ...
               </network>
             </ethereum>
             ...
           </kevm>
           <cheatcodes>
             <prank>
               <prevCaller>
                 .Account
               </prevCaller>
               <prevOrigin>
                 .Account
               </prevOrigin>
               <newCaller>
                 .Account
               </newCaller>
               <newOrigin>
                 .Account
               </newOrigin>
               <active>
                 false
               </active>
               <singleCall>
                 false
               </singleCall>
               ...
             </prank>
             <expectedRevert>
               <isRevertExpected>
                 false
               </isRevertExpected>
               ...
             </expectedRevert>
             <expectedOpcode>
               <isOpcodeExpected>
                 false
               </isOpcodeExpected>
               <expectedAddress>
                 .Account
               </expectedAddress>
               <expectedValue>
                 0
               </expectedValue>
               <expectedData>
                 b""
               </expectedData>
               <opcodeType>
                 .OpcodeType
               </opcodeType>
             </expectedOpcode>
             <expectEmit>
               <recordEvent>
                 false
               </recordEvent>
               <isEventExpected>
                 false
               </isEventExpected>
               ...
             </expectEmit>
             <whitelist>
               <isCallWhitelistActive>
                 false
               </isCallWhitelistActive>
               <isStorageWhitelistActive>
                 false
               </isStorageWhitelistActive>
               <addressSet>
                 .Set
               </addressSet>
               <storageSlotSet>
                 .Set
               </storageSlotSet>
             </whitelist>
           </cheatcodes>
         </foundry>
      requires ( 0 <=Int CALLER_ID:Int
       andBool ( 0 <=Int ORIGIN_ID:Int
       andBool ( 0 <=Int NUMBER_CELL:Int
       andBool ( CALLER_ID:Int <Int pow160
       andBool ( ORIGIN_ID:Int <Int pow160
       andBool ( NUMBER_CELL:Int <=Int maxSInt256
               ))))))
      [label(BASIC-BLOCK-3-TO-4)]
    
    rule [BASIC-BLOCK-4-TO-5]: <foundry>
           <kevm>
             <k>
               #halt
               ~> ( #pc [ STOP ]
               ~> #execute => .K )
               ~> _CONTINUATION
             </k>
             <mode>
               NORMAL
             </mode>
             <schedule>
               SHANGHAI
             </schedule>
             <useGas>
               false
             </useGas>
             <ethereum>
               <evm>
                 <output>
                   b""
                 </output>
                 <statusCode>
                   EVMC_SUCCESS
                 </statusCode>
                 <callStack>
                   .List
                 </callStack>
                 <interimStates>
                   .List
                 </interimStates>
                 <callState>
                   ...
                   ...
                   <id>
                     728815563385977040452943777879061427756277306518
                   </id>
                   <caller>
                     CALLER_ID:Int
                   </caller>
                   <callData>
                     b"\n\x92T\xe4"
                   </callData>
                   <callValue>
                     0
                   </callValue>
                   <wordStack>
                     ( selector ( "setUp()" ) : .WordStack )
                   </wordStack>
                   <localMem>
                     b"\x00\x00\x00\x00\x00\x00\x00\x00\x00\x00\x00\x00\x00\x00\x00\x00\x00\x00\x00\x00\x00\x00\x00\x00\x00\x00\x00\x00\x00\x00\x00\x00\x00\x00\x00\x00\x00\x00\x00\x00\x00\x00\x00\x00\x00\x00\x00\x00\x00\x00\x00\x00\x00\x00\x00\x00\x00\x00\x00\x00\x00\x00\x00\x00\x00\x00\x00\x00\x00\x00\x00\x00\x00\x00\x00\x00\x00\x00\x00\x00\x00\x00\x00\x00\x00\x00\x00\x00\x00\x00\x00\x00\x00\x00\x00\x80"
                   </localMem>
                   ...
                   ...
                   <memoryUsed>
                     0
                   </memoryUsed>
                   <callGas>
                     0
                   </callGas>
                   <static>
                     false
                   </static>
                   <callDepth>
                     0
                   </callDepth>
                 </callState>
                 <substate>
                   <log>
                     .List
                   </log>
                   <refund>
                     0
                   </refund>
                   <accessedAccounts>
                     .Set
                   </accessedAccounts>
                   <accessedStorage>
                     .Map
                   </accessedStorage>
                   ...
                 </substate>
                 <origin>
                   ORIGIN_ID:Int
                 </origin>
                 <block>
                   <number>
                     NUMBER_CELL:Int
                   </number>
                   ...
                 </block>
                 ...
               </evm>
               <network>
                 <accounts>
                   ( <account>
                     <acctID>
                       645326474426547203313410069153905908525362434349
                     </acctID>
                     <balance>
                       0
                     </balance>
                     ...
                     <storage>
                       .Map
                     </storage>
                     <origStorage>
                       .Map
                     </origStorage>
                     <nonce>
                       0
                     </nonce>
                   </account>
                   <account>
                     <acctID>
                       728815563385977040452943777879061427756277306518
                     </acctID>
                     <balance>
                       0
                     </balance>
                     ...
                     <storage>
                       .Map
                     </storage>
                     <origStorage>
                       .Map
                     </origStorage>
                     <nonce>
                       1
                     </nonce>
                   </account> )
                 </accounts>
                 ...
               </network>
             </ethereum>
             ...
           </kevm>
           <cheatcodes>
             <prank>
               <prevCaller>
                 .Account
               </prevCaller>
               <prevOrigin>
                 .Account
               </prevOrigin>
               <newCaller>
                 .Account
               </newCaller>
               <newOrigin>
                 .Account
               </newOrigin>
               <active>
                 false
               </active>
               <singleCall>
                 false
               </singleCall>
               ...
             </prank>
             <expectedRevert>
               <isRevertExpected>
                 false
               </isRevertExpected>
               ...
             </expectedRevert>
             <expectedOpcode>
               <isOpcodeExpected>
                 false
               </isOpcodeExpected>
               <expectedAddress>
                 .Account
               </expectedAddress>
               <expectedValue>
                 0
               </expectedValue>
               <expectedData>
                 b""
               </expectedData>
               <opcodeType>
                 .OpcodeType
               </opcodeType>
             </expectedOpcode>
             <expectEmit>
               <recordEvent>
                 false
               </recordEvent>
               <isEventExpected>
                 false
               </isEventExpected>
               ...
             </expectEmit>
             <whitelist>
               <isCallWhitelistActive>
                 false
               </isCallWhitelistActive>
               <isStorageWhitelistActive>
                 false
               </isStorageWhitelistActive>
               <addressSet>
                 .Set
               </addressSet>
               <storageSlotSet>
                 .Set
               </storageSlotSet>
             </whitelist>
           </cheatcodes>
         </foundry>
      requires ( 0 <=Int CALLER_ID:Int
       andBool ( 0 <=Int ORIGIN_ID:Int
       andBool ( 0 <=Int NUMBER_CELL:Int
       andBool ( CALLER_ID:Int <Int pow160
       andBool ( ORIGIN_ID:Int <Int pow160
       andBool ( NUMBER_CELL:Int <=Int maxSInt256
               ))))))
      [label(BASIC-BLOCK-4-TO-5)]
    
    rule [BASIC-BLOCK-5-TO-6]: <foundry>
           <kevm>
             <k>
               ( #halt => #execute )
               ~> _CONTINUATION
             </k>
             <mode>
               NORMAL
             </mode>
             <schedule>
               SHANGHAI
             </schedule>
             <useGas>
               false
             </useGas>
             <ethereum>
               <evm>
                 <output>
                   ( b"" => ?_OUTPUT_CELL )
                 </output>
                 <statusCode>
                   ( EVMC_SUCCESS => ?_STATUSCODE )
                 </statusCode>
                 <callStack>
                   .List
                 </callStack>
                 <interimStates>
                   .List
                 </interimStates>
                 <callState>
                   ...
                   ...
                   <id>
                     728815563385977040452943777879061427756277306518
                   </id>
                   <caller>
                     CALLER_ID:Int
                   </caller>
                   <callData>
                     ( b"\n\x92T\xe4" => b"\x8c\x0e\xdd\x8b" +Bytes #buf ( 32 , ?VV0_x_114b9705 ) +Bytes #buf ( 32 , ?VV1_y_114b9705 ) )
                   </callData>
                   <callValue>
                     0
                   </callValue>
                   <wordStack>
                     ( ( selector ( "setUp()" ) : .WordStack ) => .WordStack )
                   </wordStack>
                   <localMem>
                     ( b"\x00\x00\x00\x00\x00\x00\x00\x00\x00\x00\x00\x00\x00\x00\x00\x00\x00\x00\x00\x00\x00\x00\x00\x00\x00\x00\x00\x00\x00\x00\x00\x00\x00\x00\x00\x00\x00\x00\x00\x00\x00\x00\x00\x00\x00\x00\x00\x00\x00\x00\x00\x00\x00\x00\x00\x00\x00\x00\x00\x00\x00\x00\x00\x00\x00\x00\x00\x00\x00\x00\x00\x00\x00\x00\x00\x00\x00\x00\x00\x00\x00\x00\x00\x00\x00\x00\x00\x00\x00\x00\x00\x00\x00\x00\x00\x80" => b"" )
                   </localMem>
                   ...
                   ...
                   <memoryUsed>
                     0
                   </memoryUsed>
                   <callGas>
                     0
                   </callGas>
                   <static>
                     false
                   </static>
                   <callDepth>
                     0
                   </callDepth>
                 </callState>
                 <substate>
                   <log>
                     .List
                   </log>
                   <refund>
                     0
                   </refund>
                   <accessedAccounts>
                     .Set
                   </accessedAccounts>
                   <accessedStorage>
                     .Map
                   </accessedStorage>
                   ...
                 </substate>
                 <origin>
                   ORIGIN_ID:Int
                 </origin>
                 <block>
                   <number>
                     NUMBER_CELL:Int
                   </number>
                   ...
                 </block>
                 ...
               </evm>
               <network>
                 <accounts>
                   ( <account>
                     <acctID>
                       645326474426547203313410069153905908525362434349
                     </acctID>
                     <balance>
                       0
                     </balance>
                     ...
                     <storage>
                       .Map
                     </storage>
                     <origStorage>
                       .Map
                     </origStorage>
                     <nonce>
                       0
                     </nonce>
                   </account>
                   <account>
                     <acctID>
                       728815563385977040452943777879061427756277306518
                     </acctID>
                     <balance>
                       0
                     </balance>
                     ...
                     <storage>
                       .Map
                     </storage>
                     <origStorage>
                       .Map
                     </origStorage>
                     <nonce>
                       1
                     </nonce>
                   </account> )
                 </accounts>
                 ...
               </network>
             </ethereum>
             ...
           </kevm>
           <cheatcodes>
             <prank>
               <prevCaller>
                 .Account
               </prevCaller>
               <prevOrigin>
                 .Account
               </prevOrigin>
               <newCaller>
                 .Account
               </newCaller>
               <newOrigin>
                 .Account
               </newOrigin>
               <active>
                 false
               </active>
               <singleCall>
                 false
               </singleCall>
               ...
             </prank>
             <expectedRevert>
               <isRevertExpected>
                 false
               </isRevertExpected>
               ...
             </expectedRevert>
             <expectedOpcode>
               <isOpcodeExpected>
                 false
               </isOpcodeExpected>
               <expectedAddress>
                 .Account
               </expectedAddress>
               <expectedValue>
                 0
               </expectedValue>
               <expectedData>
                 b""
               </expectedData>
               <opcodeType>
                 .OpcodeType
               </opcodeType>
             </expectedOpcode>
             <expectEmit>
               <recordEvent>
                 false
               </recordEvent>
               <isEventExpected>
                 false
               </isEventExpected>
               ...
             </expectEmit>
             <whitelist>
               <isCallWhitelistActive>
                 false
               </isCallWhitelistActive>
               <isStorageWhitelistActive>
                 false
               </isStorageWhitelistActive>
               <addressSet>
                 .Set
               </addressSet>
               <storageSlotSet>
                 .Set
               </storageSlotSet>
             </whitelist>
           </cheatcodes>
         </foundry>
      requires ( 0 <=Int CALLER_ID:Int
       andBool ( 0 <=Int ORIGIN_ID:Int
       andBool ( 0 <=Int NUMBER_CELL:Int
       andBool ( CALLER_ID:Int <Int pow160
       andBool ( ORIGIN_ID:Int <Int pow160
       andBool ( NUMBER_CELL:Int <=Int maxSInt256
               ))))))
       ensures ( 0 <=Int ?VV0_x_114b9705
       andBool ( 0 <=Int ?VV1_y_114b9705
       andBool ( ?VV0_x_114b9705 <Int pow256
       andBool ( ?VV1_y_114b9705 <Int pow256
               ))))
      [label(BASIC-BLOCK-5-TO-6)]
    
    rule [BASIC-BLOCK-6-TO-8]: <foundry>
           <kevm>
             <k>
               ( .K => JUMPI 1594 bool2Word ( VV1_y_114b9705:Int <=Int VV0_x_114b9705:Int )
               ~> #pc [ JUMPI ] )
               ~> #execute
               ~> _CONTINUATION
             </k>
             <mode>
               NORMAL
             </mode>
             <schedule>
               SHANGHAI
             </schedule>
             <useGas>
               false
             </useGas>
             <ethereum>
               <evm>
                 <callStack>
                   .List
                 </callStack>
                 <interimStates>
                   .List
                 </interimStates>
                 <callState>
                   ...
                   ...
                   <id>
                     728815563385977040452943777879061427756277306518
                   </id>
                   <callData>
                     b"\x8c\x0e\xdd\x8b" +Bytes #buf ( 32 , VV0_x_114b9705:Int ) +Bytes #buf ( 32 , VV1_y_114b9705:Int )
                   </callData>
                   <callValue>
                     0
                   </callValue>
                   <wordStack>
                     ( .WordStack => ( VV1_y_114b9705:Int : ( VV0_x_114b9705:Int : ( 327 : ( selector ( "test_revert_branch(uint256,uint256)" ) : .WordStack ) ) ) ) )
                   </wordStack>
                   <localMem>
                     ( b"" => b"\x00\x00\x00\x00\x00\x00\x00\x00\x00\x00\x00\x00\x00\x00\x00\x00\x00\x00\x00\x00\x00\x00\x00\x00\x00\x00\x00\x00\x00\x00\x00\x00\x00\x00\x00\x00\x00\x00\x00\x00\x00\x00\x00\x00\x00\x00\x00\x00\x00\x00\x00\x00\x00\x00\x00\x00\x00\x00\x00\x00\x00\x00\x00\x00\x00\x00\x00\x00\x00\x00\x00\x00\x00\x00\x00\x00\x00\x00\x00\x00\x00\x00\x00\x00\x00\x00\x00\x00\x00\x00\x00\x00\x00\x00\x00\x80" )
                   </localMem>
                   ...
                   ...
                   <memoryUsed>
                     0
                   </memoryUsed>
                   <callGas>
                     0
                   </callGas>
                   <static>
                     false
                   </static>
                   <callDepth>
                     0
                   </callDepth>
                   ...
                 </callState>
                 <substate>
                   <log>
                     .List
                   </log>
                   <refund>
                     0
                   </refund>
                   <accessedAccounts>
                     .Set
                   </accessedAccounts>
                   <accessedStorage>
                     .Map
                   </accessedStorage>
                   ...
                 </substate>
                 ...
               </evm>
               <network>
                 <accounts>
                   ( <account>
                     <acctID>
                       645326474426547203313410069153905908525362434349
                     </acctID>
                     <balance>
                       0
                     </balance>
                     ...
                     <storage>
                       .Map
                     </storage>
                     <origStorage>
                       .Map
                     </origStorage>
                     <nonce>
                       0
                     </nonce>
                   </account>
                   <account>
                     <acctID>
                       728815563385977040452943777879061427756277306518
                     </acctID>
                     <balance>
                       0
                     </balance>
                     ...
                     <storage>
                       .Map
                     </storage>
                     <origStorage>
                       .Map
                     </origStorage>
                     <nonce>
                       1
                     </nonce>
                   </account> )
                 </accounts>
                 ...
               </network>
             </ethereum>
             ...
           </kevm>
           <cheatcodes>
             <prank>
               <prevCaller>
                 .Account
               </prevCaller>
               <prevOrigin>
                 .Account
               </prevOrigin>
               <newCaller>
                 .Account
               </newCaller>
               <newOrigin>
                 .Account
               </newOrigin>
               <active>
                 false
               </active>
               <singleCall>
                 false
               </singleCall>
               ...
             </prank>
             <expectedRevert>
               <isRevertExpected>
                 false
               </isRevertExpected>
               ...
             </expectedRevert>
             <expectedOpcode>
               <isOpcodeExpected>
                 false
               </isOpcodeExpected>
               <expectedAddress>
                 .Account
               </expectedAddress>
               <expectedValue>
                 0
               </expectedValue>
               <expectedData>
                 b""
               </expectedData>
               <opcodeType>
                 .OpcodeType
               </opcodeType>
             </expectedOpcode>
             <expectEmit>
               <recordEvent>
                 false
               </recordEvent>
               <isEventExpected>
                 false
               </isEventExpected>
               ...
             </expectEmit>
             <whitelist>
               <isCallWhitelistActive>
                 false
               </isCallWhitelistActive>
               <isStorageWhitelistActive>
                 false
               </isStorageWhitelistActive>
               <addressSet>
                 .Set
               </addressSet>
               <storageSlotSet>
                 .Set
               </storageSlotSet>
             </whitelist>
           </cheatcodes>
         </foundry>
      requires ( 0 <=Int VV0_x_114b9705:Int
       andBool ( 0 <=Int VV1_y_114b9705:Int
       andBool ( VV0_x_114b9705:Int <Int pow256
       andBool ( VV1_y_114b9705:Int <Int pow256
               ))))
      [label(BASIC-BLOCK-6-TO-8)]
    
    rule [BASIC-BLOCK-9-TO-11]: <foundry>
           <kevm>
             <k>
               ( JUMPI 1594 bool2Word ( VV1_y_114b9705:Int <=Int VV0_x_114b9705:Int )
               ~> #pc [ JUMPI ] => #end EVMC_REVERT
               ~> #pc [ REVERT ] )
               ~> #execute
               ~> _CONTINUATION
             </k>
             <mode>
               NORMAL
             </mode>
             <schedule>
               SHANGHAI
             </schedule>
             <useGas>
               false
             </useGas>
             <ethereum>
               <evm>
                 <output>
                   ( _OUTPUT_CELL => b"NH{q\x00\x00\x00\x00\x00\x00\x00\x00\x00\x00\x00\x00\x00\x00\x00\x00\x00\x00\x00\x00\x00\x00\x00\x00\x00\x00\x00\x00\x00\x00\x00\x01" )
                 </output>
                 <callStack>
                   .List
                 </callStack>
                 <interimStates>
                   .List
                 </interimStates>
                 <callState>
                   ...
                   ...
                   <id>
                     728815563385977040452943777879061427756277306518
                   </id>
                   <callData>
                     b"\x8c\x0e\xdd\x8b" +Bytes #buf ( 32 , VV0_x_114b9705:Int ) +Bytes #buf ( 32 , VV1_y_114b9705:Int )
                   </callData>
                   <callValue>
                     0
                   </callValue>
                   <wordStack>
                     ( ( VV1_y_114b9705:Int => 1602 ) : ( ( VV0_x_114b9705:Int => VV1_y_114b9705:Int ) : ( ( 327 => VV0_x_114b9705:Int ) : ( ( selector ( "test_revert_branch(uint256,uint256)" ) => 327 ) : ( .WordStack => ( selector ( "test_revert_branch(uint256,uint256)" ) : .WordStack ) ) ) ) ) )
                   </wordStack>
                   <localMem>
                     ( b"\x00\x00\x00\x00\x00\x00\x00\x00\x00\x00\x00\x00\x00\x00\x00\x00\x00\x00\x00\x00\x00\x00\x00\x00\x00\x00\x00\x00\x00\x00\x00\x00\x00\x00\x00\x00\x00\x00\x00\x00\x00\x00\x00\x00\x00\x00\x00\x00\x00\x00\x00\x00\x00\x00\x00\x00\x00\x00\x00\x00\x00\x00\x00\x00\x00\x00\x00\x00\x00\x00\x00\x00\x00\x00\x00\x00\x00\x00\x00\x00\x00\x00\x00\x00\x00\x00\x00\x00\x00\x00\x00\x00\x00\x00\x00\x80" => b"NH{q\x00\x00\x00\x00\x00\x00\x00\x00\x00\x00\x00\x00\x00\x00\x00\x00\x00\x00\x00\x00\x00\x00\x00\x00\x00\x00\x00\x00\x00\x00\x00\x01\x00\x00\x00\x00\x00\x00\x00\x00\x00\x00\x00\x00\x00\x00\x00\x00\x00\x00\x00\x00\x00\x00\x00\x00\x00\x00\x00\x00\x00\x00\x00\x00\x00\x00\x00\x00\x00\x00\x00\x00\x00\x00\x00\x00\x00\x00\x00\x00\x00\x00\x00\x00\x00\x00\x00\x00\x00\x00\x00\x80" )
                   </localMem>
                   ...
                   ...
                   <memoryUsed>
                     0
                   </memoryUsed>
                   <callGas>
                     0
                   </callGas>
                   <static>
                     false
                   </static>
                   <callDepth>
                     0
                   </callDepth>
                   ...
                 </callState>
                 <substate>
                   <log>
                     .List
                   </log>
                   <refund>
                     0
                   </refund>
                   <accessedAccounts>
                     .Set
                   </accessedAccounts>
                   <accessedStorage>
                     .Map
                   </accessedStorage>
                   ...
                 </substate>
                 ...
               </evm>
               <network>
                 <accounts>
                   ( <account>
                     <acctID>
                       645326474426547203313410069153905908525362434349
                     </acctID>
                     <balance>
                       0
                     </balance>
                     ...
                     <storage>
                       .Map
                     </storage>
                     <origStorage>
                       .Map
                     </origStorage>
                     <nonce>
                       0
                     </nonce>
                   </account>
                   <account>
                     <acctID>
                       728815563385977040452943777879061427756277306518
                     </acctID>
                     <balance>
                       0
                     </balance>
                     ...
                     <storage>
                       .Map
                     </storage>
                     <origStorage>
                       .Map
                     </origStorage>
                     <nonce>
                       1
                     </nonce>
                   </account> )
                 </accounts>
                 ...
               </network>
             </ethereum>
             ...
           </kevm>
           <cheatcodes>
             <prank>
               <prevCaller>
                 .Account
               </prevCaller>
               <prevOrigin>
                 .Account
               </prevOrigin>
               <newCaller>
                 .Account
               </newCaller>
               <newOrigin>
                 .Account
               </newOrigin>
               <active>
                 false
               </active>
               <singleCall>
                 false
               </singleCall>
               ...
             </prank>
             <expectedRevert>
               <isRevertExpected>
                 false
               </isRevertExpected>
               ...
             </expectedRevert>
             <expectedOpcode>
               <isOpcodeExpected>
                 false
               </isOpcodeExpected>
               <expectedAddress>
                 .Account
               </expectedAddress>
               <expectedValue>
                 0
               </expectedValue>
               <expectedData>
                 b""
               </expectedData>
               <opcodeType>
                 .OpcodeType
               </opcodeType>
             </expectedOpcode>
             <expectEmit>
               <recordEvent>
                 false
               </recordEvent>
               <isEventExpected>
                 false
               </isEventExpected>
               ...
             </expectEmit>
             <whitelist>
               <isCallWhitelistActive>
                 false
               </isCallWhitelistActive>
               <isStorageWhitelistActive>
                 false
               </isStorageWhitelistActive>
               <addressSet>
                 .Set
               </addressSet>
               <storageSlotSet>
                 .Set
               </storageSlotSet>
             </whitelist>
           </cheatcodes>
         </foundry>
      requires ( 0 <=Int VV0_x_114b9705:Int
       andBool ( 0 <=Int VV1_y_114b9705:Int
       andBool ( VV1_y_114b9705:Int <=Int VV0_x_114b9705:Int
       andBool ( VV0_x_114b9705:Int <Int pow256
       andBool ( VV1_y_114b9705:Int <Int pow256
               )))))
      [label(BASIC-BLOCK-9-TO-11)]
    
    rule [BASIC-BLOCK-10-TO-12]: <foundry>
           <kevm>
             <k>
               ( JUMPI 1594 bool2Word ( VV1_y_114b9705:Int <=Int VV0_x_114b9705:Int )
               ~> #pc [ JUMPI ] => #end EVMC_SUCCESS
               ~> #pc [ STOP ] )
               ~> #execute
               ~> _CONTINUATION
             </k>
             <mode>
               NORMAL
             </mode>
             <schedule>
               SHANGHAI
             </schedule>
             <useGas>
               false
             </useGas>
             <ethereum>
               <evm>
                 <output>
                   ( _OUTPUT_CELL => b"" )
                 </output>
                 <callStack>
                   .List
                 </callStack>
                 <interimStates>
                   .List
                 </interimStates>
                 <callState>
                   ...
                   ...
                   <id>
                     728815563385977040452943777879061427756277306518
                   </id>
                   <callData>
                     b"\x8c\x0e\xdd\x8b" +Bytes #buf ( 32 , VV0_x_114b9705:Int ) +Bytes #buf ( 32 , VV1_y_114b9705:Int )
                   </callData>
                   <callValue>
                     0
                   </callValue>
                   <wordStack>
                     ( ( VV1_y_114b9705:Int => selector ( "test_revert_branch(uint256,uint256)" ) ) : ( ( VV0_x_114b9705:Int : ( 327 : ( selector ( "test_revert_branch(uint256,uint256)" ) : .WordStack ) ) ) => .WordStack ) )
                   </wordStack>
                   <localMem>
                     b"\x00\x00\x00\x00\x00\x00\x00\x00\x00\x00\x00\x00\x00\x00\x00\x00\x00\x00\x00\x00\x00\x00\x00\x00\x00\x00\x00\x00\x00\x00\x00\x00\x00\x00\x00\x00\x00\x00\x00\x00\x00\x00\x00\x00\x00\x00\x00\x00\x00\x00\x00\x00\x00\x00\x00\x00\x00\x00\x00\x00\x00\x00\x00\x00\x00\x00\x00\x00\x00\x00\x00\x00\x00\x00\x00\x00\x00\x00\x00\x00\x00\x00\x00\x00\x00\x00\x00\x00\x00\x00\x00\x00\x00\x00\x00\x80"
                   </localMem>
                   ...
                   ...
                   <memoryUsed>
                     0
                   </memoryUsed>
                   <callGas>
                     0
                   </callGas>
                   <static>
                     false
                   </static>
                   <callDepth>
                     0
                   </callDepth>
                   ...
                 </callState>
                 <substate>
                   <log>
                     .List
                   </log>
                   <refund>
                     0
                   </refund>
                   <accessedAccounts>
                     .Set
                   </accessedAccounts>
                   <accessedStorage>
                     .Map
                   </accessedStorage>
                   ...
                 </substate>
                 ...
               </evm>
               <network>
                 <accounts>
                   ( <account>
                     <acctID>
                       645326474426547203313410069153905908525362434349
                     </acctID>
                     <balance>
                       0
                     </balance>
                     ...
                     <storage>
                       .Map
                     </storage>
                     <origStorage>
                       .Map
                     </origStorage>
                     <nonce>
                       0
                     </nonce>
                   </account>
                   <account>
                     <acctID>
                       728815563385977040452943777879061427756277306518
                     </acctID>
                     <balance>
                       0
                     </balance>
                     ...
                     <storage>
                       .Map
                     </storage>
                     <origStorage>
                       .Map
                     </origStorage>
                     <nonce>
                       1
                     </nonce>
                   </account> )
                 </accounts>
                 ...
               </network>
             </ethereum>
             ...
           </kevm>
           <cheatcodes>
             <prank>
               <prevCaller>
                 .Account
               </prevCaller>
               <prevOrigin>
                 .Account
               </prevOrigin>
               <newCaller>
                 .Account
               </newCaller>
               <newOrigin>
                 .Account
               </newOrigin>
               <active>
                 false
               </active>
               <singleCall>
                 false
               </singleCall>
               ...
             </prank>
             <expectedRevert>
               <isRevertExpected>
                 false
               </isRevertExpected>
               ...
             </expectedRevert>
             <expectedOpcode>
               <isOpcodeExpected>
                 false
               </isOpcodeExpected>
               <expectedAddress>
                 .Account
               </expectedAddress>
               <expectedValue>
                 0
               </expectedValue>
               <expectedData>
                 b""
               </expectedData>
               <opcodeType>
                 .OpcodeType
               </opcodeType>
             </expectedOpcode>
             <expectEmit>
               <recordEvent>
                 false
               </recordEvent>
               <isEventExpected>
                 false
               </isEventExpected>
               ...
             </expectEmit>
             <whitelist>
               <isCallWhitelistActive>
                 false
               </isCallWhitelistActive>
               <isStorageWhitelistActive>
                 false
               </isStorageWhitelistActive>
               <addressSet>
                 .Set
               </addressSet>
               <storageSlotSet>
                 .Set
               </storageSlotSet>
             </whitelist>
           </cheatcodes>
         </foundry>
      requires ( 0 <=Int VV0_x_114b9705:Int
       andBool ( 0 <=Int VV1_y_114b9705:Int
       andBool ( ( notBool VV1_y_114b9705:Int <=Int VV0_x_114b9705:Int )
       andBool ( VV0_x_114b9705:Int <Int pow256
       andBool ( VV1_y_114b9705:Int <Int pow256
               )))))
       ensures VV0_x_114b9705:Int <Int VV1_y_114b9705:Int
      [label(BASIC-BLOCK-10-TO-12)]
    
    rule [BASIC-BLOCK-11-TO-13]: <foundry>
           <kevm>
             <k>
               ( #end EVMC_REVERT => #halt )
               ~> #pc [ REVERT ]
               ~> #execute
               ~> _CONTINUATION
             </k>
             <mode>
               NORMAL
             </mode>
             <schedule>
               SHANGHAI
             </schedule>
             <useGas>
               false
             </useGas>
             <ethereum>
               <evm>
                 <output>
                   b"NH{q\x00\x00\x00\x00\x00\x00\x00\x00\x00\x00\x00\x00\x00\x00\x00\x00\x00\x00\x00\x00\x00\x00\x00\x00\x00\x00\x00\x00\x00\x00\x00\x01"
                 </output>
                 <statusCode>
                   ( _STATUSCODE => EVMC_REVERT )
                 </statusCode>
                 <callStack>
                   .List
                 </callStack>
                 <interimStates>
                   .List
                 </interimStates>
                 <callState>
                   ...
                   ...
                   <id>
                     728815563385977040452943777879061427756277306518
                   </id>
                   <callData>
                     b"\x8c\x0e\xdd\x8b" +Bytes #buf ( 32 , VV0_x_114b9705:Int ) +Bytes #buf ( 32 , VV1_y_114b9705:Int )
                   </callData>
                   <callValue>
                     0
                   </callValue>
                   <wordStack>
                     ( 1602 : ( VV1_y_114b9705:Int : ( VV0_x_114b9705:Int : ( 327 : ( selector ( "test_revert_branch(uint256,uint256)" ) : .WordStack ) ) ) ) )
                   </wordStack>
                   <localMem>
                     b"NH{q\x00\x00\x00\x00\x00\x00\x00\x00\x00\x00\x00\x00\x00\x00\x00\x00\x00\x00\x00\x00\x00\x00\x00\x00\x00\x00\x00\x00\x00\x00\x00\x01\x00\x00\x00\x00\x00\x00\x00\x00\x00\x00\x00\x00\x00\x00\x00\x00\x00\x00\x00\x00\x00\x00\x00\x00\x00\x00\x00\x00\x00\x00\x00\x00\x00\x00\x00\x00\x00\x00\x00\x00\x00\x00\x00\x00\x00\x00\x00\x00\x00\x00\x00\x00\x00\x00\x00\x00\x00\x00\x00\x80"
                   </localMem>
                   ...
                   ...
                   <memoryUsed>
                     0
                   </memoryUsed>
                   <callGas>
                     0
                   </callGas>
                   <static>
                     false
                   </static>
                   <callDepth>
                     0
                   </callDepth>
                   ...
                 </callState>
                 <substate>
                   <log>
                     .List
                   </log>
                   <refund>
                     0
                   </refund>
                   <accessedAccounts>
                     .Set
                   </accessedAccounts>
                   <accessedStorage>
                     .Map
                   </accessedStorage>
                   ...
                 </substate>
                 ...
               </evm>
               <network>
                 <accounts>
                   ( <account>
                     <acctID>
                       645326474426547203313410069153905908525362434349
                     </acctID>
                     <balance>
                       0
                     </balance>
                     ...
                     <storage>
                       .Map
                     </storage>
                     <origStorage>
                       .Map
                     </origStorage>
                     <nonce>
                       0
                     </nonce>
                   </account>
                   <account>
                     <acctID>
                       728815563385977040452943777879061427756277306518
                     </acctID>
                     <balance>
                       0
                     </balance>
                     ...
                     <storage>
                       .Map
                     </storage>
                     <origStorage>
                       .Map
                     </origStorage>
                     <nonce>
                       1
                     </nonce>
                   </account> )
                 </accounts>
                 ...
               </network>
             </ethereum>
             ...
           </kevm>
           <cheatcodes>
             <prank>
               <prevCaller>
                 .Account
               </prevCaller>
               <prevOrigin>
                 .Account
               </prevOrigin>
               <newCaller>
                 .Account
               </newCaller>
               <newOrigin>
                 .Account
               </newOrigin>
               <active>
                 false
               </active>
               <singleCall>
                 false
               </singleCall>
               ...
             </prank>
             <expectedRevert>
               <isRevertExpected>
                 false
               </isRevertExpected>
               ...
             </expectedRevert>
             <expectedOpcode>
               <isOpcodeExpected>
                 false
               </isOpcodeExpected>
               <expectedAddress>
                 .Account
               </expectedAddress>
               <expectedValue>
                 0
               </expectedValue>
               <expectedData>
                 b""
               </expectedData>
               <opcodeType>
                 .OpcodeType
               </opcodeType>
             </expectedOpcode>
             <expectEmit>
               <recordEvent>
                 false
               </recordEvent>
               <isEventExpected>
                 false
               </isEventExpected>
               ...
             </expectEmit>
             <whitelist>
               <isCallWhitelistActive>
                 false
               </isCallWhitelistActive>
               <isStorageWhitelistActive>
                 false
               </isStorageWhitelistActive>
               <addressSet>
                 .Set
               </addressSet>
               <storageSlotSet>
                 .Set
               </storageSlotSet>
             </whitelist>
           </cheatcodes>
         </foundry>
      requires ( 0 <=Int VV0_x_114b9705:Int
       andBool ( 0 <=Int VV1_y_114b9705:Int
       andBool ( VV1_y_114b9705:Int <=Int VV0_x_114b9705:Int
       andBool ( VV0_x_114b9705:Int <Int pow256
       andBool ( VV1_y_114b9705:Int <Int pow256
               )))))
      [label(BASIC-BLOCK-11-TO-13)]
    
    rule [BASIC-BLOCK-12-TO-14]: <foundry>
           <kevm>
             <k>
               ( #end EVMC_SUCCESS => #halt )
               ~> #pc [ STOP ]
               ~> #execute
               ~> _CONTINUATION
             </k>
             <mode>
               NORMAL
             </mode>
             <schedule>
               SHANGHAI
             </schedule>
             <useGas>
               false
             </useGas>
             <ethereum>
               <evm>
                 <output>
                   b""
                 </output>
                 <statusCode>
                   ( _STATUSCODE => EVMC_SUCCESS )
                 </statusCode>
                 <callStack>
                   .List
                 </callStack>
                 <interimStates>
                   .List
                 </interimStates>
                 <callState>
                   ...
                   ...
                   <id>
                     728815563385977040452943777879061427756277306518
                   </id>
                   <callData>
                     b"\x8c\x0e\xdd\x8b" +Bytes #buf ( 32 , VV0_x_114b9705:Int ) +Bytes #buf ( 32 , VV1_y_114b9705:Int )
                   </callData>
                   <callValue>
                     0
                   </callValue>
                   <wordStack>
                     ( selector ( "test_revert_branch(uint256,uint256)" ) : .WordStack )
                   </wordStack>
                   <localMem>
                     b"\x00\x00\x00\x00\x00\x00\x00\x00\x00\x00\x00\x00\x00\x00\x00\x00\x00\x00\x00\x00\x00\x00\x00\x00\x00\x00\x00\x00\x00\x00\x00\x00\x00\x00\x00\x00\x00\x00\x00\x00\x00\x00\x00\x00\x00\x00\x00\x00\x00\x00\x00\x00\x00\x00\x00\x00\x00\x00\x00\x00\x00\x00\x00\x00\x00\x00\x00\x00\x00\x00\x00\x00\x00\x00\x00\x00\x00\x00\x00\x00\x00\x00\x00\x00\x00\x00\x00\x00\x00\x00\x00\x00\x00\x00\x00\x80"
                   </localMem>
                   ...
                   ...
                   <memoryUsed>
                     0
                   </memoryUsed>
                   <callGas>
                     0
                   </callGas>
                   <static>
                     false
                   </static>
                   <callDepth>
                     0
                   </callDepth>
                   ...
                 </callState>
                 <substate>
                   <log>
                     .List
                   </log>
                   <refund>
                     0
                   </refund>
                   <accessedAccounts>
                     .Set
                   </accessedAccounts>
                   <accessedStorage>
                     .Map
                   </accessedStorage>
                   ...
                 </substate>
                 ...
               </evm>
               <network>
                 <accounts>
                   ( <account>
                     <acctID>
                       645326474426547203313410069153905908525362434349
                     </acctID>
                     <balance>
                       0
                     </balance>
                     ...
                     <storage>
                       .Map
                     </storage>
                     <origStorage>
                       .Map
                     </origStorage>
                     <nonce>
                       0
                     </nonce>
                   </account>
                   <account>
                     <acctID>
                       728815563385977040452943777879061427756277306518
                     </acctID>
                     <balance>
                       0
                     </balance>
                     ...
                     <storage>
                       .Map
                     </storage>
                     <origStorage>
                       .Map
                     </origStorage>
                     <nonce>
                       1
                     </nonce>
                   </account> )
                 </accounts>
                 ...
               </network>
             </ethereum>
             ...
           </kevm>
           <cheatcodes>
             <prank>
               <prevCaller>
                 .Account
               </prevCaller>
               <prevOrigin>
                 .Account
               </prevOrigin>
               <newCaller>
                 .Account
               </newCaller>
               <newOrigin>
                 .Account
               </newOrigin>
               <active>
                 false
               </active>
               <singleCall>
                 false
               </singleCall>
               ...
             </prank>
             <expectedRevert>
               <isRevertExpected>
                 false
               </isRevertExpected>
               ...
             </expectedRevert>
             <expectedOpcode>
               <isOpcodeExpected>
                 false
               </isOpcodeExpected>
               <expectedAddress>
                 .Account
               </expectedAddress>
               <expectedValue>
                 0
               </expectedValue>
               <expectedData>
                 b""
               </expectedData>
               <opcodeType>
                 .OpcodeType
               </opcodeType>
             </expectedOpcode>
             <expectEmit>
               <recordEvent>
                 false
               </recordEvent>
               <isEventExpected>
                 false
               </isEventExpected>
               ...
             </expectEmit>
             <whitelist>
               <isCallWhitelistActive>
                 false
               </isCallWhitelistActive>
               <isStorageWhitelistActive>
                 false
               </isStorageWhitelistActive>
               <addressSet>
                 .Set
               </addressSet>
               <storageSlotSet>
                 .Set
               </storageSlotSet>
             </whitelist>
           </cheatcodes>
         </foundry>
      requires ( 0 <=Int VV0_x_114b9705:Int
       andBool ( 0 <=Int VV1_y_114b9705:Int
       andBool ( VV0_x_114b9705:Int <Int VV1_y_114b9705:Int
       andBool ( VV0_x_114b9705:Int <Int pow256
       andBool ( VV1_y_114b9705:Int <Int pow256
               )))))
      [label(BASIC-BLOCK-12-TO-14)]
    
    rule [BASIC-BLOCK-13-TO-15]: <foundry>
           <kevm>
             <k>
               #halt
               ~> ( #pc [ REVERT ]
               ~> #execute => .K )
               ~> _CONTINUATION
             </k>
             <mode>
               NORMAL
             </mode>
             <schedule>
               SHANGHAI
             </schedule>
             <useGas>
               false
             </useGas>
             <ethereum>
               <evm>
                 <output>
                   b"NH{q\x00\x00\x00\x00\x00\x00\x00\x00\x00\x00\x00\x00\x00\x00\x00\x00\x00\x00\x00\x00\x00\x00\x00\x00\x00\x00\x00\x00\x00\x00\x00\x01"
                 </output>
                 <statusCode>
                   EVMC_REVERT
                 </statusCode>
                 <callStack>
                   .List
                 </callStack>
                 <interimStates>
                   .List
                 </interimStates>
                 <callState>
                   ...
                   ...
                   <id>
                     728815563385977040452943777879061427756277306518
                   </id>
                   <callData>
                     b"\x8c\x0e\xdd\x8b" +Bytes #buf ( 32 , VV0_x_114b9705:Int ) +Bytes #buf ( 32 , VV1_y_114b9705:Int )
                   </callData>
                   <callValue>
                     0
                   </callValue>
                   <wordStack>
                     ( 1602 : ( VV1_y_114b9705:Int : ( VV0_x_114b9705:Int : ( 327 : ( selector ( "test_revert_branch(uint256,uint256)" ) : .WordStack ) ) ) ) )
                   </wordStack>
                   <localMem>
                     b"NH{q\x00\x00\x00\x00\x00\x00\x00\x00\x00\x00\x00\x00\x00\x00\x00\x00\x00\x00\x00\x00\x00\x00\x00\x00\x00\x00\x00\x00\x00\x00\x00\x01\x00\x00\x00\x00\x00\x00\x00\x00\x00\x00\x00\x00\x00\x00\x00\x00\x00\x00\x00\x00\x00\x00\x00\x00\x00\x00\x00\x00\x00\x00\x00\x00\x00\x00\x00\x00\x00\x00\x00\x00\x00\x00\x00\x00\x00\x00\x00\x00\x00\x00\x00\x00\x00\x00\x00\x00\x00\x00\x00\x80"
                   </localMem>
                   ...
                   ...
                   <memoryUsed>
                     0
                   </memoryUsed>
                   <callGas>
                     0
                   </callGas>
                   <static>
                     false
                   </static>
                   <callDepth>
                     0
                   </callDepth>
                   ...
                 </callState>
                 <substate>
                   <log>
                     .List
                   </log>
                   <refund>
                     0
                   </refund>
                   <accessedAccounts>
                     .Set
                   </accessedAccounts>
                   <accessedStorage>
                     .Map
                   </accessedStorage>
                   ...
                 </substate>
                 ...
               </evm>
               <network>
                 <accounts>
                   ( <account>
                     <acctID>
                       645326474426547203313410069153905908525362434349
                     </acctID>
                     <balance>
                       0
                     </balance>
                     ...
                     <storage>
                       .Map
                     </storage>
                     <origStorage>
                       .Map
                     </origStorage>
                     <nonce>
                       0
                     </nonce>
                   </account>
                   <account>
                     <acctID>
                       728815563385977040452943777879061427756277306518
                     </acctID>
                     <balance>
                       0
                     </balance>
                     ...
                     <storage>
                       .Map
                     </storage>
                     <origStorage>
                       .Map
                     </origStorage>
                     <nonce>
                       1
                     </nonce>
                   </account> )
                 </accounts>
                 ...
               </network>
             </ethereum>
             ...
           </kevm>
           <cheatcodes>
             <prank>
               <prevCaller>
                 .Account
               </prevCaller>
               <prevOrigin>
                 .Account
               </prevOrigin>
               <newCaller>
                 .Account
               </newCaller>
               <newOrigin>
                 .Account
               </newOrigin>
               <active>
                 false
               </active>
               <singleCall>
                 false
               </singleCall>
               ...
             </prank>
             <expectedRevert>
               <isRevertExpected>
                 false
               </isRevertExpected>
               ...
             </expectedRevert>
             <expectedOpcode>
               <isOpcodeExpected>
                 false
               </isOpcodeExpected>
               <expectedAddress>
                 .Account
               </expectedAddress>
               <expectedValue>
                 0
               </expectedValue>
               <expectedData>
                 b""
               </expectedData>
               <opcodeType>
                 .OpcodeType
               </opcodeType>
             </expectedOpcode>
             <expectEmit>
               <recordEvent>
                 false
               </recordEvent>
               <isEventExpected>
                 false
               </isEventExpected>
               ...
             </expectEmit>
             <whitelist>
               <isCallWhitelistActive>
                 false
               </isCallWhitelistActive>
               <isStorageWhitelistActive>
                 false
               </isStorageWhitelistActive>
               <addressSet>
                 .Set
               </addressSet>
               <storageSlotSet>
                 .Set
               </storageSlotSet>
             </whitelist>
           </cheatcodes>
         </foundry>
      requires ( 0 <=Int VV0_x_114b9705:Int
       andBool ( 0 <=Int VV1_y_114b9705:Int
       andBool ( VV1_y_114b9705:Int <=Int VV0_x_114b9705:Int
       andBool ( VV0_x_114b9705:Int <Int pow256
       andBool ( VV1_y_114b9705:Int <Int pow256
               )))))
      [label(BASIC-BLOCK-13-TO-15)]
    
    rule [BASIC-BLOCK-14-TO-16]: <foundry>
           <kevm>
             <k>
               #halt
               ~> ( #pc [ STOP ]
               ~> #execute => .K )
               ~> _CONTINUATION
             </k>
             <mode>
               NORMAL
             </mode>
             <schedule>
               SHANGHAI
             </schedule>
             <useGas>
               false
             </useGas>
             <ethereum>
               <evm>
                 <output>
                   b""
                 </output>
                 <statusCode>
                   EVMC_SUCCESS
                 </statusCode>
                 <callStack>
                   .List
                 </callStack>
                 <interimStates>
                   .List
                 </interimStates>
                 <callState>
                   ...
                   ...
                   <id>
                     728815563385977040452943777879061427756277306518
                   </id>
                   <callData>
                     b"\x8c\x0e\xdd\x8b" +Bytes #buf ( 32 , VV0_x_114b9705:Int ) +Bytes #buf ( 32 , VV1_y_114b9705:Int )
                   </callData>
                   <callValue>
                     0
                   </callValue>
                   <wordStack>
                     ( selector ( "test_revert_branch(uint256,uint256)" ) : .WordStack )
                   </wordStack>
                   <localMem>
                     b"\x00\x00\x00\x00\x00\x00\x00\x00\x00\x00\x00\x00\x00\x00\x00\x00\x00\x00\x00\x00\x00\x00\x00\x00\x00\x00\x00\x00\x00\x00\x00\x00\x00\x00\x00\x00\x00\x00\x00\x00\x00\x00\x00\x00\x00\x00\x00\x00\x00\x00\x00\x00\x00\x00\x00\x00\x00\x00\x00\x00\x00\x00\x00\x00\x00\x00\x00\x00\x00\x00\x00\x00\x00\x00\x00\x00\x00\x00\x00\x00\x00\x00\x00\x00\x00\x00\x00\x00\x00\x00\x00\x00\x00\x00\x00\x80"
                   </localMem>
                   ...
                   ...
                   <memoryUsed>
                     0
                   </memoryUsed>
                   <callGas>
                     0
                   </callGas>
                   <static>
                     false
                   </static>
                   <callDepth>
                     0
                   </callDepth>
                   ...
                 </callState>
                 <substate>
                   <log>
                     .List
                   </log>
                   <refund>
                     0
                   </refund>
                   <accessedAccounts>
                     .Set
                   </accessedAccounts>
                   <accessedStorage>
                     .Map
                   </accessedStorage>
                   ...
                 </substate>
                 ...
               </evm>
               <network>
                 <accounts>
                   ( <account>
                     <acctID>
                       645326474426547203313410069153905908525362434349
                     </acctID>
                     <balance>
                       0
                     </balance>
                     ...
                     <storage>
                       .Map
                     </storage>
                     <origStorage>
                       .Map
                     </origStorage>
                     <nonce>
                       0
                     </nonce>
                   </account>
                   <account>
                     <acctID>
                       728815563385977040452943777879061427756277306518
                     </acctID>
                     <balance>
                       0
                     </balance>
                     ...
                     <storage>
                       .Map
                     </storage>
                     <origStorage>
                       .Map
                     </origStorage>
                     <nonce>
                       1
                     </nonce>
                   </account> )
                 </accounts>
                 ...
               </network>
             </ethereum>
             ...
           </kevm>
           <cheatcodes>
             <prank>
               <prevCaller>
                 .Account
               </prevCaller>
               <prevOrigin>
                 .Account
               </prevOrigin>
               <newCaller>
                 .Account
               </newCaller>
               <newOrigin>
                 .Account
               </newOrigin>
               <active>
                 false
               </active>
               <singleCall>
                 false
               </singleCall>
               ...
             </prank>
             <expectedRevert>
               <isRevertExpected>
                 false
               </isRevertExpected>
               ...
             </expectedRevert>
             <expectedOpcode>
               <isOpcodeExpected>
                 false
               </isOpcodeExpected>
               <expectedAddress>
                 .Account
               </expectedAddress>
               <expectedValue>
                 0
               </expectedValue>
               <expectedData>
                 b""
               </expectedData>
               <opcodeType>
                 .OpcodeType
               </opcodeType>
             </expectedOpcode>
             <expectEmit>
               <recordEvent>
                 false
               </recordEvent>
               <isEventExpected>
                 false
               </isEventExpected>
               ...
             </expectEmit>
             <whitelist>
               <isCallWhitelistActive>
                 false
               </isCallWhitelistActive>
               <isStorageWhitelistActive>
                 false
               </isStorageWhitelistActive>
               <addressSet>
                 .Set
               </addressSet>
               <storageSlotSet>
                 .Set
               </storageSlotSet>
             </whitelist>
           </cheatcodes>
         </foundry>
      requires ( 0 <=Int VV0_x_114b9705:Int
       andBool ( 0 <=Int VV1_y_114b9705:Int
       andBool ( VV0_x_114b9705:Int <Int VV1_y_114b9705:Int
       andBool ( VV0_x_114b9705:Int <Int pow256
       andBool ( VV1_y_114b9705:Int <Int pow256
               )))))
      [label(BASIC-BLOCK-14-TO-16)]

endmodule
1 Failure nodes. (0 pending and 1 failing)

Failing nodes:

  Node id: 15
  Failure reason:
    Implication check failed, the following is the remaining implication:
    ( ( { true #Equals 0 <=Int VV0_x_114b9705:Int }
    #And ( { true #Equals 0 <=Int VV1_y_114b9705:Int }
    #And ( { true #Equals VV1_y_114b9705:Int <=Int VV0_x_114b9705:Int }
    #And ( { true #Equals VV0_x_114b9705:Int <Int pow256 }
    #And { true #Equals VV1_y_114b9705:Int <Int pow256 } ) ) ) ) #Implies { true #Equals foundry_success ( ... statusCode: EVMC_REVERT , failed: #lookup ( .Map , 46308022326495007027972728677917914892729792999299745830475596687180801507328 ) , revertExpected: false , opcodeExpected: false , recordEventExpected: false , eventExpected: false ) } )
  Path condition:
    { true #Equals VV1_y_114b9705:Int <=Int VV0_x_114b9705:Int }
  Model:
    VV0_x_114b9705 = 0
    VV1_y_114b9705 = 0

Join the Runtime Verification Discord server for support: https://discord.com/invite/CurfmXNtbN

Access documentation for KEVM foundry integration at https://docs.runtimeverification.com/kontrol<|MERGE_RESOLUTION|>--- conflicted
+++ resolved
@@ -33,11 +33,7 @@
 │   callDepth: 0
 │   statusCode: STATUSCODE:StatusCode
 │
-<<<<<<< HEAD
-│  (387 steps)
-=======
 │  (366 steps)
->>>>>>> a207bd48
 ├─ 8 (split)
 │   k: JUMPI 1594 bool2Word ( VV1_y_114b9705:Int <=Int VV0_x_114b9705:Int ) ~> #pc [ JU ...
 │   pc: 1590
