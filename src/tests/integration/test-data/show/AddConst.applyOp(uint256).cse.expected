--- conflicted
+++ resolved
@@ -126,15 +126,9 @@
                    <callGas>
                      0
                    </callGas>
-<<<<<<< HEAD
-                   <callDepth>
-                     CALLDEPTH_CELL:Int
-                   </callDepth>
-=======
                    <codeAddr>
                      C_ADDCONST_ID:Int
                    </codeAddr>
->>>>>>> 34c4207b
                    ...
                  </callState>
                  <substate>
@@ -324,15 +318,9 @@
                    <callGas>
                      0
                    </callGas>
-<<<<<<< HEAD
-                   <callDepth>
-                     CALLDEPTH_CELL:Int
-                   </callDepth>
-=======
                    <codeAddr>
                      C_ADDCONST_ID:Int
                    </codeAddr>
->>>>>>> 34c4207b
                    ...
                  </callState>
                  <substate>
