--- conflicted
+++ resolved
@@ -7,71 +7,6 @@
 │   src: test/nested/SimpleNested.t.sol:7:11
 │   method: test%InterfaceTagTest.setUp()
 │
-<<<<<<< HEAD
-│  (1499 steps)
-├─ 8
-│   k: #execute ~> #return 128 32 ~> #pc [ CALL ] ~> #execute ~> CONTINUATION:K
-│   pc: 0
-│   callDepth: 1
-│   statusCode: STATUSCODE:StatusCode
-│   src: test/nested/SimpleNested.t.sol:7:11
-│   method: test%InterfaceContract.callToken()
-┃
-┃ (1 step)
-┣━━┓
-┃  │
-┃  ├─ 9
-┃  │   k: #halt ~> #return 128 32 ~> #pc [ CALL ] ~> #execute ~> CONTINUATION:K
-┃  │   pc: 68
-┃  │   callDepth: 1
-┃  │   statusCode: EVMC_SUCCESS
-┃  │   src: test/nested/SimpleNested.t.sol:7:11
-┃  │   method: test%InterfaceContract.callToken()
-┃  │
-┃  │  (295 steps)
-┃  ├─ 11 (terminal)
-┃  │   k: #halt ~> CONTINUATION:K
-┃  │   pc: 194
-┃  │   callDepth: 0
-┃  │   statusCode: EVMC_SUCCESS
-┃  │   src: lib/forge-std/src/StdInvariant.sol:69:71
-┃  │   method: test%InterfaceTagTest.testInterface()
-┃  │
-┃  ┊  constraint: true
-┃  ┊  subst: ...
-┃  └─ 7 (leaf, target, terminal)
-┃      k: #halt ~> CONTINUATION:K
-┃      pc: PC_CELL_5d410f2a:Int
-┃      callDepth: CALLDEPTH_CELL_5d410f2a:Int
-┃      statusCode: STATUSCODE_FINAL:StatusCode
-┃
-┗━━┓
-   │
-   ├─ 10
-   │   k: #next [ PUSH ( 1 ) ] ~> #execute ~> #return 128 32 ~> #pc [ CALL ] ~> #execute ~ ...
-   │   pc: 0
-   │   callDepth: 1
-   │   statusCode: STATUSCODE:StatusCode
-   │   src: test/nested/SimpleNested.t.sol:7:11
-   │   method: test%InterfaceContract.callToken()
-   │
-   │  (1108 steps)
-   ├─ 14 (terminal)
-   │   k: #halt ~> CONTINUATION:K
-   │   pc: 194
-   │   callDepth: 0
-   │   statusCode: EVMC_SUCCESS
-   │   src: lib/forge-std/src/StdInvariant.sol:69:71
-   │   method: test%InterfaceTagTest.testInterface()
-   │
-   ┊  constraint: true
-   ┊  subst: ...
-   └─ 7 (leaf, target, terminal)
-       k: #halt ~> CONTINUATION:K
-       pc: PC_CELL_5d410f2a:Int
-       callDepth: CALLDEPTH_CELL_5d410f2a:Int
-       statusCode: STATUSCODE_FINAL:StatusCode
-=======
 │  (1799 steps)
 ├─ 8 (terminal)
 │   k: #halt ~> CONTINUATION:K
@@ -88,7 +23,6 @@
     pc: PC_CELL_5d410f2a:Int
     callDepth: CALLDEPTH_CELL_5d410f2a:Int
     statusCode: STATUSCODE_FINAL:StatusCode
->>>>>>> 34c4207b
 
 
 
@@ -267,19 +201,11 @@
                    </substate> } ) => .List )
                  </interimStates>
                  <touchedAccounts>
-<<<<<<< HEAD
                    ( SetItem ( 263400868551549723330807389252719309078400616203 ) ( SetItem ( 491460923342184218035706888008750043977755113263 ) SetItem ( 728815563385977040452943777879061427756277306518 ) ) )
                  </touchedAccounts>
                  <callState>
                    <id>
                      ( 263400868551549723330807389252719309078400616203 => 728815563385977040452943777879061427756277306518 )
-=======
-                   ( .Set => ( SetItem ( #address ( FoundryTest ) ) ( SetItem ( 263400868551549723330807389252719309078400616203 ) SetItem ( 491460923342184218035706888008750043977755113263 ) ) ) )
-                 </touchedAccounts>
-                 <callState>
-                   <id>
-                     #address ( FoundryTest )
->>>>>>> 34c4207b
                    </id>
                    <caller>
                      ( 728815563385977040452943777879061427756277306518 => 137122462167341575662000267002353578582749290296 )
@@ -308,9 +234,6 @@
                    <callDepth>
                      ( 1 => 0 )
                    </callDepth>
-                   <codeAddr>
-                     #address ( FoundryTest )
-                   </codeAddr>
                    ...
                  </callState>
                  <substate>
@@ -324,11 +247,7 @@
                      0
                    </refund>
                    <accessedAccounts>
-<<<<<<< HEAD
                      ( SetItem ( 263400868551549723330807389252719309078400616203 ) ( SetItem ( 491460923342184218035706888008750043977755113263 ) SetItem ( 728815563385977040452943777879061427756277306518 ) ) )
-=======
-                     ( .Set => ( SetItem ( #address ( FoundryTest ) ) ( SetItem ( 263400868551549723330807389252719309078400616203 ) SetItem ( 491460923342184218035706888008750043977755113263 ) ) ) )
->>>>>>> 34c4207b
                    </accessedAccounts>
                    <accessedStorage>
                      .Map
@@ -358,11 +277,7 @@
                  <accounts>
                    ( <account>
                      <acctID>
-<<<<<<< HEAD
                        263400868551549723330807389252719309078400616203
-=======
-                       ( #address ( FoundryCheat ) => 263400868551549723330807389252719309078400616203 )
->>>>>>> 34c4207b
                      </acctID>
                      <balance>
                        0
@@ -383,17 +298,13 @@
                    </account>
                    ( <account>
                      <acctID>
-<<<<<<< HEAD
                        491460923342184218035706888008750043977755113263
-=======
-                       #address ( FoundryTest )
                      </acctID>
                      <balance>
-                       maxUInt96
+                       0
                      </balance>
                      <storage>
-                       ( ( 11 |-> 1 )
-                       ( 7 |-> 1 ) )
+                       .Map
                      </storage>
                      <origStorage>
                        .Map
@@ -405,34 +316,34 @@
                        1
                      </nonce>
                      ...
-                   </account> => ( <account>
-                     <acctID>
-                       #address ( FoundryCheat )
->>>>>>> 34c4207b
-                     </acctID>
-                     <balance>
-                       0
-                     </balance>
-                     <storage>
-                       .Map
-                     </storage>
-                     <origStorage>
-                       .Map
-                     </origStorage>
-                     <transientStorage>
-                       .Map
-                     </transientStorage>
-                     <nonce>
-                       0
-                     </nonce>
-                     ...
                    </account>
                    ( <account>
                      <acctID>
-                       #address ( FoundryTest )
+                       645326474426547203313410069153905908525362434349
                      </acctID>
                      <balance>
-                       maxUInt96
+                       0
+                     </balance>
+                     <storage>
+                       .Map
+                     </storage>
+                     <origStorage>
+                       .Map
+                     </origStorage>
+                     <transientStorage>
+                       .Map
+                     </transientStorage>
+                     <nonce>
+                       0
+                     </nonce>
+                     ...
+                   </account>
+                   <account>
+                     <acctID>
+                       728815563385977040452943777879061427756277306518
+                     </acctID>
+                     <balance>
+                       0
                      </balance>
                      <storage>
                        ( ( 11 |-> 1 )
@@ -447,27 +358,6 @@
                      </transientStorage>
                      <nonce>
                        3
-                     </nonce>
-                     ...
-                   </account>
-                   <account>
-                     <acctID>
-                       491460923342184218035706888008750043977755113263
-                     </acctID>
-                     <balance>
-                       0
-                     </balance>
-                     <storage>
-                       .Map
-                     </storage>
-                     <origStorage>
-                       .Map
-                     </origStorage>
-                     <transientStorage>
-                       .Map
-                     </transientStorage>
-                     <nonce>
-                       1
                      </nonce>
                      ...
                    </account> ) ) )
@@ -538,6 +428,26 @@
                .MockFunctionCellMap
              </mockFunctions>
            </cheatcodes>
+           <KEVMTracing>
+             <activeTracing>
+               false
+             </activeTracing>
+             <traceStorage>
+               false
+             </traceStorage>
+             <traceWordStack>
+               false
+             </traceWordStack>
+             <traceMemory>
+               false
+             </traceMemory>
+             <recordedTrace>
+               false
+             </recordedTrace>
+             <traceData>
+               .List
+             </traceData>
+           </KEVMTracing>
          </foundry>
       requires ( DEPTH_CELL:Int <Int 1
        andBool ( DEPTH_CELL:Int <Int 2
@@ -718,11 +628,11 @@
                    </substate> } ) )
                  </interimStates>
                  <touchedAccounts>
-                   ( .Set => ( SetItem ( 263400868551549723330807389252719309078400616203 ) SetItem ( 728815563385977040452943777879061427756277306518 ) ) )
+                   ( .Set => ( SetItem ( #address ( FoundryTest ) ) ( SetItem ( 263400868551549723330807389252719309078400616203 ) SetItem ( 491460923342184218035706888008750043977755113263 ) ) ) )
                  </touchedAccounts>
                  <callState>
                    <id>
-                     ( 728815563385977040452943777879061427756277306518 => 263400868551549723330807389252719309078400616203 )
+                     #address ( FoundryTest )
                    </id>
                    <caller>
                      ( 137122462167341575662000267002353578582749290296 => 728815563385977040452943777879061427756277306518 )
@@ -751,6 +661,9 @@
                    <callDepth>
                      ( 0 => 1 )
                    </callDepth>
+                   <codeAddr>
+                     #address ( FoundryTest )
+                   </codeAddr>
                    ...
                  </callState>
                  <substate>
@@ -764,7 +677,7 @@
                      0
                    </refund>
                    <accessedAccounts>
-                     ( .Set => ( SetItem ( 263400868551549723330807389252719309078400616203 ) SetItem ( 728815563385977040452943777879061427756277306518 ) ) )
+                     ( .Set => ( SetItem ( #address ( FoundryTest ) ) ( SetItem ( 263400868551549723330807389252719309078400616203 ) SetItem ( 491460923342184218035706888008750043977755113263 ) ) ) )
                    </accessedAccounts>
                    <accessedStorage>
                      .Map
@@ -794,7 +707,7 @@
                  <accounts>
                    ( <account>
                      <acctID>
-                       ( 645326474426547203313410069153905908525362434349 => 263400868551549723330807389252719309078400616203 )
+                       ( #address ( FoundryCheat ) => 263400868551549723330807389252719309078400616203 )
                      </acctID>
                      <balance>
                        0
@@ -815,10 +728,10 @@
                    </account>
                    ( <account>
                      <acctID>
-                       728815563385977040452943777879061427756277306518
+                       #address ( FoundryTest )
                      </acctID>
                      <balance>
-                       0
+                       maxUInt96
                      </balance>
                      <storage>
                        ( ( 11 |-> 1 )
@@ -836,7 +749,7 @@
                      ...
                    </account> => ( <account>
                      <acctID>
-                       491460923342184218035706888008750043977755113263
+                       #address ( FoundryCheat )
                      </acctID>
                      <balance>
                        0
@@ -851,37 +764,16 @@
                        .Map
                      </transientStorage>
                      <nonce>
-                       1
+                       0
                      </nonce>
                      ...
                    </account>
                    ( <account>
                      <acctID>
-                       645326474426547203313410069153905908525362434349
+                       #address ( FoundryTest )
                      </acctID>
                      <balance>
-                       0
-                     </balance>
-                     <storage>
-                       .Map
-                     </storage>
-                     <origStorage>
-                       .Map
-                     </origStorage>
-                     <transientStorage>
-                       .Map
-                     </transientStorage>
-                     <nonce>
-                       0
-                     </nonce>
-                     ...
-                   </account>
-                   <account>
-                     <acctID>
-                       728815563385977040452943777879061427756277306518
-                     </acctID>
-                     <balance>
-                       0
+                       maxUInt96
                      </balance>
                      <storage>
                        ( ( 11 |-> 1 )
@@ -896,6 +788,27 @@
                      </transientStorage>
                      <nonce>
                        3
+                     </nonce>
+                     ...
+                   </account>
+                   <account>
+                     <acctID>
+                       491460923342184218035706888008750043977755113263
+                     </acctID>
+                     <balance>
+                       0
+                     </balance>
+                     <storage>
+                       .Map
+                     </storage>
+                     <origStorage>
+                       .Map
+                     </origStorage>
+                     <transientStorage>
+                       .Map
+                     </transientStorage>
+                     <nonce>
+                       1
                      </nonce>
                      ...
                    </account> ) ) ) )
@@ -960,26 +873,6 @@
                .MockFunctionCellMap
              </mockFunctions>
            </cheatcodes>
-           <KEVMTracing>
-             <activeTracing>
-               false
-             </activeTracing>
-             <traceStorage>
-               false
-             </traceStorage>
-             <traceWordStack>
-               false
-             </traceWordStack>
-             <traceMemory>
-               false
-             </traceMemory>
-             <recordedTrace>
-               false
-             </recordedTrace>
-             <traceData>
-               .List
-             </traceData>
-           </KEVMTracing>
          </foundry>
       requires ( pow24 <Int NUMBER_CELL:Int
        andBool ( NUMBER_CELL:Int <Int pow32
