
┌─ 1 (root, init)
│   k: #execute ~> CONTINUATION:K
│   pc: 0
│   callDepth: 0
│   statusCode: STATUSCODE:StatusCode
│
<<<<<<< HEAD
│  (570 steps)
├─ 3
│   k: STATICCALL VGAS:Int 645326474426547203313410069153905908525362434349 128 36 128  ...
=======
│  (571 steps)
├─ 3
│   k: STATICCALL 0 645326474426547203313410069153905908525362434349 128 36 128 0 ~> #p ...
>>>>>>> a207bd48
│   pc: 563
│   callDepth: 0
│   statusCode: STATUSCODE:StatusCode
│
│  (1 step)
├─ 4
│   k: #accessAccounts 645326474426547203313410069153905908525362434349 ~> #checkCall 7 ...
│   pc: 563
│   callDepth: 0
│   statusCode: STATUSCODE:StatusCode
│
│  (1000 steps)
├─ 5
<<<<<<< HEAD
│   k: #gas [ ISZERO , ISZERO 1 ] ~> ISZERO 1 ~> #pc [ ISZERO ] ~> #execute ~> CONTINUA ...
=======
│   k: #addr [ ISZERO ] ~> #exec [ ISZERO ] ~> #pc [ ISZERO ] ~> #execute ~> CONTINUATI ...
>>>>>>> a207bd48
│   pc: 4206
│   callDepth: 0
│   statusCode: STATUSCODE:StatusCode
│
<<<<<<< HEAD
│  (825 steps)
├─ 6
│   k: CALL VGAS:Int 645326474426547203313410069153905908525362434349 0 388 100 388 0 ~ ...
=======
│  (827 steps)
├─ 6
│   k: CALL 0 645326474426547203313410069153905908525362434349 0 388 100 388 0 ~> #pc [ ...
>>>>>>> a207bd48
│   pc: 3785
│   callDepth: 0
│   statusCode: STATUSCODE:StatusCode
│
│  (1 step)
├─ 7
<<<<<<< HEAD
│   k: #checkCall 728815563385977040452943777879061427756277306518 0 ~> #call 728815563 ...
=======
│   k: #accessAccounts 645326474426547203313410069153905908525362434349 ~> #checkCall 7 ...
>>>>>>> a207bd48
│   pc: 3785
│   callDepth: 0
│   statusCode: STATUSCODE:StatusCode
│
<<<<<<< HEAD
│  (241 steps)
=======
│  (244 steps)
>>>>>>> a207bd48
├─ 8
│   k: #end EVMC_SUCCESS ~> #pc [ STOP ] ~> #execute ~> CONTINUATION:K
│   pc: 281
│   callDepth: 0
│   statusCode: STATUSCODE:StatusCode
│
│  (1 step)
├─ 9
│   k: #halt ~> #pc [ STOP ] ~> #execute ~> CONTINUATION:K
│   pc: 281
│   callDepth: 0
│   statusCode: EVMC_SUCCESS
│
│  (2 steps)
└─ 10 (leaf, terminal)
    k: #halt ~> CONTINUATION:K
    pc: 281
    callDepth: 0
    statusCode: EVMC_SUCCESS


┌─ 2 (root, leaf, target, terminal)
│   k: #halt ~> CONTINUATION:K
│   pc: PC_CELL_5d410f2a:Int
│   callDepth: CALLDEPTH_CELL_5d410f2a:Int
│   statusCode: STATUSCODE_FINAL:StatusCode


Node 10:

( <generatedTop>
  <foundry>
    <kevm>
      <k>
        #halt
        ~> CONTINUATION:K
      </k>
      <mode>
        NORMAL
      </mode>
      <schedule>
        SHANGHAI
      </schedule>
      <useGas>
        false
      </useGas>
      <ethereum>
        <evm>
          <output>
            b""
          </output>
          <statusCode>
            EVMC_SUCCESS
          </statusCode>
          <callStack>
            .List
          </callStack>
          <interimStates>
            .List
          </interimStates>
          <callState>
            <id>
              728815563385977040452943777879061427756277306518
            </id>
            <caller>
              CALLER_ID:Int
            </caller>
            <callData>
              b"\xe4\x1b\xef\xb4" +Bytes #buf ( 32 , VV0_a_114b9705:Int ) +Bytes #buf ( 32 , VV1_b_114b9705:Int )
            </callData>
            <callValue>
              0
            </callValue>
            <wordStack>
              ( selector ( "test_assume_false(uint256,uint256)" ) : .WordStack )
            </wordStack>
            <localMem>
              b"\x00\x00\x00\x00\x00\x00\x00\x00\x00\x00\x00\x00\x00\x00\x00\x00\x00\x00\x00\x00\x00\x00\x00\x00\x00\x00\x00\x00\x00\x00\x00\x00\x00\x00\x00\x00\x00\x00\x00\x00\x00\x00\x00\x00\x00\x00\x00\x00\x00\x00\x00\x00\x00\x00\x00\x00\x00\x00\x00\x00\x00\x00\x00\x00\x00\x00\x00\x00\x00\x00\x00\x00\x00\x00\x00\x00\x00\x00\x00\x00\x00\x00\x00\x00\x00\x00\x00\x00\x00\x00\x00\x00\x00\x00\x01\x84\x00\x00\x00\x00\x00\x00\x00\x00\x00\x00\x00\x00\x00\x00\x00\x00\x00\x00\x00\x00\x00\x00\x00\x00\x00\x00\x00\x00\x00\x00\x00\x00\x00\x00\x00\x00\x00\x00\x00\x00\x00\x00\x00\x00\x00\x00\x00\x00\x00\x00\x00\x00\x00\x00\x00\x00\x00\x00\x00\x00\x00\x00\x00`\x00\x00\x00\x00\x00\x00\x00\x00\x00\x00\x00\x00q\tp\x9e\xcf\xa9\x1a\x80bo\xf3\x98\x9dh\xf6\x7f[\x1d\xd1-failed\x00\x00\x00\x00\x00\x00\x00\x00\x00\x00\x00\x00\x00\x00\x00\x00\x00\x00\x00\x00\x00\x00\x00\x00\x00\x00\x00\x00\x00\x00\x00\x00\x00\x00\x00\x00\x00\x00\x00\x00\x00\x00\x00\x00\x00\x00\x00\x00\x00\x00\x00\x00\x00\x00\x00\x00\x00\x01\x00\x00\x00\x00\x00\x00\x00\x00\x00\x00\x00\x00\x00\x00\x00\x00\x00\x00\x00\x00\x00\x00\x00\x00\x00\x00\x00\x00\x00\x00\x00dp\xca\x10\xbb\x00\x00\x00\x00\x00\x00\x00\x00\x00\x00\x00\x00q\tp\x9e\xcf\xa9\x1a\x80bo\xf3\x98\x9dh\xf6\x7f[\x1d\xd1-failed\x00\x00\x00\x00\x00\x00\x00\x00\x00\x00\x00\x00\x00\x00\x00\x00\x00\x00\x00\x00\x00\x00\x00\x00\x00\x00\x00\x00\x00\x00\x00\x00\x00\x00\x00\x00\x00\x00\x00\x00\x00\x00\x00\x00\x00\x00\x00\x00\x00\x00\x00\x00\x00\x00\x00\x00\x00\x01p\xca\x10\xbb\x00\x00\x00\x00\x00\x00\x00\x00\x00\x00\x00\x00q\tp\x9e\xcf\xa9\x1a\x80bo\xf3\x98\x9dh\xf6\x7f[\x1d\xd1-failed\x00\x00\x00\x00\x00\x00\x00\x00\x00\x00\x00\x00\x00\x00\x00\x00\x00\x00\x00\x00\x00\x00\x00\x00\x00\x00\x00\x00\x00\x00\x00\x00\x00\x00\x00\x00\x00\x00\x00\x00\x00\x00\x00\x00\x00\x00\x00\x00\x00\x00\x00\x00\x00\x00\x00\x00\x00\x01\x00\x00\x00\x00\x00\x00\x00\x00\x00\x00\x00\x00\x00\x00\x00\x00\x00\x00\x00\x00\x00\x00\x00\x00\x00\x00\x00\x00\x00\x00\x00\x00"
            </localMem>
            <memoryUsed>
              0
            </memoryUsed>
<<<<<<< HEAD
=======
            <callGas>
              0
            </callGas>
>>>>>>> a207bd48
            <static>
              false
            </static>
            <callDepth>
              0
            </callDepth>
            ...
          </callState>
          <substate>
            <log>
              ListItem ( { 728815563385977040452943777879061427756277306518 | ListItem ( 29485693714967335757563038618841744472215891622979272243827124658718922284880 ) | b"\x00\x00\x00\x00\x00\x00\x00\x00\x00\x00\x00\x00\x00\x00\x00\x00\x00\x00\x00\x00\x00\x00\x00\x00\x00\x00\x00\x00\x00\x00\x00 \x00\x00\x00\x00\x00\x00\x00\x00\x00\x00\x00\x00\x00\x00\x00\x00\x00\x00\x00\x00\x00\x00\x00\x00\x00\x00\x00\x00\x00\x00\x00\"Error: a == b not satisfied [uint]\x00\x00\x00\x00\x00\x00\x00\x00\x00\x00\x00\x00\x00\x00\x00\x00\x00\x00\x00\x00\x00\x00\x00\x00\x00\x00\x00\x00\x00\x00" } ) ListItem ( { 728815563385977040452943777879061427756277306518 | ListItem ( 80904256614161075919025625882663817043659112028191499838463115877652359487912 ) | b"\x00\x00\x00\x00\x00\x00\x00\x00\x00\x00\x00\x00\x00\x00\x00\x00\x00\x00\x00\x00\x00\x00\x00\x00\x00\x00\x00\x00\x00\x00\x00@" +Bytes #buf ( 32 , VV0_a_114b9705:Int ) +Bytes b"\x00\x00\x00\x00\x00\x00\x00\x00\x00\x00\x00\x00\x00\x00\x00\x00\x00\x00\x00\x00\x00\x00\x00\x00\x00\x00\x00\x00\x00\x00\x00\n      Left\x00\x00\x00\x00\x00\x00\x00\x00\x00\x00\x00\x00\x00\x00\x00\x00\x00\x00\x00\x00\x00\x00" } ) ListItem ( { 728815563385977040452943777879061427756277306518 | ListItem ( 80904256614161075919025625882663817043659112028191499838463115877652359487912 ) | b"\x00\x00\x00\x00\x00\x00\x00\x00\x00\x00\x00\x00\x00\x00\x00\x00\x00\x00\x00\x00\x00\x00\x00\x00\x00\x00\x00\x00\x00\x00\x00@" +Bytes #buf ( 32 , VV1_b_114b9705:Int ) +Bytes b"\x00\x00\x00\x00\x00\x00\x00\x00\x00\x00\x00\x00\x00\x00\x00\x00\x00\x00\x00\x00\x00\x00\x00\x00\x00\x00\x00\x00\x00\x00\x00\n     Right\x00\x00\x00\x00\x00\x00\x00\x00\x00\x00\x00\x00\x00\x00\x00\x00\x00\x00\x00\x00\x00\x00" } )
            </log>
            <refund>
              0
            </refund>
            <accessedAccounts>
              SetItem ( 645326474426547203313410069153905908525362434349 )
            </accessedAccounts>
            <accessedStorage>
              .Map
            </accessedStorage>
            ...
          </substate>
          <origin>
            ORIGIN_ID:Int
          </origin>
          <block>
            <number>
              NUMBER_CELL:Int
            </number>
            ...
          </block>
          ...
        </evm>
        <network>
          <accounts>
            ( <account>
              <acctID>
                645326474426547203313410069153905908525362434349
              </acctID>
              <balance>
                0
              </balance>
              <storage>
                ( 46308022326495007027972728677917914892729792999299745830475596687180801507328 |-> 1 )
              </storage>
              <origStorage>
                .Map
              </origStorage>
              <nonce>
                0
              </nonce>
              ...
            </account>
            <account>
              <acctID>
                728815563385977040452943777879061427756277306518
              </acctID>
              <balance>
                0
              </balance>
              <storage>
                ( 7 |-> 256 )
              </storage>
              <origStorage>
                .Map
              </origStorage>
              <nonce>
                1
              </nonce>
              ...
            </account> )
          </accounts>
          ...
        </network>
      </ethereum>
      ...
    </kevm>
    <cheatcodes>
      <prank>
        <prevCaller>
          .Account
        </prevCaller>
        <prevOrigin>
          .Account
        </prevOrigin>
        <newCaller>
          .Account
        </newCaller>
        <newOrigin>
          .Account
        </newOrigin>
        <active>
          false
        </active>
        <singleCall>
          false
        </singleCall>
        ...
      </prank>
      <expectedRevert>
        <isRevertExpected>
          false
        </isRevertExpected>
        ...
      </expectedRevert>
      <expectedOpcode>
        <isOpcodeExpected>
          false
        </isOpcodeExpected>
        <expectedAddress>
          .Account
        </expectedAddress>
        <expectedValue>
          0
        </expectedValue>
        <expectedData>
          b""
        </expectedData>
        <opcodeType>
          .OpcodeType
        </opcodeType>
      </expectedOpcode>
      <expectEmit>
        <recordEvent>
          false
        </recordEvent>
        <isEventExpected>
          false
        </isEventExpected>
        ...
      </expectEmit>
      <whitelist>
        <isCallWhitelistActive>
          false
        </isCallWhitelistActive>
        <isStorageWhitelistActive>
          false
        </isStorageWhitelistActive>
        <addressSet>
          .Set
        </addressSet>
        <storageSlotSet>
          .Set
        </storageSlotSet>
      </whitelist>
    </cheatcodes>
  </foundry>
  ...
</generatedTop>
#And ( { true #Equals 0 <=Int CALLER_ID:Int }
#And ( { true #Equals 0 <=Int ORIGIN_ID:Int }
#And ( #Not ( { VV0_a_114b9705:Int #Equals VV1_b_114b9705:Int } )
#And ( { true #Equals 0 <=Int NUMBER_CELL:Int }
#And ( { true #Equals 0 <=Int VV0_a_114b9705:Int }
#And ( { true #Equals 0 <=Int VV1_b_114b9705:Int }
#And ( { true #Equals CALLER_ID:Int <Int pow160 }
#And ( { true #Equals ORIGIN_ID:Int <Int pow160 }
#And ( { true #Equals NUMBER_CELL:Int <=Int maxSInt256 }
#And ( { true #Equals VV0_a_114b9705:Int <Int pow256 }
#And { true #Equals VV1_b_114b9705:Int <Int pow256 } ) ) ) ) ) ) ) ) ) ) )



    
    
    rule [BASIC-BLOCK-1-TO-3]: <foundry>
           <kevm>
             <k>
<<<<<<< HEAD
               ( .K => STATICCALL VGAS:Int 645326474426547203313410069153905908525362434349 128 36 128 0
=======
               ( .K => STATICCALL 0 645326474426547203313410069153905908525362434349 128 36 128 0
>>>>>>> a207bd48
               ~> #pc [ STATICCALL ] )
               ~> #execute
               ~> _CONTINUATION
             </k>
             <mode>
               NORMAL
             </mode>
             <schedule>
               SHANGHAI
             </schedule>
             <useGas>
               false
             </useGas>
             <ethereum>
               <evm>
                 <callStack>
                   .List
                 </callStack>
                 <interimStates>
                   .List
                 </interimStates>
                 <callState>
                   ...
                   ...
                   <id>
                     728815563385977040452943777879061427756277306518
                   </id>
                   <caller>
                     CALLER_ID:Int
                   </caller>
                   <callData>
                     b"\xe4\x1b\xef\xb4" +Bytes #buf ( 32 , VV0_a_114b9705:Int ) +Bytes #buf ( 32 , VV1_b_114b9705:Int )
                   </callData>
                   <callValue>
                     0
                   </callValue>
                   <wordStack>
                     ( .WordStack => ( 164 : ( selector ( "assume(bool)" ) : ( 645326474426547203313410069153905908525362434349 : ( VV1_b_114b9705:Int : ( VV0_a_114b9705:Int : ( 280 : ( selector ( "test_assume_false(uint256,uint256)" ) : .WordStack ) ) ) ) ) ) ) )
                   </wordStack>
                   <localMem>
                     ( b"" => b"\x00\x00\x00\x00\x00\x00\x00\x00\x00\x00\x00\x00\x00\x00\x00\x00\x00\x00\x00\x00\x00\x00\x00\x00\x00\x00\x00\x00\x00\x00\x00\x00\x00\x00\x00\x00\x00\x00\x00\x00\x00\x00\x00\x00\x00\x00\x00\x00\x00\x00\x00\x00\x00\x00\x00\x00\x00\x00\x00\x00\x00\x00\x00\x00\x00\x00\x00\x00\x00\x00\x00\x00\x00\x00\x00\x00\x00\x00\x00\x00\x00\x00\x00\x00\x00\x00\x00\x00\x00\x00\x00\x00\x00\x00\x00\x80\x00\x00\x00\x00\x00\x00\x00\x00\x00\x00\x00\x00\x00\x00\x00\x00\x00\x00\x00\x00\x00\x00\x00\x00\x00\x00\x00\x00\x00\x00\x00\x00Lc\xe5b" +Bytes #buf ( 32 , bool2Word ( ( notBool VV0_a_114b9705:Int ==Int VV1_b_114b9705:Int ) ) ) )
                   </localMem>
                   ...
                   ...
                   <memoryUsed>
                     0
                   </memoryUsed>
<<<<<<< HEAD
=======
                   <callGas>
                     0
                   </callGas>
>>>>>>> a207bd48
                   <static>
                     false
                   </static>
                   <callDepth>
                     0
                   </callDepth>
                   ...
                 </callState>
                 <substate>
                   <log>
                     .List
                   </log>
                   <refund>
                     0
                   </refund>
                   <accessedAccounts>
                     .Set
                   </accessedAccounts>
                   <accessedStorage>
                     .Map
                   </accessedStorage>
                   ...
                 </substate>
                 <origin>
                   ORIGIN_ID:Int
                 </origin>
                 <block>
                   <number>
                     NUMBER_CELL:Int
                   </number>
                   ...
                 </block>
                 ...
               </evm>
               <network>
                 <accounts>
                   ( <account>
                     <acctID>
                       645326474426547203313410069153905908525362434349
                     </acctID>
                     <balance>
                       0
                     </balance>
                     ...
                     <storage>
                       .Map
                     </storage>
                     <origStorage>
                       .Map
                     </origStorage>
                     <nonce>
                       0
                     </nonce>
                   </account>
                   <account>
                     <acctID>
                       728815563385977040452943777879061427756277306518
                     </acctID>
                     <balance>
                       0
                     </balance>
                     ...
                     <storage>
                       .Map
                     </storage>
                     <origStorage>
                       .Map
                     </origStorage>
                     <nonce>
                       1
                     </nonce>
                   </account> )
                 </accounts>
                 ...
               </network>
             </ethereum>
             ...
           </kevm>
           <cheatcodes>
             <prank>
               <prevCaller>
                 .Account
               </prevCaller>
               <prevOrigin>
                 .Account
               </prevOrigin>
               <newCaller>
                 .Account
               </newCaller>
               <newOrigin>
                 .Account
               </newOrigin>
               <active>
                 false
               </active>
               <singleCall>
                 false
               </singleCall>
               ...
             </prank>
             <expectedRevert>
               <isRevertExpected>
                 false
               </isRevertExpected>
               ...
             </expectedRevert>
             <expectedOpcode>
               <isOpcodeExpected>
                 false
               </isOpcodeExpected>
               <expectedAddress>
                 .Account
               </expectedAddress>
               <expectedValue>
                 0
               </expectedValue>
               <expectedData>
                 b""
               </expectedData>
               <opcodeType>
                 .OpcodeType
               </opcodeType>
             </expectedOpcode>
             <expectEmit>
               <recordEvent>
                 false
               </recordEvent>
               <isEventExpected>
                 false
               </isEventExpected>
               ...
             </expectEmit>
             <whitelist>
               <isCallWhitelistActive>
                 false
               </isCallWhitelistActive>
               <isStorageWhitelistActive>
                 false
               </isStorageWhitelistActive>
               <addressSet>
                 .Set
               </addressSet>
               <storageSlotSet>
                 .Set
               </storageSlotSet>
             </whitelist>
           </cheatcodes>
         </foundry>
      requires ( 0 <=Int CALLER_ID:Int
       andBool ( 0 <=Int ORIGIN_ID:Int
       andBool ( 0 <=Int NUMBER_CELL:Int
       andBool ( 0 <=Int VV0_a_114b9705:Int
       andBool ( 0 <=Int VV1_b_114b9705:Int
       andBool ( CALLER_ID:Int <Int pow160
       andBool ( ORIGIN_ID:Int <Int pow160
       andBool ( NUMBER_CELL:Int <=Int maxSInt256
       andBool ( VV0_a_114b9705:Int <Int pow256
       andBool ( VV1_b_114b9705:Int <Int pow256
               ))))))))))
      [label(BASIC-BLOCK-1-TO-3)]
    
    rule [BASIC-BLOCK-3-TO-4]: <foundry>
           <kevm>
             <k>
<<<<<<< HEAD
               ( STATICCALL VGAS:Int 645326474426547203313410069153905908525362434349 128 36 128 0 => #checkCall 728815563385977040452943777879061427756277306518 0
=======
               ( STATICCALL 0 645326474426547203313410069153905908525362434349 128 36 128 0 => #accessAccounts 645326474426547203313410069153905908525362434349
               ~> #checkCall 728815563385977040452943777879061427756277306518 0
>>>>>>> a207bd48
               ~> #call 728815563385977040452943777879061427756277306518 645326474426547203313410069153905908525362434349 645326474426547203313410069153905908525362434349 0 0 b"Lc\xe5b" +Bytes #buf ( 32 , bool2Word ( ( notBool VV0_a_114b9705:Int ==Int VV1_b_114b9705:Int ) ) ) true
               ~> #return 128 0 )
               ~> #pc [ STATICCALL ]
               ~> #execute
               ~> _CONTINUATION
             </k>
             <mode>
               NORMAL
             </mode>
             <schedule>
               SHANGHAI
             </schedule>
             <useGas>
               false
             </useGas>
             <ethereum>
               <evm>
                 <callStack>
                   .List
                 </callStack>
                 <interimStates>
                   .List
                 </interimStates>
                 <callState>
                   ...
                   ...
                   <id>
                     728815563385977040452943777879061427756277306518
                   </id>
                   <caller>
                     CALLER_ID:Int
                   </caller>
                   <callData>
                     b"\xe4\x1b\xef\xb4" +Bytes #buf ( 32 , VV0_a_114b9705:Int ) +Bytes #buf ( 32 , VV1_b_114b9705:Int )
                   </callData>
                   <callValue>
                     0
                   </callValue>
                   <wordStack>
                     ( 164 : ( selector ( "assume(bool)" ) : ( 645326474426547203313410069153905908525362434349 : ( VV1_b_114b9705:Int : ( VV0_a_114b9705:Int : ( 280 : ( selector ( "test_assume_false(uint256,uint256)" ) : .WordStack ) ) ) ) ) ) )
                   </wordStack>
                   <localMem>
                     b"\x00\x00\x00\x00\x00\x00\x00\x00\x00\x00\x00\x00\x00\x00\x00\x00\x00\x00\x00\x00\x00\x00\x00\x00\x00\x00\x00\x00\x00\x00\x00\x00\x00\x00\x00\x00\x00\x00\x00\x00\x00\x00\x00\x00\x00\x00\x00\x00\x00\x00\x00\x00\x00\x00\x00\x00\x00\x00\x00\x00\x00\x00\x00\x00\x00\x00\x00\x00\x00\x00\x00\x00\x00\x00\x00\x00\x00\x00\x00\x00\x00\x00\x00\x00\x00\x00\x00\x00\x00\x00\x00\x00\x00\x00\x00\x80\x00\x00\x00\x00\x00\x00\x00\x00\x00\x00\x00\x00\x00\x00\x00\x00\x00\x00\x00\x00\x00\x00\x00\x00\x00\x00\x00\x00\x00\x00\x00\x00Lc\xe5b" +Bytes #buf ( 32 , bool2Word ( ( notBool VV0_a_114b9705:Int ==Int VV1_b_114b9705:Int ) ) )
                   </localMem>
                   ...
                   ...
                   <memoryUsed>
                     0
                   </memoryUsed>
<<<<<<< HEAD
=======
                   <callGas>
                     0
                   </callGas>
>>>>>>> a207bd48
                   <static>
                     false
                   </static>
                   <callDepth>
                     0
                   </callDepth>
                   ...
                 </callState>
                 <substate>
                   <log>
                     .List
                   </log>
                   <refund>
                     0
                   </refund>
                   <accessedAccounts>
                     .Set
                   </accessedAccounts>
                   <accessedStorage>
                     .Map
                   </accessedStorage>
                   ...
                 </substate>
                 <origin>
                   ORIGIN_ID:Int
                 </origin>
                 <block>
                   <number>
                     NUMBER_CELL:Int
                   </number>
                   ...
                 </block>
                 ...
               </evm>
               <network>
                 <accounts>
                   ( <account>
                     <acctID>
                       645326474426547203313410069153905908525362434349
                     </acctID>
                     <balance>
                       0
                     </balance>
                     ...
                     <storage>
                       .Map
                     </storage>
                     <origStorage>
                       .Map
                     </origStorage>
                     <nonce>
                       0
                     </nonce>
                   </account>
                   <account>
                     <acctID>
                       728815563385977040452943777879061427756277306518
                     </acctID>
                     <balance>
                       0
                     </balance>
                     ...
                     <storage>
                       .Map
                     </storage>
                     <origStorage>
                       .Map
                     </origStorage>
                     <nonce>
                       1
                     </nonce>
                   </account> )
                 </accounts>
                 ...
               </network>
             </ethereum>
             ...
           </kevm>
           <cheatcodes>
             <prank>
               <prevCaller>
                 .Account
               </prevCaller>
               <prevOrigin>
                 .Account
               </prevOrigin>
               <newCaller>
                 .Account
               </newCaller>
               <newOrigin>
                 .Account
               </newOrigin>
               <active>
                 false
               </active>
               <singleCall>
                 false
               </singleCall>
               ...
             </prank>
             <expectedRevert>
               <isRevertExpected>
                 false
               </isRevertExpected>
               ...
             </expectedRevert>
             <expectedOpcode>
               <isOpcodeExpected>
                 false
               </isOpcodeExpected>
               <expectedAddress>
                 .Account
               </expectedAddress>
               <expectedValue>
                 0
               </expectedValue>
               <expectedData>
                 b""
               </expectedData>
               <opcodeType>
                 .OpcodeType
               </opcodeType>
             </expectedOpcode>
             <expectEmit>
               <recordEvent>
                 false
               </recordEvent>
               <isEventExpected>
                 false
               </isEventExpected>
               ...
             </expectEmit>
             <whitelist>
               <isCallWhitelistActive>
                 false
               </isCallWhitelistActive>
               <isStorageWhitelistActive>
                 false
               </isStorageWhitelistActive>
               <addressSet>
                 .Set
               </addressSet>
               <storageSlotSet>
                 .Set
               </storageSlotSet>
             </whitelist>
           </cheatcodes>
         </foundry>
      requires ( 0 <=Int CALLER_ID:Int
       andBool ( 0 <=Int ORIGIN_ID:Int
       andBool ( 0 <=Int NUMBER_CELL:Int
       andBool ( 0 <=Int VV0_a_114b9705:Int
       andBool ( 0 <=Int VV1_b_114b9705:Int
       andBool ( CALLER_ID:Int <Int pow160
       andBool ( ORIGIN_ID:Int <Int pow160
       andBool ( NUMBER_CELL:Int <=Int maxSInt256
       andBool ( VV0_a_114b9705:Int <Int pow256
       andBool ( VV1_b_114b9705:Int <Int pow256
               ))))))))))
      [label(BASIC-BLOCK-3-TO-4)]
    
    rule [BASIC-BLOCK-4-TO-5]: <foundry>
           <kevm>
             <k>
               ( #accessAccounts 645326474426547203313410069153905908525362434349
               ~> #checkCall 728815563385977040452943777879061427756277306518 0
               ~> #call 728815563385977040452943777879061427756277306518 645326474426547203313410069153905908525362434349 645326474426547203313410069153905908525362434349 0 0 b"Lc\xe5b" +Bytes #buf ( 32 , bool2Word ( ( notBool VV0_a_114b9705:Int ==Int VV1_b_114b9705:Int ) ) ) true
               ~> #return 128 0
<<<<<<< HEAD
               ~> #pc [ STATICCALL ] => #gas [ ISZERO , ISZERO 1 ]
               ~> ISZERO 1
=======
               ~> #pc [ STATICCALL ] => #addr [ ISZERO ]
               ~> #exec [ ISZERO ]
>>>>>>> a207bd48
               ~> #pc [ ISZERO ] )
               ~> #execute
               ~> _CONTINUATION
             </k>
             <mode>
               NORMAL
             </mode>
             <schedule>
               SHANGHAI
             </schedule>
             <useGas>
               false
             </useGas>
             <ethereum>
               <evm>
                 <output>
                   ( _OUTPUT_CELL => b"" )
                 </output>
                 <callStack>
                   .List
                 </callStack>
                 <interimStates>
                   .List
                 </interimStates>
                 <callState>
                   ...
                   ...
                   <id>
                     728815563385977040452943777879061427756277306518
                   </id>
                   <caller>
                     CALLER_ID:Int
                   </caller>
                   <callData>
                     b"\xe4\x1b\xef\xb4" +Bytes #buf ( 32 , VV0_a_114b9705:Int ) +Bytes #buf ( 32 , VV1_b_114b9705:Int )
                   </callData>
                   <callValue>
                     0
                   </callValue>
                   <wordStack>
<<<<<<< HEAD
                     ( ( 164 => 64 ) : ( ( selector ( "assume(bool)" ) => 160 ) : ( ( 645326474426547203313410069153905908525362434349 => 292 ) : ( ( VV1_b_114b9705:Int => 96 ) : ( ( VV0_a_114b9705:Int => 4586 ) : ( ( 280 => 96 ) : ( ( selector ( "test_assume_false(uint256,uint256)" ) => 0 ) : ( .WordStack => ( 288 : ( 128 : ( 51016057639858100040180367130768047423658391221723556551037572491782395555780 : ( 3745 : ( 645326474426547203313410069153905908525362434349 : ( 0 : ( 594 : ( VV1_b_114b9705:Int : ( VV0_a_114b9705:Int : ( 594 : ( VV1_b_114b9705:Int : ( VV0_a_114b9705:Int : ( 280 : ( selector ( "test_assume_false(uint256,uint256)" ) : .WordStack ) ) ) ) ) ) ) ) ) ) ) ) ) ) ) ) ) ) ) ) ) )
=======
                     ( ( 164 => 1 ) : ( ( selector ( "assume(bool)" ) => 64 ) : ( ( 645326474426547203313410069153905908525362434349 => 160 ) : ( ( VV1_b_114b9705:Int => 292 ) : ( ( VV0_a_114b9705:Int => 96 ) : ( ( 280 => 4586 ) : ( ( selector ( "test_assume_false(uint256,uint256)" ) => 96 ) : ( .WordStack => ( 0 : ( 288 : ( 128 : ( 51016057639858100040180367130768047423658391221723556551037572491782395555780 : ( 3745 : ( 645326474426547203313410069153905908525362434349 : ( 0 : ( 594 : ( VV1_b_114b9705:Int : ( VV0_a_114b9705:Int : ( 594 : ( VV1_b_114b9705:Int : ( VV0_a_114b9705:Int : ( 280 : ( selector ( "test_assume_false(uint256,uint256)" ) : .WordStack ) ) ) ) ) ) ) ) ) ) ) ) ) ) ) ) ) ) ) ) ) ) )
>>>>>>> a207bd48
                   </wordStack>
                   <localMem>
                     ( b"\x00\x00\x00\x00\x00\x00\x00\x00\x00\x00\x00\x00\x00\x00\x00\x00\x00\x00\x00\x00\x00\x00\x00\x00\x00\x00\x00\x00\x00\x00\x00\x00\x00\x00\x00\x00\x00\x00\x00\x00\x00\x00\x00\x00\x00\x00\x00\x00\x00\x00\x00\x00\x00\x00\x00\x00\x00\x00\x00\x00\x00\x00\x00\x00\x00\x00\x00\x00\x00\x00\x00\x00\x00\x00\x00\x00\x00\x00\x00\x00\x00\x00\x00\x00\x00\x00\x00\x00\x00\x00\x00\x00\x00\x00\x00\x80\x00\x00\x00\x00\x00\x00\x00\x00\x00\x00\x00\x00\x00\x00\x00\x00\x00\x00\x00\x00\x00\x00\x00\x00\x00\x00\x00\x00\x00\x00\x00\x00Lc\xe5b" +Bytes #buf ( 32 , bool2Word ( ( notBool VV0_a_114b9705:Int ==Int VV1_b_114b9705:Int ) ) ) => b"\x00\x00\x00\x00\x00\x00\x00\x00\x00\x00\x00\x00\x00\x00\x00\x00\x00\x00\x00\x00\x00\x00\x00\x00\x00\x00\x00\x00\x00\x00\x00\x00\x00\x00\x00\x00\x00\x00\x00\x00\x00\x00\x00\x00\x00\x00\x00\x00\x00\x00\x00\x00\x00\x00\x00\x00\x00\x00\x00\x00\x00\x00\x00\x00\x00\x00\x00\x00\x00\x00\x00\x00\x00\x00\x00\x00\x00\x00\x00\x00\x00\x00\x00\x00\x00\x00\x00\x00\x00\x00\x00\x00\x00\x00\x01\x00\x00\x00\x00\x00\x00\x00\x00\x00\x00\x00\x00\x00\x00\x00\x00\x00\x00\x00\x00\x00\x00\x00\x00\x00\x00\x00\x00\x00\x00\x00\x00\x00\x00\x00\x00\x00\x00\x00\x00\x00\x00\x00\x00\x00\x00\x00\x00\x00\x00\x00\x00\x00\x00\x00\x00\x00\x00\x00\x00\x00\x00\x00\x00`\x00\x00\x00\x00\x00\x00\x00\x00\x00\x00\x00\x00q\tp\x9e\xcf\xa9\x1a\x80bo\xf3\x98\x9dh\xf6\x7f[\x1d\xd1-failed\x00\x00\x00\x00\x00\x00\x00\x00\x00\x00\x00\x00\x00\x00\x00\x00\x00\x00\x00\x00\x00\x00\x00\x00\x00\x00\x00\x00\x00\x00\x00\x00\x00\x00\x00\x00\x00\x00\x00\x00\x00\x00\x00\x00\x00\x00\x00\x00\x00\x00\x00\x00\x00\x00\x00\x00\x00\x01\x00\x00\x00\x00\x00\x00\x00\x00\x00\x00\x00\x00\x00\x00\x00\x00\x00\x00\x00\x00\x00\x00\x00\x00\x00\x00\x00\x00\x00\x00\x00\x00p\xca\x10\xbb\x00\x00\x00\x00\x00\x00\x00\x00\x00\x00\x00\x00q\tp\x9e\xcf\xa9\x1a\x80bo\xf3\x98\x9dh\xf6\x7f[\x1d\xd1-failed\x00\x00\x00\x00\x00\x00\x00\x00\x00\x00\x00\x00\x00\x00\x00\x00\x00\x00\x00\x00\x00\x00\x00\x00\x00\x00" )
                   </localMem>
                   ...
                   ...
                   <memoryUsed>
                     0
                   </memoryUsed>
<<<<<<< HEAD
=======
                   <callGas>
                     0
                   </callGas>
>>>>>>> a207bd48
                   <static>
                     false
                   </static>
                   <callDepth>
                     0
                   </callDepth>
                   ...
                 </callState>
                 <substate>
                   <log>
                     ( .List => ListItem ( { 728815563385977040452943777879061427756277306518 | ListItem ( 29485693714967335757563038618841744472215891622979272243827124658718922284880 ) | b"\x00\x00\x00\x00\x00\x00\x00\x00\x00\x00\x00\x00\x00\x00\x00\x00\x00\x00\x00\x00\x00\x00\x00\x00\x00\x00\x00\x00\x00\x00\x00 \x00\x00\x00\x00\x00\x00\x00\x00\x00\x00\x00\x00\x00\x00\x00\x00\x00\x00\x00\x00\x00\x00\x00\x00\x00\x00\x00\x00\x00\x00\x00\"Error: a == b not satisfied [uint]\x00\x00\x00\x00\x00\x00\x00\x00\x00\x00\x00\x00\x00\x00\x00\x00\x00\x00\x00\x00\x00\x00\x00\x00\x00\x00\x00\x00\x00\x00" } ) ListItem ( { 728815563385977040452943777879061427756277306518 | ListItem ( 80904256614161075919025625882663817043659112028191499838463115877652359487912 ) | b"\x00\x00\x00\x00\x00\x00\x00\x00\x00\x00\x00\x00\x00\x00\x00\x00\x00\x00\x00\x00\x00\x00\x00\x00\x00\x00\x00\x00\x00\x00\x00@" +Bytes #buf ( 32 , VV0_a_114b9705:Int ) +Bytes b"\x00\x00\x00\x00\x00\x00\x00\x00\x00\x00\x00\x00\x00\x00\x00\x00\x00\x00\x00\x00\x00\x00\x00\x00\x00\x00\x00\x00\x00\x00\x00\n      Left\x00\x00\x00\x00\x00\x00\x00\x00\x00\x00\x00\x00\x00\x00\x00\x00\x00\x00\x00\x00\x00\x00" } ) ListItem ( { 728815563385977040452943777879061427756277306518 | ListItem ( 80904256614161075919025625882663817043659112028191499838463115877652359487912 ) | b"\x00\x00\x00\x00\x00\x00\x00\x00\x00\x00\x00\x00\x00\x00\x00\x00\x00\x00\x00\x00\x00\x00\x00\x00\x00\x00\x00\x00\x00\x00\x00@" +Bytes #buf ( 32 , VV1_b_114b9705:Int ) +Bytes b"\x00\x00\x00\x00\x00\x00\x00\x00\x00\x00\x00\x00\x00\x00\x00\x00\x00\x00\x00\x00\x00\x00\x00\x00\x00\x00\x00\x00\x00\x00\x00\n     Right\x00\x00\x00\x00\x00\x00\x00\x00\x00\x00\x00\x00\x00\x00\x00\x00\x00\x00\x00\x00\x00\x00" } ) )
                   </log>
                   <refund>
                     0
                   </refund>
                   <accessedAccounts>
                     .Set
                   </accessedAccounts>
                   <accessedStorage>
                     .Map
                   </accessedStorage>
                   ...
                 </substate>
                 <origin>
                   ORIGIN_ID:Int
                 </origin>
                 <block>
                   <number>
                     NUMBER_CELL:Int
                   </number>
                   ...
                 </block>
                 ...
               </evm>
               <network>
                 <accounts>
                   ( <account>
                     <acctID>
                       645326474426547203313410069153905908525362434349
                     </acctID>
                     <balance>
                       0
                     </balance>
                     ...
                     <storage>
                       .Map
                     </storage>
                     <origStorage>
                       .Map
                     </origStorage>
                     <nonce>
                       0
                     </nonce>
                   </account>
                   <account>
                     <acctID>
                       728815563385977040452943777879061427756277306518
                     </acctID>
                     <balance>
                       0
                     </balance>
                     ...
                     <storage>
                       .Map
                     </storage>
                     <origStorage>
                       .Map
                     </origStorage>
                     <nonce>
                       1
                     </nonce>
                   </account> )
                 </accounts>
                 ...
               </network>
             </ethereum>
             ...
           </kevm>
           <cheatcodes>
             <prank>
               <prevCaller>
                 .Account
               </prevCaller>
               <prevOrigin>
                 .Account
               </prevOrigin>
               <newCaller>
                 .Account
               </newCaller>
               <newOrigin>
                 .Account
               </newOrigin>
               <active>
                 false
               </active>
               <singleCall>
                 false
               </singleCall>
               ...
             </prank>
             <expectedRevert>
               <isRevertExpected>
                 false
               </isRevertExpected>
               ...
             </expectedRevert>
             <expectedOpcode>
               <isOpcodeExpected>
                 false
               </isOpcodeExpected>
               <expectedAddress>
                 .Account
               </expectedAddress>
               <expectedValue>
                 0
               </expectedValue>
               <expectedData>
                 b""
               </expectedData>
               <opcodeType>
                 .OpcodeType
               </opcodeType>
             </expectedOpcode>
             <expectEmit>
               <recordEvent>
                 false
               </recordEvent>
               <isEventExpected>
                 false
               </isEventExpected>
               ...
             </expectEmit>
             <whitelist>
               <isCallWhitelistActive>
                 false
               </isCallWhitelistActive>
               <isStorageWhitelistActive>
                 false
               </isStorageWhitelistActive>
               <addressSet>
                 .Set
               </addressSet>
               <storageSlotSet>
                 .Set
               </storageSlotSet>
             </whitelist>
           </cheatcodes>
         </foundry>
      requires ( 0 <=Int CALLER_ID:Int
       andBool ( 0 <=Int ORIGIN_ID:Int
       andBool ( 0 <=Int NUMBER_CELL:Int
       andBool ( 0 <=Int VV0_a_114b9705:Int
       andBool ( 0 <=Int VV1_b_114b9705:Int
       andBool ( CALLER_ID:Int <Int pow160
       andBool ( ORIGIN_ID:Int <Int pow160
       andBool ( NUMBER_CELL:Int <=Int maxSInt256
       andBool ( VV0_a_114b9705:Int <Int pow256
       andBool ( VV1_b_114b9705:Int <Int pow256
               ))))))))))
       ensures VV0_a_114b9705:Int =/=K VV1_b_114b9705:Int
      [label(BASIC-BLOCK-4-TO-5)]
    
    rule [BASIC-BLOCK-5-TO-6]: <foundry>
           <kevm>
             <k>
<<<<<<< HEAD
               ( #gas [ ISZERO , ISZERO 1 ]
               ~> ISZERO 1
               ~> #pc [ ISZERO ] => CALL VGAS:Int 645326474426547203313410069153905908525362434349 0 388 100 388 0
=======
               ( #addr [ ISZERO ]
               ~> #exec [ ISZERO ]
               ~> #pc [ ISZERO ] => CALL 0 645326474426547203313410069153905908525362434349 0 388 100 388 0
>>>>>>> a207bd48
               ~> #pc [ CALL ] )
               ~> #execute
               ~> _CONTINUATION
             </k>
             <mode>
               NORMAL
             </mode>
             <schedule>
               SHANGHAI
             </schedule>
             <useGas>
               false
             </useGas>
             <ethereum>
               <evm>
                 <output>
                   b""
                 </output>
                 <callStack>
                   .List
                 </callStack>
                 <interimStates>
                   .List
                 </interimStates>
                 <callState>
                   ...
                   ...
                   <id>
                     728815563385977040452943777879061427756277306518
                   </id>
                   <caller>
                     CALLER_ID:Int
                   </caller>
                   <callData>
                     b"\xe4\x1b\xef\xb4" +Bytes #buf ( 32 , VV0_a_114b9705:Int ) +Bytes #buf ( 32 , VV1_b_114b9705:Int )
                   </callData>
                   <callValue>
                     0
                   </callValue>
                   <wordStack>
<<<<<<< HEAD
                     ( ( 64 => 488 ) : ( ( 160 => 645326474426547203313410069153905908525362434349 ) : ( ( 292 => 0 ) : ( ( 96 => 594 ) : ( ( 4586 => VV1_b_114b9705:Int ) : ( ( 96 => VV0_a_114b9705:Int ) : ( ( 0 => 594 ) : ( ( 288 => VV1_b_114b9705:Int ) : ( ( 128 => VV0_a_114b9705:Int ) : ( ( 51016057639858100040180367130768047423658391221723556551037572491782395555780 => 280 ) : ( ( 3745 => selector ( "test_assume_false(uint256,uint256)" ) ) : ( ( 645326474426547203313410069153905908525362434349 : ( 0 : ( 594 : ( VV1_b_114b9705:Int : ( VV0_a_114b9705:Int : ( 594 : ( VV1_b_114b9705:Int : ( VV0_a_114b9705:Int : ( 280 : ( selector ( "test_assume_false(uint256,uint256)" ) : .WordStack ) ) ) ) ) ) ) ) ) ) => .WordStack ) ) ) ) ) ) ) ) ) ) ) )
=======
                     ( ( 1 => 488 ) : ( ( 64 => 645326474426547203313410069153905908525362434349 ) : ( ( 160 => 0 ) : ( ( 292 => 594 ) : ( ( 96 => VV1_b_114b9705:Int ) : ( ( 4586 => VV0_a_114b9705:Int ) : ( ( 96 => 594 ) : ( ( 0 => VV1_b_114b9705:Int ) : ( ( 288 => VV0_a_114b9705:Int ) : ( ( 128 => 280 ) : ( ( 51016057639858100040180367130768047423658391221723556551037572491782395555780 => selector ( "test_assume_false(uint256,uint256)" ) ) : ( ( 3745 : ( 645326474426547203313410069153905908525362434349 : ( 0 : ( 594 : ( VV1_b_114b9705:Int : ( VV0_a_114b9705:Int : ( 594 : ( VV1_b_114b9705:Int : ( VV0_a_114b9705:Int : ( 280 : ( selector ( "test_assume_false(uint256,uint256)" ) : .WordStack ) ) ) ) ) ) ) ) ) ) ) => .WordStack ) ) ) ) ) ) ) ) ) ) ) )
>>>>>>> a207bd48
                   </wordStack>
                   <localMem>
                     ( b"\x00\x00\x00\x00\x00\x00\x00\x00\x00\x00\x00\x00\x00\x00\x00\x00\x00\x00\x00\x00\x00\x00\x00\x00\x00\x00\x00\x00\x00\x00\x00\x00\x00\x00\x00\x00\x00\x00\x00\x00\x00\x00\x00\x00\x00\x00\x00\x00\x00\x00\x00\x00\x00\x00\x00\x00\x00\x00\x00\x00\x00\x00\x00\x00\x00\x00\x00\x00\x00\x00\x00\x00\x00\x00\x00\x00\x00\x00\x00\x00\x00\x00\x00\x00\x00\x00\x00\x00\x00\x00\x00\x00\x00\x00\x01\x00\x00\x00\x00\x00\x00\x00\x00\x00\x00\x00\x00\x00\x00\x00\x00\x00\x00\x00\x00\x00\x00\x00\x00\x00\x00\x00\x00\x00\x00\x00\x00\x00\x00\x00\x00\x00\x00\x00\x00\x00\x00\x00\x00\x00\x00\x00\x00\x00\x00\x00\x00\x00\x00\x00\x00\x00\x00\x00\x00\x00\x00\x00\x00`\x00\x00\x00\x00\x00\x00\x00\x00\x00\x00\x00\x00q\tp\x9e\xcf\xa9\x1a\x80bo\xf3\x98\x9dh\xf6\x7f[\x1d\xd1-failed\x00\x00\x00\x00\x00\x00\x00\x00\x00\x00\x00\x00\x00\x00\x00\x00\x00\x00\x00\x00\x00\x00\x00\x00\x00\x00\x00\x00\x00\x00\x00\x00\x00\x00\x00\x00\x00\x00\x00\x00\x00\x00\x00\x00\x00\x00\x00\x00\x00\x00\x00\x00\x00\x00\x00\x00\x00\x01\x00\x00\x00\x00\x00\x00\x00\x00\x00\x00\x00\x00\x00\x00\x00\x00\x00\x00\x00\x00\x00\x00\x00\x00\x00\x00\x00\x00\x00\x00\x00\x00p\xca\x10\xbb\x00\x00\x00\x00\x00\x00\x00\x00\x00\x00\x00\x00q\tp\x9e\xcf\xa9\x1a\x80bo\xf3\x98\x9dh\xf6\x7f[\x1d\xd1-failed\x00\x00\x00\x00\x00\x00\x00\x00\x00\x00\x00\x00\x00\x00\x00\x00\x00\x00\x00\x00\x00\x00\x00\x00\x00\x00" => b"\x00\x00\x00\x00\x00\x00\x00\x00\x00\x00\x00\x00\x00\x00\x00\x00\x00\x00\x00\x00\x00\x00\x00\x00\x00\x00\x00\x00\x00\x00\x00\x00\x00\x00\x00\x00\x00\x00\x00\x00\x00\x00\x00\x00\x00\x00\x00\x00\x00\x00\x00\x00\x00\x00\x00\x00\x00\x00\x00\x00\x00\x00\x00\x00\x00\x00\x00\x00\x00\x00\x00\x00\x00\x00\x00\x00\x00\x00\x00\x00\x00\x00\x00\x00\x00\x00\x00\x00\x00\x00\x00\x00\x00\x00\x01\x84\x00\x00\x00\x00\x00\x00\x00\x00\x00\x00\x00\x00\x00\x00\x00\x00\x00\x00\x00\x00\x00\x00\x00\x00\x00\x00\x00\x00\x00\x00\x00\x00\x00\x00\x00\x00\x00\x00\x00\x00\x00\x00\x00\x00\x00\x00\x00\x00\x00\x00\x00\x00\x00\x00\x00\x00\x00\x00\x00\x00\x00\x00\x00`\x00\x00\x00\x00\x00\x00\x00\x00\x00\x00\x00\x00q\tp\x9e\xcf\xa9\x1a\x80bo\xf3\x98\x9dh\xf6\x7f[\x1d\xd1-failed\x00\x00\x00\x00\x00\x00\x00\x00\x00\x00\x00\x00\x00\x00\x00\x00\x00\x00\x00\x00\x00\x00\x00\x00\x00\x00\x00\x00\x00\x00\x00\x00\x00\x00\x00\x00\x00\x00\x00\x00\x00\x00\x00\x00\x00\x00\x00\x00\x00\x00\x00\x00\x00\x00\x00\x00\x00\x01\x00\x00\x00\x00\x00\x00\x00\x00\x00\x00\x00\x00\x00\x00\x00\x00\x00\x00\x00\x00\x00\x00\x00\x00\x00\x00\x00\x00\x00\x00\x00dp\xca\x10\xbb\x00\x00\x00\x00\x00\x00\x00\x00\x00\x00\x00\x00q\tp\x9e\xcf\xa9\x1a\x80bo\xf3\x98\x9dh\xf6\x7f[\x1d\xd1-failed\x00\x00\x00\x00\x00\x00\x00\x00\x00\x00\x00\x00\x00\x00\x00\x00\x00\x00\x00\x00\x00\x00\x00\x00\x00\x00\x00\x00\x00\x00\x00\x00\x00\x00\x00\x00\x00\x00\x00\x00\x00\x00\x00\x00\x00\x00\x00\x00\x00\x00\x00\x00\x00\x00\x00\x00\x00\x01p\xca\x10\xbb\x00\x00\x00\x00\x00\x00\x00\x00\x00\x00\x00\x00q\tp\x9e\xcf\xa9\x1a\x80bo\xf3\x98\x9dh\xf6\x7f[\x1d\xd1-failed\x00\x00\x00\x00\x00\x00\x00\x00\x00\x00\x00\x00\x00\x00\x00\x00\x00\x00\x00\x00\x00\x00\x00\x00\x00\x00\x00\x00\x00\x00\x00\x00\x00\x00\x00\x00\x00\x00\x00\x00\x00\x00\x00\x00\x00\x00\x00\x00\x00\x00\x00\x00\x00\x00\x00\x00\x00\x01\x00\x00\x00\x00\x00\x00\x00\x00\x00\x00\x00\x00\x00\x00\x00\x00\x00\x00\x00\x00\x00\x00\x00\x00\x00\x00\x00\x00\x00\x00\x00\x00" )
                   </localMem>
                   ...
                   ...
                   <memoryUsed>
                     0
                   </memoryUsed>
<<<<<<< HEAD
=======
                   <callGas>
                     0
                   </callGas>
>>>>>>> a207bd48
                   <static>
                     false
                   </static>
                   <callDepth>
                     0
                   </callDepth>
                   ...
                 </callState>
                 <substate>
                   <log>
                     ListItem ( { 728815563385977040452943777879061427756277306518 | ListItem ( 29485693714967335757563038618841744472215891622979272243827124658718922284880 ) | b"\x00\x00\x00\x00\x00\x00\x00\x00\x00\x00\x00\x00\x00\x00\x00\x00\x00\x00\x00\x00\x00\x00\x00\x00\x00\x00\x00\x00\x00\x00\x00 \x00\x00\x00\x00\x00\x00\x00\x00\x00\x00\x00\x00\x00\x00\x00\x00\x00\x00\x00\x00\x00\x00\x00\x00\x00\x00\x00\x00\x00\x00\x00\"Error: a == b not satisfied [uint]\x00\x00\x00\x00\x00\x00\x00\x00\x00\x00\x00\x00\x00\x00\x00\x00\x00\x00\x00\x00\x00\x00\x00\x00\x00\x00\x00\x00\x00\x00" } ) ListItem ( { 728815563385977040452943777879061427756277306518 | ListItem ( 80904256614161075919025625882663817043659112028191499838463115877652359487912 ) | b"\x00\x00\x00\x00\x00\x00\x00\x00\x00\x00\x00\x00\x00\x00\x00\x00\x00\x00\x00\x00\x00\x00\x00\x00\x00\x00\x00\x00\x00\x00\x00@" +Bytes #buf ( 32 , VV0_a_114b9705:Int ) +Bytes b"\x00\x00\x00\x00\x00\x00\x00\x00\x00\x00\x00\x00\x00\x00\x00\x00\x00\x00\x00\x00\x00\x00\x00\x00\x00\x00\x00\x00\x00\x00\x00\n      Left\x00\x00\x00\x00\x00\x00\x00\x00\x00\x00\x00\x00\x00\x00\x00\x00\x00\x00\x00\x00\x00\x00" } ) ListItem ( { 728815563385977040452943777879061427756277306518 | ListItem ( 80904256614161075919025625882663817043659112028191499838463115877652359487912 ) | b"\x00\x00\x00\x00\x00\x00\x00\x00\x00\x00\x00\x00\x00\x00\x00\x00\x00\x00\x00\x00\x00\x00\x00\x00\x00\x00\x00\x00\x00\x00\x00@" +Bytes #buf ( 32 , VV1_b_114b9705:Int ) +Bytes b"\x00\x00\x00\x00\x00\x00\x00\x00\x00\x00\x00\x00\x00\x00\x00\x00\x00\x00\x00\x00\x00\x00\x00\x00\x00\x00\x00\x00\x00\x00\x00\n     Right\x00\x00\x00\x00\x00\x00\x00\x00\x00\x00\x00\x00\x00\x00\x00\x00\x00\x00\x00\x00\x00\x00" } )
                   </log>
                   <refund>
                     0
                   </refund>
                   <accessedAccounts>
                     .Set
                   </accessedAccounts>
                   <accessedStorage>
                     .Map
                   </accessedStorage>
                   ...
                 </substate>
                 <origin>
                   ORIGIN_ID:Int
                 </origin>
                 <block>
                   <number>
                     NUMBER_CELL:Int
                   </number>
                   ...
                 </block>
                 ...
               </evm>
               <network>
                 <accounts>
                   ( <account>
                     <acctID>
                       645326474426547203313410069153905908525362434349
                     </acctID>
                     <balance>
                       0
                     </balance>
                     ...
                     <storage>
                       .Map
                     </storage>
                     <origStorage>
                       .Map
                     </origStorage>
                     <nonce>
                       0
                     </nonce>
                   </account>
                   <account>
                     <acctID>
                       728815563385977040452943777879061427756277306518
                     </acctID>
                     <balance>
                       0
                     </balance>
                     ...
                     <storage>
                       .Map
                     </storage>
                     <origStorage>
                       .Map
                     </origStorage>
                     <nonce>
                       1
                     </nonce>
                   </account> )
                 </accounts>
                 ...
               </network>
             </ethereum>
             ...
           </kevm>
           <cheatcodes>
             <prank>
               <prevCaller>
                 .Account
               </prevCaller>
               <prevOrigin>
                 .Account
               </prevOrigin>
               <newCaller>
                 .Account
               </newCaller>
               <newOrigin>
                 .Account
               </newOrigin>
               <active>
                 false
               </active>
               <singleCall>
                 false
               </singleCall>
               ...
             </prank>
             <expectedRevert>
               <isRevertExpected>
                 false
               </isRevertExpected>
               ...
             </expectedRevert>
             <expectedOpcode>
               <isOpcodeExpected>
                 false
               </isOpcodeExpected>
               <expectedAddress>
                 .Account
               </expectedAddress>
               <expectedValue>
                 0
               </expectedValue>
               <expectedData>
                 b""
               </expectedData>
               <opcodeType>
                 .OpcodeType
               </opcodeType>
             </expectedOpcode>
             <expectEmit>
               <recordEvent>
                 false
               </recordEvent>
               <isEventExpected>
                 false
               </isEventExpected>
               ...
             </expectEmit>
             <whitelist>
               <isCallWhitelistActive>
                 false
               </isCallWhitelistActive>
               <isStorageWhitelistActive>
                 false
               </isStorageWhitelistActive>
               <addressSet>
                 .Set
               </addressSet>
               <storageSlotSet>
                 .Set
               </storageSlotSet>
             </whitelist>
           </cheatcodes>
         </foundry>
      requires ( 0 <=Int CALLER_ID:Int
       andBool ( 0 <=Int ORIGIN_ID:Int
       andBool ( VV0_a_114b9705:Int =/=K VV1_b_114b9705:Int
       andBool ( 0 <=Int NUMBER_CELL:Int
       andBool ( 0 <=Int VV0_a_114b9705:Int
       andBool ( 0 <=Int VV1_b_114b9705:Int
       andBool ( CALLER_ID:Int <Int pow160
       andBool ( ORIGIN_ID:Int <Int pow160
       andBool ( NUMBER_CELL:Int <=Int maxSInt256
       andBool ( VV0_a_114b9705:Int <Int pow256
       andBool ( VV1_b_114b9705:Int <Int pow256
               )))))))))))
      [label(BASIC-BLOCK-5-TO-6)]
    
    rule [BASIC-BLOCK-6-TO-7]: <foundry>
           <kevm>
             <k>
<<<<<<< HEAD
               ( CALL VGAS:Int 645326474426547203313410069153905908525362434349 0 388 100 388 0 => #checkCall 728815563385977040452943777879061427756277306518 0
=======
               ( CALL 0 645326474426547203313410069153905908525362434349 0 388 100 388 0 => #accessAccounts 645326474426547203313410069153905908525362434349
               ~> #checkCall 728815563385977040452943777879061427756277306518 0
>>>>>>> a207bd48
               ~> #call 728815563385977040452943777879061427756277306518 645326474426547203313410069153905908525362434349 645326474426547203313410069153905908525362434349 0 0 b"p\xca\x10\xbb\x00\x00\x00\x00\x00\x00\x00\x00\x00\x00\x00\x00q\tp\x9e\xcf\xa9\x1a\x80bo\xf3\x98\x9dh\xf6\x7f[\x1d\xd1-failed\x00\x00\x00\x00\x00\x00\x00\x00\x00\x00\x00\x00\x00\x00\x00\x00\x00\x00\x00\x00\x00\x00\x00\x00\x00\x00\x00\x00\x00\x00\x00\x00\x00\x00\x00\x00\x00\x00\x00\x00\x00\x00\x00\x00\x00\x00\x00\x00\x00\x00\x00\x00\x00\x00\x00\x00\x00\x01" false
               ~> #return 388 0 )
               ~> #pc [ CALL ]
               ~> #execute
               ~> _CONTINUATION
             </k>
             <mode>
               NORMAL
             </mode>
             <schedule>
               SHANGHAI
             </schedule>
             <useGas>
               false
             </useGas>
             <ethereum>
               <evm>
                 <output>
                   b""
                 </output>
                 <callStack>
                   .List
                 </callStack>
                 <interimStates>
                   .List
                 </interimStates>
                 <callState>
                   ...
                   ...
                   <id>
                     728815563385977040452943777879061427756277306518
                   </id>
                   <caller>
                     CALLER_ID:Int
                   </caller>
                   <callData>
                     b"\xe4\x1b\xef\xb4" +Bytes #buf ( 32 , VV0_a_114b9705:Int ) +Bytes #buf ( 32 , VV1_b_114b9705:Int )
                   </callData>
                   <callValue>
                     0
                   </callValue>
                   <wordStack>
                     ( 488 : ( 645326474426547203313410069153905908525362434349 : ( 0 : ( 594 : ( VV1_b_114b9705:Int : ( VV0_a_114b9705:Int : ( 594 : ( VV1_b_114b9705:Int : ( VV0_a_114b9705:Int : ( 280 : ( selector ( "test_assume_false(uint256,uint256)" ) : .WordStack ) ) ) ) ) ) ) ) ) ) )
                   </wordStack>
                   <localMem>
                     b"\x00\x00\x00\x00\x00\x00\x00\x00\x00\x00\x00\x00\x00\x00\x00\x00\x00\x00\x00\x00\x00\x00\x00\x00\x00\x00\x00\x00\x00\x00\x00\x00\x00\x00\x00\x00\x00\x00\x00\x00\x00\x00\x00\x00\x00\x00\x00\x00\x00\x00\x00\x00\x00\x00\x00\x00\x00\x00\x00\x00\x00\x00\x00\x00\x00\x00\x00\x00\x00\x00\x00\x00\x00\x00\x00\x00\x00\x00\x00\x00\x00\x00\x00\x00\x00\x00\x00\x00\x00\x00\x00\x00\x00\x00\x01\x84\x00\x00\x00\x00\x00\x00\x00\x00\x00\x00\x00\x00\x00\x00\x00\x00\x00\x00\x00\x00\x00\x00\x00\x00\x00\x00\x00\x00\x00\x00\x00\x00\x00\x00\x00\x00\x00\x00\x00\x00\x00\x00\x00\x00\x00\x00\x00\x00\x00\x00\x00\x00\x00\x00\x00\x00\x00\x00\x00\x00\x00\x00\x00`\x00\x00\x00\x00\x00\x00\x00\x00\x00\x00\x00\x00q\tp\x9e\xcf\xa9\x1a\x80bo\xf3\x98\x9dh\xf6\x7f[\x1d\xd1-failed\x00\x00\x00\x00\x00\x00\x00\x00\x00\x00\x00\x00\x00\x00\x00\x00\x00\x00\x00\x00\x00\x00\x00\x00\x00\x00\x00\x00\x00\x00\x00\x00\x00\x00\x00\x00\x00\x00\x00\x00\x00\x00\x00\x00\x00\x00\x00\x00\x00\x00\x00\x00\x00\x00\x00\x00\x00\x01\x00\x00\x00\x00\x00\x00\x00\x00\x00\x00\x00\x00\x00\x00\x00\x00\x00\x00\x00\x00\x00\x00\x00\x00\x00\x00\x00\x00\x00\x00\x00dp\xca\x10\xbb\x00\x00\x00\x00\x00\x00\x00\x00\x00\x00\x00\x00q\tp\x9e\xcf\xa9\x1a\x80bo\xf3\x98\x9dh\xf6\x7f[\x1d\xd1-failed\x00\x00\x00\x00\x00\x00\x00\x00\x00\x00\x00\x00\x00\x00\x00\x00\x00\x00\x00\x00\x00\x00\x00\x00\x00\x00\x00\x00\x00\x00\x00\x00\x00\x00\x00\x00\x00\x00\x00\x00\x00\x00\x00\x00\x00\x00\x00\x00\x00\x00\x00\x00\x00\x00\x00\x00\x00\x01p\xca\x10\xbb\x00\x00\x00\x00\x00\x00\x00\x00\x00\x00\x00\x00q\tp\x9e\xcf\xa9\x1a\x80bo\xf3\x98\x9dh\xf6\x7f[\x1d\xd1-failed\x00\x00\x00\x00\x00\x00\x00\x00\x00\x00\x00\x00\x00\x00\x00\x00\x00\x00\x00\x00\x00\x00\x00\x00\x00\x00\x00\x00\x00\x00\x00\x00\x00\x00\x00\x00\x00\x00\x00\x00\x00\x00\x00\x00\x00\x00\x00\x00\x00\x00\x00\x00\x00\x00\x00\x00\x00\x01\x00\x00\x00\x00\x00\x00\x00\x00\x00\x00\x00\x00\x00\x00\x00\x00\x00\x00\x00\x00\x00\x00\x00\x00\x00\x00\x00\x00\x00\x00\x00\x00"
                   </localMem>
                   ...
                   ...
                   <memoryUsed>
                     0
                   </memoryUsed>
<<<<<<< HEAD
=======
                   <callGas>
                     0
                   </callGas>
>>>>>>> a207bd48
                   <static>
                     false
                   </static>
                   <callDepth>
                     0
                   </callDepth>
                   ...
                 </callState>
                 <substate>
                   <log>
                     ListItem ( { 728815563385977040452943777879061427756277306518 | ListItem ( 29485693714967335757563038618841744472215891622979272243827124658718922284880 ) | b"\x00\x00\x00\x00\x00\x00\x00\x00\x00\x00\x00\x00\x00\x00\x00\x00\x00\x00\x00\x00\x00\x00\x00\x00\x00\x00\x00\x00\x00\x00\x00 \x00\x00\x00\x00\x00\x00\x00\x00\x00\x00\x00\x00\x00\x00\x00\x00\x00\x00\x00\x00\x00\x00\x00\x00\x00\x00\x00\x00\x00\x00\x00\"Error: a == b not satisfied [uint]\x00\x00\x00\x00\x00\x00\x00\x00\x00\x00\x00\x00\x00\x00\x00\x00\x00\x00\x00\x00\x00\x00\x00\x00\x00\x00\x00\x00\x00\x00" } ) ListItem ( { 728815563385977040452943777879061427756277306518 | ListItem ( 80904256614161075919025625882663817043659112028191499838463115877652359487912 ) | b"\x00\x00\x00\x00\x00\x00\x00\x00\x00\x00\x00\x00\x00\x00\x00\x00\x00\x00\x00\x00\x00\x00\x00\x00\x00\x00\x00\x00\x00\x00\x00@" +Bytes #buf ( 32 , VV0_a_114b9705:Int ) +Bytes b"\x00\x00\x00\x00\x00\x00\x00\x00\x00\x00\x00\x00\x00\x00\x00\x00\x00\x00\x00\x00\x00\x00\x00\x00\x00\x00\x00\x00\x00\x00\x00\n      Left\x00\x00\x00\x00\x00\x00\x00\x00\x00\x00\x00\x00\x00\x00\x00\x00\x00\x00\x00\x00\x00\x00" } ) ListItem ( { 728815563385977040452943777879061427756277306518 | ListItem ( 80904256614161075919025625882663817043659112028191499838463115877652359487912 ) | b"\x00\x00\x00\x00\x00\x00\x00\x00\x00\x00\x00\x00\x00\x00\x00\x00\x00\x00\x00\x00\x00\x00\x00\x00\x00\x00\x00\x00\x00\x00\x00@" +Bytes #buf ( 32 , VV1_b_114b9705:Int ) +Bytes b"\x00\x00\x00\x00\x00\x00\x00\x00\x00\x00\x00\x00\x00\x00\x00\x00\x00\x00\x00\x00\x00\x00\x00\x00\x00\x00\x00\x00\x00\x00\x00\n     Right\x00\x00\x00\x00\x00\x00\x00\x00\x00\x00\x00\x00\x00\x00\x00\x00\x00\x00\x00\x00\x00\x00" } )
                   </log>
                   <refund>
                     0
                   </refund>
                   <accessedAccounts>
                     .Set
                   </accessedAccounts>
                   <accessedStorage>
                     .Map
                   </accessedStorage>
                   ...
                 </substate>
                 <origin>
                   ORIGIN_ID:Int
                 </origin>
                 <block>
                   <number>
                     NUMBER_CELL:Int
                   </number>
                   ...
                 </block>
                 ...
               </evm>
               <network>
                 <accounts>
                   ( <account>
                     <acctID>
                       645326474426547203313410069153905908525362434349
                     </acctID>
                     <balance>
                       0
                     </balance>
                     ...
                     <storage>
                       .Map
                     </storage>
                     <origStorage>
                       .Map
                     </origStorage>
                     <nonce>
                       0
                     </nonce>
                   </account>
                   <account>
                     <acctID>
                       728815563385977040452943777879061427756277306518
                     </acctID>
                     <balance>
                       0
                     </balance>
                     ...
                     <storage>
                       .Map
                     </storage>
                     <origStorage>
                       .Map
                     </origStorage>
                     <nonce>
                       1
                     </nonce>
                   </account> )
                 </accounts>
                 ...
               </network>
             </ethereum>
             ...
           </kevm>
           <cheatcodes>
             <prank>
               <prevCaller>
                 .Account
               </prevCaller>
               <prevOrigin>
                 .Account
               </prevOrigin>
               <newCaller>
                 .Account
               </newCaller>
               <newOrigin>
                 .Account
               </newOrigin>
               <active>
                 false
               </active>
               <singleCall>
                 false
               </singleCall>
               ...
             </prank>
             <expectedRevert>
               <isRevertExpected>
                 false
               </isRevertExpected>
               ...
             </expectedRevert>
             <expectedOpcode>
               <isOpcodeExpected>
                 false
               </isOpcodeExpected>
               <expectedAddress>
                 .Account
               </expectedAddress>
               <expectedValue>
                 0
               </expectedValue>
               <expectedData>
                 b""
               </expectedData>
               <opcodeType>
                 .OpcodeType
               </opcodeType>
             </expectedOpcode>
             <expectEmit>
               <recordEvent>
                 false
               </recordEvent>
               <isEventExpected>
                 false
               </isEventExpected>
               ...
             </expectEmit>
             <whitelist>
               <isCallWhitelistActive>
                 false
               </isCallWhitelistActive>
               <isStorageWhitelistActive>
                 false
               </isStorageWhitelistActive>
               <addressSet>
                 .Set
               </addressSet>
               <storageSlotSet>
                 .Set
               </storageSlotSet>
             </whitelist>
           </cheatcodes>
         </foundry>
      requires ( 0 <=Int CALLER_ID:Int
       andBool ( 0 <=Int ORIGIN_ID:Int
       andBool ( VV0_a_114b9705:Int =/=K VV1_b_114b9705:Int
       andBool ( 0 <=Int NUMBER_CELL:Int
       andBool ( 0 <=Int VV0_a_114b9705:Int
       andBool ( 0 <=Int VV1_b_114b9705:Int
       andBool ( CALLER_ID:Int <Int pow160
       andBool ( ORIGIN_ID:Int <Int pow160
       andBool ( NUMBER_CELL:Int <=Int maxSInt256
       andBool ( VV0_a_114b9705:Int <Int pow256
       andBool ( VV1_b_114b9705:Int <Int pow256
<<<<<<< HEAD
       andBool ( VV0_a_114b9705:Int =/=Int VV1_b_114b9705:Int ==Bool true
               ))))))))))))
=======
               )))))))))))
>>>>>>> a207bd48
      [label(BASIC-BLOCK-6-TO-7)]
    
    rule [BASIC-BLOCK-7-TO-8]: <foundry>
           <kevm>
             <k>
               ( #accessAccounts 645326474426547203313410069153905908525362434349
               ~> #checkCall 728815563385977040452943777879061427756277306518 0
               ~> #call 728815563385977040452943777879061427756277306518 645326474426547203313410069153905908525362434349 645326474426547203313410069153905908525362434349 0 0 b"p\xca\x10\xbb\x00\x00\x00\x00\x00\x00\x00\x00\x00\x00\x00\x00q\tp\x9e\xcf\xa9\x1a\x80bo\xf3\x98\x9dh\xf6\x7f[\x1d\xd1-failed\x00\x00\x00\x00\x00\x00\x00\x00\x00\x00\x00\x00\x00\x00\x00\x00\x00\x00\x00\x00\x00\x00\x00\x00\x00\x00\x00\x00\x00\x00\x00\x00\x00\x00\x00\x00\x00\x00\x00\x00\x00\x00\x00\x00\x00\x00\x00\x00\x00\x00\x00\x00\x00\x00\x00\x00\x00\x01" false
               ~> #return 388 0
               ~> #pc [ CALL ] => #end EVMC_SUCCESS
               ~> #pc [ STOP ] )
               ~> #execute
               ~> _CONTINUATION
             </k>
             <mode>
               NORMAL
             </mode>
             <schedule>
               SHANGHAI
             </schedule>
             <useGas>
               false
             </useGas>
             <ethereum>
               <evm>
                 <output>
                   b""
                 </output>
                 <callStack>
                   .List
                 </callStack>
                 <interimStates>
                   .List
                 </interimStates>
                 <callState>
                   ...
                   ...
                   <id>
                     728815563385977040452943777879061427756277306518
                   </id>
                   <caller>
                     CALLER_ID:Int
                   </caller>
                   <callData>
                     b"\xe4\x1b\xef\xb4" +Bytes #buf ( 32 , VV0_a_114b9705:Int ) +Bytes #buf ( 32 , VV1_b_114b9705:Int )
                   </callData>
                   <callValue>
                     0
                   </callValue>
                   <wordStack>
                     ( ( 488 => selector ( "test_assume_false(uint256,uint256)" ) ) : ( ( 645326474426547203313410069153905908525362434349 : ( 0 : ( 594 : ( VV1_b_114b9705:Int : ( VV0_a_114b9705:Int : ( 594 : ( VV1_b_114b9705:Int : ( VV0_a_114b9705:Int : ( 280 : ( selector ( "test_assume_false(uint256,uint256)" ) : .WordStack ) ) ) ) ) ) ) ) ) ) => .WordStack ) )
                   </wordStack>
                   <localMem>
                     b"\x00\x00\x00\x00\x00\x00\x00\x00\x00\x00\x00\x00\x00\x00\x00\x00\x00\x00\x00\x00\x00\x00\x00\x00\x00\x00\x00\x00\x00\x00\x00\x00\x00\x00\x00\x00\x00\x00\x00\x00\x00\x00\x00\x00\x00\x00\x00\x00\x00\x00\x00\x00\x00\x00\x00\x00\x00\x00\x00\x00\x00\x00\x00\x00\x00\x00\x00\x00\x00\x00\x00\x00\x00\x00\x00\x00\x00\x00\x00\x00\x00\x00\x00\x00\x00\x00\x00\x00\x00\x00\x00\x00\x00\x00\x01\x84\x00\x00\x00\x00\x00\x00\x00\x00\x00\x00\x00\x00\x00\x00\x00\x00\x00\x00\x00\x00\x00\x00\x00\x00\x00\x00\x00\x00\x00\x00\x00\x00\x00\x00\x00\x00\x00\x00\x00\x00\x00\x00\x00\x00\x00\x00\x00\x00\x00\x00\x00\x00\x00\x00\x00\x00\x00\x00\x00\x00\x00\x00\x00`\x00\x00\x00\x00\x00\x00\x00\x00\x00\x00\x00\x00q\tp\x9e\xcf\xa9\x1a\x80bo\xf3\x98\x9dh\xf6\x7f[\x1d\xd1-failed\x00\x00\x00\x00\x00\x00\x00\x00\x00\x00\x00\x00\x00\x00\x00\x00\x00\x00\x00\x00\x00\x00\x00\x00\x00\x00\x00\x00\x00\x00\x00\x00\x00\x00\x00\x00\x00\x00\x00\x00\x00\x00\x00\x00\x00\x00\x00\x00\x00\x00\x00\x00\x00\x00\x00\x00\x00\x01\x00\x00\x00\x00\x00\x00\x00\x00\x00\x00\x00\x00\x00\x00\x00\x00\x00\x00\x00\x00\x00\x00\x00\x00\x00\x00\x00\x00\x00\x00\x00dp\xca\x10\xbb\x00\x00\x00\x00\x00\x00\x00\x00\x00\x00\x00\x00q\tp\x9e\xcf\xa9\x1a\x80bo\xf3\x98\x9dh\xf6\x7f[\x1d\xd1-failed\x00\x00\x00\x00\x00\x00\x00\x00\x00\x00\x00\x00\x00\x00\x00\x00\x00\x00\x00\x00\x00\x00\x00\x00\x00\x00\x00\x00\x00\x00\x00\x00\x00\x00\x00\x00\x00\x00\x00\x00\x00\x00\x00\x00\x00\x00\x00\x00\x00\x00\x00\x00\x00\x00\x00\x00\x00\x01p\xca\x10\xbb\x00\x00\x00\x00\x00\x00\x00\x00\x00\x00\x00\x00q\tp\x9e\xcf\xa9\x1a\x80bo\xf3\x98\x9dh\xf6\x7f[\x1d\xd1-failed\x00\x00\x00\x00\x00\x00\x00\x00\x00\x00\x00\x00\x00\x00\x00\x00\x00\x00\x00\x00\x00\x00\x00\x00\x00\x00\x00\x00\x00\x00\x00\x00\x00\x00\x00\x00\x00\x00\x00\x00\x00\x00\x00\x00\x00\x00\x00\x00\x00\x00\x00\x00\x00\x00\x00\x00\x00\x01\x00\x00\x00\x00\x00\x00\x00\x00\x00\x00\x00\x00\x00\x00\x00\x00\x00\x00\x00\x00\x00\x00\x00\x00\x00\x00\x00\x00\x00\x00\x00\x00"
                   </localMem>
                   ...
                   ...
                   <memoryUsed>
                     0
                   </memoryUsed>
<<<<<<< HEAD
=======
                   <callGas>
                     0
                   </callGas>
>>>>>>> a207bd48
                   <static>
                     false
                   </static>
                   <callDepth>
                     0
                   </callDepth>
                   ...
                 </callState>
                 <substate>
                   <log>
                     ListItem ( { 728815563385977040452943777879061427756277306518 | ListItem ( 29485693714967335757563038618841744472215891622979272243827124658718922284880 ) | b"\x00\x00\x00\x00\x00\x00\x00\x00\x00\x00\x00\x00\x00\x00\x00\x00\x00\x00\x00\x00\x00\x00\x00\x00\x00\x00\x00\x00\x00\x00\x00 \x00\x00\x00\x00\x00\x00\x00\x00\x00\x00\x00\x00\x00\x00\x00\x00\x00\x00\x00\x00\x00\x00\x00\x00\x00\x00\x00\x00\x00\x00\x00\"Error: a == b not satisfied [uint]\x00\x00\x00\x00\x00\x00\x00\x00\x00\x00\x00\x00\x00\x00\x00\x00\x00\x00\x00\x00\x00\x00\x00\x00\x00\x00\x00\x00\x00\x00" } ) ListItem ( { 728815563385977040452943777879061427756277306518 | ListItem ( 80904256614161075919025625882663817043659112028191499838463115877652359487912 ) | b"\x00\x00\x00\x00\x00\x00\x00\x00\x00\x00\x00\x00\x00\x00\x00\x00\x00\x00\x00\x00\x00\x00\x00\x00\x00\x00\x00\x00\x00\x00\x00@" +Bytes #buf ( 32 , VV0_a_114b9705:Int ) +Bytes b"\x00\x00\x00\x00\x00\x00\x00\x00\x00\x00\x00\x00\x00\x00\x00\x00\x00\x00\x00\x00\x00\x00\x00\x00\x00\x00\x00\x00\x00\x00\x00\n      Left\x00\x00\x00\x00\x00\x00\x00\x00\x00\x00\x00\x00\x00\x00\x00\x00\x00\x00\x00\x00\x00\x00" } ) ListItem ( { 728815563385977040452943777879061427756277306518 | ListItem ( 80904256614161075919025625882663817043659112028191499838463115877652359487912 ) | b"\x00\x00\x00\x00\x00\x00\x00\x00\x00\x00\x00\x00\x00\x00\x00\x00\x00\x00\x00\x00\x00\x00\x00\x00\x00\x00\x00\x00\x00\x00\x00@" +Bytes #buf ( 32 , VV1_b_114b9705:Int ) +Bytes b"\x00\x00\x00\x00\x00\x00\x00\x00\x00\x00\x00\x00\x00\x00\x00\x00\x00\x00\x00\x00\x00\x00\x00\x00\x00\x00\x00\x00\x00\x00\x00\n     Right\x00\x00\x00\x00\x00\x00\x00\x00\x00\x00\x00\x00\x00\x00\x00\x00\x00\x00\x00\x00\x00\x00" } )
                   </log>
                   <refund>
                     0
                   </refund>
                   <accessedAccounts>
                     ( .Set => SetItem ( 645326474426547203313410069153905908525362434349 ) )
                   </accessedAccounts>
                   <accessedStorage>
                     .Map
                   </accessedStorage>
                   ...
                 </substate>
                 <origin>
                   ORIGIN_ID:Int
                 </origin>
                 <block>
                   <number>
                     NUMBER_CELL:Int
                   </number>
                   ...
                 </block>
                 ...
               </evm>
               <network>
                 <accounts>
                   ( <account>
                     <acctID>
                       645326474426547203313410069153905908525362434349
                     </acctID>
                     <balance>
                       0
                     </balance>
                     ...
                     <storage>
                       ( .Map => ( 46308022326495007027972728677917914892729792999299745830475596687180801507328 |-> 1 ) )
                     </storage>
                     <origStorage>
                       .Map
                     </origStorage>
                     <nonce>
                       0
                     </nonce>
                   </account>
                   <account>
                     <acctID>
                       728815563385977040452943777879061427756277306518
                     </acctID>
                     <balance>
                       0
                     </balance>
                     ...
                     <storage>
                       ( .Map => ( 7 |-> 256 ) )
                     </storage>
                     <origStorage>
                       .Map
                     </origStorage>
                     <nonce>
                       1
                     </nonce>
                   </account> )
                 </accounts>
                 ...
               </network>
             </ethereum>
             ...
           </kevm>
           <cheatcodes>
             <prank>
               <prevCaller>
                 .Account
               </prevCaller>
               <prevOrigin>
                 .Account
               </prevOrigin>
               <newCaller>
                 .Account
               </newCaller>
               <newOrigin>
                 .Account
               </newOrigin>
               <active>
                 false
               </active>
               <singleCall>
                 false
               </singleCall>
               ...
             </prank>
             <expectedRevert>
               <isRevertExpected>
                 false
               </isRevertExpected>
               ...
             </expectedRevert>
             <expectedOpcode>
               <isOpcodeExpected>
                 false
               </isOpcodeExpected>
               <expectedAddress>
                 .Account
               </expectedAddress>
               <expectedValue>
                 0
               </expectedValue>
               <expectedData>
                 b""
               </expectedData>
               <opcodeType>
                 .OpcodeType
               </opcodeType>
             </expectedOpcode>
             <expectEmit>
               <recordEvent>
                 false
               </recordEvent>
               <isEventExpected>
                 false
               </isEventExpected>
               ...
             </expectEmit>
             <whitelist>
               <isCallWhitelistActive>
                 false
               </isCallWhitelistActive>
               <isStorageWhitelistActive>
                 false
               </isStorageWhitelistActive>
               <addressSet>
                 .Set
               </addressSet>
               <storageSlotSet>
                 .Set
               </storageSlotSet>
             </whitelist>
           </cheatcodes>
         </foundry>
      requires ( 0 <=Int CALLER_ID:Int
       andBool ( 0 <=Int ORIGIN_ID:Int
       andBool ( VV0_a_114b9705:Int =/=K VV1_b_114b9705:Int
       andBool ( 0 <=Int NUMBER_CELL:Int
       andBool ( 0 <=Int VV0_a_114b9705:Int
       andBool ( 0 <=Int VV1_b_114b9705:Int
       andBool ( CALLER_ID:Int <Int pow160
       andBool ( ORIGIN_ID:Int <Int pow160
       andBool ( NUMBER_CELL:Int <=Int maxSInt256
       andBool ( VV0_a_114b9705:Int <Int pow256
       andBool ( VV1_b_114b9705:Int <Int pow256
<<<<<<< HEAD
       andBool ( VV0_a_114b9705:Int =/=Int VV1_b_114b9705:Int ==Bool true
               ))))))))))))
=======
               )))))))))))
>>>>>>> a207bd48
      [label(BASIC-BLOCK-7-TO-8)]
    
    rule [BASIC-BLOCK-8-TO-9]: <foundry>
           <kevm>
             <k>
               ( #end EVMC_SUCCESS => #halt )
               ~> #pc [ STOP ]
               ~> #execute
               ~> _CONTINUATION
             </k>
             <mode>
               NORMAL
             </mode>
             <schedule>
               SHANGHAI
             </schedule>
             <useGas>
               false
             </useGas>
             <ethereum>
               <evm>
                 <output>
                   b""
                 </output>
                 <statusCode>
                   ( _STATUSCODE => EVMC_SUCCESS )
                 </statusCode>
                 <callStack>
                   .List
                 </callStack>
                 <interimStates>
                   .List
                 </interimStates>
                 <callState>
                   ...
                   ...
                   <id>
                     728815563385977040452943777879061427756277306518
                   </id>
                   <caller>
                     CALLER_ID:Int
                   </caller>
                   <callData>
                     b"\xe4\x1b\xef\xb4" +Bytes #buf ( 32 , VV0_a_114b9705:Int ) +Bytes #buf ( 32 , VV1_b_114b9705:Int )
                   </callData>
                   <callValue>
                     0
                   </callValue>
                   <wordStack>
                     ( selector ( "test_assume_false(uint256,uint256)" ) : .WordStack )
                   </wordStack>
                   <localMem>
                     b"\x00\x00\x00\x00\x00\x00\x00\x00\x00\x00\x00\x00\x00\x00\x00\x00\x00\x00\x00\x00\x00\x00\x00\x00\x00\x00\x00\x00\x00\x00\x00\x00\x00\x00\x00\x00\x00\x00\x00\x00\x00\x00\x00\x00\x00\x00\x00\x00\x00\x00\x00\x00\x00\x00\x00\x00\x00\x00\x00\x00\x00\x00\x00\x00\x00\x00\x00\x00\x00\x00\x00\x00\x00\x00\x00\x00\x00\x00\x00\x00\x00\x00\x00\x00\x00\x00\x00\x00\x00\x00\x00\x00\x00\x00\x01\x84\x00\x00\x00\x00\x00\x00\x00\x00\x00\x00\x00\x00\x00\x00\x00\x00\x00\x00\x00\x00\x00\x00\x00\x00\x00\x00\x00\x00\x00\x00\x00\x00\x00\x00\x00\x00\x00\x00\x00\x00\x00\x00\x00\x00\x00\x00\x00\x00\x00\x00\x00\x00\x00\x00\x00\x00\x00\x00\x00\x00\x00\x00\x00`\x00\x00\x00\x00\x00\x00\x00\x00\x00\x00\x00\x00q\tp\x9e\xcf\xa9\x1a\x80bo\xf3\x98\x9dh\xf6\x7f[\x1d\xd1-failed\x00\x00\x00\x00\x00\x00\x00\x00\x00\x00\x00\x00\x00\x00\x00\x00\x00\x00\x00\x00\x00\x00\x00\x00\x00\x00\x00\x00\x00\x00\x00\x00\x00\x00\x00\x00\x00\x00\x00\x00\x00\x00\x00\x00\x00\x00\x00\x00\x00\x00\x00\x00\x00\x00\x00\x00\x00\x01\x00\x00\x00\x00\x00\x00\x00\x00\x00\x00\x00\x00\x00\x00\x00\x00\x00\x00\x00\x00\x00\x00\x00\x00\x00\x00\x00\x00\x00\x00\x00dp\xca\x10\xbb\x00\x00\x00\x00\x00\x00\x00\x00\x00\x00\x00\x00q\tp\x9e\xcf\xa9\x1a\x80bo\xf3\x98\x9dh\xf6\x7f[\x1d\xd1-failed\x00\x00\x00\x00\x00\x00\x00\x00\x00\x00\x00\x00\x00\x00\x00\x00\x00\x00\x00\x00\x00\x00\x00\x00\x00\x00\x00\x00\x00\x00\x00\x00\x00\x00\x00\x00\x00\x00\x00\x00\x00\x00\x00\x00\x00\x00\x00\x00\x00\x00\x00\x00\x00\x00\x00\x00\x00\x01p\xca\x10\xbb\x00\x00\x00\x00\x00\x00\x00\x00\x00\x00\x00\x00q\tp\x9e\xcf\xa9\x1a\x80bo\xf3\x98\x9dh\xf6\x7f[\x1d\xd1-failed\x00\x00\x00\x00\x00\x00\x00\x00\x00\x00\x00\x00\x00\x00\x00\x00\x00\x00\x00\x00\x00\x00\x00\x00\x00\x00\x00\x00\x00\x00\x00\x00\x00\x00\x00\x00\x00\x00\x00\x00\x00\x00\x00\x00\x00\x00\x00\x00\x00\x00\x00\x00\x00\x00\x00\x00\x00\x01\x00\x00\x00\x00\x00\x00\x00\x00\x00\x00\x00\x00\x00\x00\x00\x00\x00\x00\x00\x00\x00\x00\x00\x00\x00\x00\x00\x00\x00\x00\x00\x00"
                   </localMem>
                   ...
                   ...
                   <memoryUsed>
                     0
                   </memoryUsed>
<<<<<<< HEAD
=======
                   <callGas>
                     0
                   </callGas>
>>>>>>> a207bd48
                   <static>
                     false
                   </static>
                   <callDepth>
                     0
                   </callDepth>
                   ...
                 </callState>
                 <substate>
                   <log>
                     ListItem ( { 728815563385977040452943777879061427756277306518 | ListItem ( 29485693714967335757563038618841744472215891622979272243827124658718922284880 ) | b"\x00\x00\x00\x00\x00\x00\x00\x00\x00\x00\x00\x00\x00\x00\x00\x00\x00\x00\x00\x00\x00\x00\x00\x00\x00\x00\x00\x00\x00\x00\x00 \x00\x00\x00\x00\x00\x00\x00\x00\x00\x00\x00\x00\x00\x00\x00\x00\x00\x00\x00\x00\x00\x00\x00\x00\x00\x00\x00\x00\x00\x00\x00\"Error: a == b not satisfied [uint]\x00\x00\x00\x00\x00\x00\x00\x00\x00\x00\x00\x00\x00\x00\x00\x00\x00\x00\x00\x00\x00\x00\x00\x00\x00\x00\x00\x00\x00\x00" } ) ListItem ( { 728815563385977040452943777879061427756277306518 | ListItem ( 80904256614161075919025625882663817043659112028191499838463115877652359487912 ) | b"\x00\x00\x00\x00\x00\x00\x00\x00\x00\x00\x00\x00\x00\x00\x00\x00\x00\x00\x00\x00\x00\x00\x00\x00\x00\x00\x00\x00\x00\x00\x00@" +Bytes #buf ( 32 , VV0_a_114b9705:Int ) +Bytes b"\x00\x00\x00\x00\x00\x00\x00\x00\x00\x00\x00\x00\x00\x00\x00\x00\x00\x00\x00\x00\x00\x00\x00\x00\x00\x00\x00\x00\x00\x00\x00\n      Left\x00\x00\x00\x00\x00\x00\x00\x00\x00\x00\x00\x00\x00\x00\x00\x00\x00\x00\x00\x00\x00\x00" } ) ListItem ( { 728815563385977040452943777879061427756277306518 | ListItem ( 80904256614161075919025625882663817043659112028191499838463115877652359487912 ) | b"\x00\x00\x00\x00\x00\x00\x00\x00\x00\x00\x00\x00\x00\x00\x00\x00\x00\x00\x00\x00\x00\x00\x00\x00\x00\x00\x00\x00\x00\x00\x00@" +Bytes #buf ( 32 , VV1_b_114b9705:Int ) +Bytes b"\x00\x00\x00\x00\x00\x00\x00\x00\x00\x00\x00\x00\x00\x00\x00\x00\x00\x00\x00\x00\x00\x00\x00\x00\x00\x00\x00\x00\x00\x00\x00\n     Right\x00\x00\x00\x00\x00\x00\x00\x00\x00\x00\x00\x00\x00\x00\x00\x00\x00\x00\x00\x00\x00\x00" } )
                   </log>
                   <refund>
                     0
                   </refund>
                   <accessedAccounts>
                     SetItem ( 645326474426547203313410069153905908525362434349 )
                   </accessedAccounts>
                   <accessedStorage>
                     .Map
                   </accessedStorage>
                   ...
                 </substate>
                 <origin>
                   ORIGIN_ID:Int
                 </origin>
                 <block>
                   <number>
                     NUMBER_CELL:Int
                   </number>
                   ...
                 </block>
                 ...
               </evm>
               <network>
                 <accounts>
                   ( <account>
                     <acctID>
                       645326474426547203313410069153905908525362434349
                     </acctID>
                     <balance>
                       0
                     </balance>
                     ...
                     <storage>
                       ( 46308022326495007027972728677917914892729792999299745830475596687180801507328 |-> 1 )
                     </storage>
                     <origStorage>
                       .Map
                     </origStorage>
                     <nonce>
                       0
                     </nonce>
                   </account>
                   <account>
                     <acctID>
                       728815563385977040452943777879061427756277306518
                     </acctID>
                     <balance>
                       0
                     </balance>
                     ...
                     <storage>
                       ( 7 |-> 256 )
                     </storage>
                     <origStorage>
                       .Map
                     </origStorage>
                     <nonce>
                       1
                     </nonce>
                   </account> )
                 </accounts>
                 ...
               </network>
             </ethereum>
             ...
           </kevm>
           <cheatcodes>
             <prank>
               <prevCaller>
                 .Account
               </prevCaller>
               <prevOrigin>
                 .Account
               </prevOrigin>
               <newCaller>
                 .Account
               </newCaller>
               <newOrigin>
                 .Account
               </newOrigin>
               <active>
                 false
               </active>
               <singleCall>
                 false
               </singleCall>
               ...
             </prank>
             <expectedRevert>
               <isRevertExpected>
                 false
               </isRevertExpected>
               ...
             </expectedRevert>
             <expectedOpcode>
               <isOpcodeExpected>
                 false
               </isOpcodeExpected>
               <expectedAddress>
                 .Account
               </expectedAddress>
               <expectedValue>
                 0
               </expectedValue>
               <expectedData>
                 b""
               </expectedData>
               <opcodeType>
                 .OpcodeType
               </opcodeType>
             </expectedOpcode>
             <expectEmit>
               <recordEvent>
                 false
               </recordEvent>
               <isEventExpected>
                 false
               </isEventExpected>
               ...
             </expectEmit>
             <whitelist>
               <isCallWhitelistActive>
                 false
               </isCallWhitelistActive>
               <isStorageWhitelistActive>
                 false
               </isStorageWhitelistActive>
               <addressSet>
                 .Set
               </addressSet>
               <storageSlotSet>
                 .Set
               </storageSlotSet>
             </whitelist>
           </cheatcodes>
         </foundry>
      requires ( 0 <=Int CALLER_ID:Int
       andBool ( 0 <=Int ORIGIN_ID:Int
       andBool ( VV0_a_114b9705:Int =/=K VV1_b_114b9705:Int
       andBool ( 0 <=Int NUMBER_CELL:Int
       andBool ( 0 <=Int VV0_a_114b9705:Int
       andBool ( 0 <=Int VV1_b_114b9705:Int
       andBool ( CALLER_ID:Int <Int pow160
       andBool ( ORIGIN_ID:Int <Int pow160
       andBool ( NUMBER_CELL:Int <=Int maxSInt256
       andBool ( VV0_a_114b9705:Int <Int pow256
       andBool ( VV1_b_114b9705:Int <Int pow256
<<<<<<< HEAD
       andBool ( VV0_a_114b9705:Int =/=Int VV1_b_114b9705:Int ==Bool true
               ))))))))))))
=======
               )))))))))))
>>>>>>> a207bd48
      [label(BASIC-BLOCK-8-TO-9)]
    
    rule [BASIC-BLOCK-9-TO-10]: <foundry>
           <kevm>
             <k>
               #halt
               ~> ( #pc [ STOP ]
               ~> #execute => .K )
               ~> _CONTINUATION
             </k>
             <mode>
               NORMAL
             </mode>
             <schedule>
               SHANGHAI
             </schedule>
             <useGas>
               false
             </useGas>
             <ethereum>
               <evm>
                 <output>
                   b""
                 </output>
                 <statusCode>
                   EVMC_SUCCESS
                 </statusCode>
                 <callStack>
                   .List
                 </callStack>
                 <interimStates>
                   .List
                 </interimStates>
                 <callState>
                   ...
                   ...
                   <id>
                     728815563385977040452943777879061427756277306518
                   </id>
                   <caller>
                     CALLER_ID:Int
                   </caller>
                   <callData>
                     b"\xe4\x1b\xef\xb4" +Bytes #buf ( 32 , VV0_a_114b9705:Int ) +Bytes #buf ( 32 , VV1_b_114b9705:Int )
                   </callData>
                   <callValue>
                     0
                   </callValue>
                   <wordStack>
                     ( selector ( "test_assume_false(uint256,uint256)" ) : .WordStack )
                   </wordStack>
                   <localMem>
                     b"\x00\x00\x00\x00\x00\x00\x00\x00\x00\x00\x00\x00\x00\x00\x00\x00\x00\x00\x00\x00\x00\x00\x00\x00\x00\x00\x00\x00\x00\x00\x00\x00\x00\x00\x00\x00\x00\x00\x00\x00\x00\x00\x00\x00\x00\x00\x00\x00\x00\x00\x00\x00\x00\x00\x00\x00\x00\x00\x00\x00\x00\x00\x00\x00\x00\x00\x00\x00\x00\x00\x00\x00\x00\x00\x00\x00\x00\x00\x00\x00\x00\x00\x00\x00\x00\x00\x00\x00\x00\x00\x00\x00\x00\x00\x01\x84\x00\x00\x00\x00\x00\x00\x00\x00\x00\x00\x00\x00\x00\x00\x00\x00\x00\x00\x00\x00\x00\x00\x00\x00\x00\x00\x00\x00\x00\x00\x00\x00\x00\x00\x00\x00\x00\x00\x00\x00\x00\x00\x00\x00\x00\x00\x00\x00\x00\x00\x00\x00\x00\x00\x00\x00\x00\x00\x00\x00\x00\x00\x00`\x00\x00\x00\x00\x00\x00\x00\x00\x00\x00\x00\x00q\tp\x9e\xcf\xa9\x1a\x80bo\xf3\x98\x9dh\xf6\x7f[\x1d\xd1-failed\x00\x00\x00\x00\x00\x00\x00\x00\x00\x00\x00\x00\x00\x00\x00\x00\x00\x00\x00\x00\x00\x00\x00\x00\x00\x00\x00\x00\x00\x00\x00\x00\x00\x00\x00\x00\x00\x00\x00\x00\x00\x00\x00\x00\x00\x00\x00\x00\x00\x00\x00\x00\x00\x00\x00\x00\x00\x01\x00\x00\x00\x00\x00\x00\x00\x00\x00\x00\x00\x00\x00\x00\x00\x00\x00\x00\x00\x00\x00\x00\x00\x00\x00\x00\x00\x00\x00\x00\x00dp\xca\x10\xbb\x00\x00\x00\x00\x00\x00\x00\x00\x00\x00\x00\x00q\tp\x9e\xcf\xa9\x1a\x80bo\xf3\x98\x9dh\xf6\x7f[\x1d\xd1-failed\x00\x00\x00\x00\x00\x00\x00\x00\x00\x00\x00\x00\x00\x00\x00\x00\x00\x00\x00\x00\x00\x00\x00\x00\x00\x00\x00\x00\x00\x00\x00\x00\x00\x00\x00\x00\x00\x00\x00\x00\x00\x00\x00\x00\x00\x00\x00\x00\x00\x00\x00\x00\x00\x00\x00\x00\x00\x01p\xca\x10\xbb\x00\x00\x00\x00\x00\x00\x00\x00\x00\x00\x00\x00q\tp\x9e\xcf\xa9\x1a\x80bo\xf3\x98\x9dh\xf6\x7f[\x1d\xd1-failed\x00\x00\x00\x00\x00\x00\x00\x00\x00\x00\x00\x00\x00\x00\x00\x00\x00\x00\x00\x00\x00\x00\x00\x00\x00\x00\x00\x00\x00\x00\x00\x00\x00\x00\x00\x00\x00\x00\x00\x00\x00\x00\x00\x00\x00\x00\x00\x00\x00\x00\x00\x00\x00\x00\x00\x00\x00\x01\x00\x00\x00\x00\x00\x00\x00\x00\x00\x00\x00\x00\x00\x00\x00\x00\x00\x00\x00\x00\x00\x00\x00\x00\x00\x00\x00\x00\x00\x00\x00\x00"
                   </localMem>
                   ...
                   ...
                   <memoryUsed>
                     0
                   </memoryUsed>
<<<<<<< HEAD
=======
                   <callGas>
                     0
                   </callGas>
>>>>>>> a207bd48
                   <static>
                     false
                   </static>
                   <callDepth>
                     0
                   </callDepth>
                   ...
                 </callState>
                 <substate>
                   <log>
                     ListItem ( { 728815563385977040452943777879061427756277306518 | ListItem ( 29485693714967335757563038618841744472215891622979272243827124658718922284880 ) | b"\x00\x00\x00\x00\x00\x00\x00\x00\x00\x00\x00\x00\x00\x00\x00\x00\x00\x00\x00\x00\x00\x00\x00\x00\x00\x00\x00\x00\x00\x00\x00 \x00\x00\x00\x00\x00\x00\x00\x00\x00\x00\x00\x00\x00\x00\x00\x00\x00\x00\x00\x00\x00\x00\x00\x00\x00\x00\x00\x00\x00\x00\x00\"Error: a == b not satisfied [uint]\x00\x00\x00\x00\x00\x00\x00\x00\x00\x00\x00\x00\x00\x00\x00\x00\x00\x00\x00\x00\x00\x00\x00\x00\x00\x00\x00\x00\x00\x00" } ) ListItem ( { 728815563385977040452943777879061427756277306518 | ListItem ( 80904256614161075919025625882663817043659112028191499838463115877652359487912 ) | b"\x00\x00\x00\x00\x00\x00\x00\x00\x00\x00\x00\x00\x00\x00\x00\x00\x00\x00\x00\x00\x00\x00\x00\x00\x00\x00\x00\x00\x00\x00\x00@" +Bytes #buf ( 32 , VV0_a_114b9705:Int ) +Bytes b"\x00\x00\x00\x00\x00\x00\x00\x00\x00\x00\x00\x00\x00\x00\x00\x00\x00\x00\x00\x00\x00\x00\x00\x00\x00\x00\x00\x00\x00\x00\x00\n      Left\x00\x00\x00\x00\x00\x00\x00\x00\x00\x00\x00\x00\x00\x00\x00\x00\x00\x00\x00\x00\x00\x00" } ) ListItem ( { 728815563385977040452943777879061427756277306518 | ListItem ( 80904256614161075919025625882663817043659112028191499838463115877652359487912 ) | b"\x00\x00\x00\x00\x00\x00\x00\x00\x00\x00\x00\x00\x00\x00\x00\x00\x00\x00\x00\x00\x00\x00\x00\x00\x00\x00\x00\x00\x00\x00\x00@" +Bytes #buf ( 32 , VV1_b_114b9705:Int ) +Bytes b"\x00\x00\x00\x00\x00\x00\x00\x00\x00\x00\x00\x00\x00\x00\x00\x00\x00\x00\x00\x00\x00\x00\x00\x00\x00\x00\x00\x00\x00\x00\x00\n     Right\x00\x00\x00\x00\x00\x00\x00\x00\x00\x00\x00\x00\x00\x00\x00\x00\x00\x00\x00\x00\x00\x00" } )
                   </log>
                   <refund>
                     0
                   </refund>
                   <accessedAccounts>
                     SetItem ( 645326474426547203313410069153905908525362434349 )
                   </accessedAccounts>
                   <accessedStorage>
                     .Map
                   </accessedStorage>
                   ...
                 </substate>
                 <origin>
                   ORIGIN_ID:Int
                 </origin>
                 <block>
                   <number>
                     NUMBER_CELL:Int
                   </number>
                   ...
                 </block>
                 ...
               </evm>
               <network>
                 <accounts>
                   ( <account>
                     <acctID>
                       645326474426547203313410069153905908525362434349
                     </acctID>
                     <balance>
                       0
                     </balance>
                     ...
                     <storage>
                       ( 46308022326495007027972728677917914892729792999299745830475596687180801507328 |-> 1 )
                     </storage>
                     <origStorage>
                       .Map
                     </origStorage>
                     <nonce>
                       0
                     </nonce>
                   </account>
                   <account>
                     <acctID>
                       728815563385977040452943777879061427756277306518
                     </acctID>
                     <balance>
                       0
                     </balance>
                     ...
                     <storage>
                       ( 7 |-> 256 )
                     </storage>
                     <origStorage>
                       .Map
                     </origStorage>
                     <nonce>
                       1
                     </nonce>
                   </account> )
                 </accounts>
                 ...
               </network>
             </ethereum>
             ...
           </kevm>
           <cheatcodes>
             <prank>
               <prevCaller>
                 .Account
               </prevCaller>
               <prevOrigin>
                 .Account
               </prevOrigin>
               <newCaller>
                 .Account
               </newCaller>
               <newOrigin>
                 .Account
               </newOrigin>
               <active>
                 false
               </active>
               <singleCall>
                 false
               </singleCall>
               ...
             </prank>
             <expectedRevert>
               <isRevertExpected>
                 false
               </isRevertExpected>
               ...
             </expectedRevert>
             <expectedOpcode>
               <isOpcodeExpected>
                 false
               </isOpcodeExpected>
               <expectedAddress>
                 .Account
               </expectedAddress>
               <expectedValue>
                 0
               </expectedValue>
               <expectedData>
                 b""
               </expectedData>
               <opcodeType>
                 .OpcodeType
               </opcodeType>
             </expectedOpcode>
             <expectEmit>
               <recordEvent>
                 false
               </recordEvent>
               <isEventExpected>
                 false
               </isEventExpected>
               ...
             </expectEmit>
             <whitelist>
               <isCallWhitelistActive>
                 false
               </isCallWhitelistActive>
               <isStorageWhitelistActive>
                 false
               </isStorageWhitelistActive>
               <addressSet>
                 .Set
               </addressSet>
               <storageSlotSet>
                 .Set
               </storageSlotSet>
             </whitelist>
           </cheatcodes>
         </foundry>
      requires ( 0 <=Int CALLER_ID:Int
       andBool ( 0 <=Int ORIGIN_ID:Int
       andBool ( VV0_a_114b9705:Int =/=K VV1_b_114b9705:Int
       andBool ( 0 <=Int NUMBER_CELL:Int
       andBool ( 0 <=Int VV0_a_114b9705:Int
       andBool ( 0 <=Int VV1_b_114b9705:Int
       andBool ( CALLER_ID:Int <Int pow160
       andBool ( ORIGIN_ID:Int <Int pow160
       andBool ( NUMBER_CELL:Int <=Int maxSInt256
       andBool ( VV0_a_114b9705:Int <Int pow256
       andBool ( VV1_b_114b9705:Int <Int pow256
<<<<<<< HEAD
       andBool ( VV0_a_114b9705:Int =/=Int VV1_b_114b9705:Int ==Bool true
               ))))))))))))
=======
               )))))))))))
>>>>>>> a207bd48
      [label(BASIC-BLOCK-9-TO-10)]

endmodule
1 Failure nodes. (0 pending and 1 failing)

Failing nodes:

  Node id: 10
  Failure reason:
    Implication check failed, the following is the remaining implication:
    ( ( { true #Equals 0 <=Int CALLER_ID:Int }
    #And ( { true #Equals 0 <=Int ORIGIN_ID:Int }
    #And ( #Not ( { VV0_a_114b9705:Int #Equals VV1_b_114b9705:Int } )
    #And ( { true #Equals 0 <=Int NUMBER_CELL:Int }
    #And ( { true #Equals 0 <=Int VV0_a_114b9705:Int }
    #And ( { true #Equals 0 <=Int VV1_b_114b9705:Int }
    #And ( { true #Equals CALLER_ID:Int <Int pow160 }
    #And ( { true #Equals ORIGIN_ID:Int <Int pow160 }
    #And ( { true #Equals NUMBER_CELL:Int <=Int maxSInt256 }
    #And ( { true #Equals VV0_a_114b9705:Int <Int pow256 }
    #And { true #Equals VV1_b_114b9705:Int <Int pow256 } ) ) ) ) ) ) ) ) ) ) #Implies { true #Equals foundry_success ( ... statusCode: EVMC_SUCCESS , failed: #lookup ( ( 46308022326495007027972728677917914892729792999299745830475596687180801507328 |-> 1 ) , 46308022326495007027972728677917914892729792999299745830475596687180801507328 ) , revertExpected: false , opcodeExpected: false , recordEventExpected: false , eventExpected: false ) } )
  Path condition:
    #Top
  Model:
    CALLER_ID = 0
    NUMBER_CELL = 0
    ORIGIN_ID = 0
    VV0_a_114b9705 = 1
    VV1_b_114b9705 = 0

Join the Runtime Verification Discord server for support: https://discord.com/invite/CurfmXNtbN

Access documentation for KEVM foundry integration at https://docs.runtimeverification.com/kontrol<|MERGE_RESOLUTION|>--- conflicted
+++ resolved
@@ -5,15 +5,9 @@
 │   callDepth: 0
 │   statusCode: STATUSCODE:StatusCode
 │
-<<<<<<< HEAD
-│  (570 steps)
-├─ 3
-│   k: STATICCALL VGAS:Int 645326474426547203313410069153905908525362434349 128 36 128  ...
-=======
 │  (571 steps)
 ├─ 3
 │   k: STATICCALL 0 645326474426547203313410069153905908525362434349 128 36 128 0 ~> #p ...
->>>>>>> a207bd48
 │   pc: 563
 │   callDepth: 0
 │   statusCode: STATUSCODE:StatusCode
@@ -27,44 +21,26 @@
 │
 │  (1000 steps)
 ├─ 5
-<<<<<<< HEAD
-│   k: #gas [ ISZERO , ISZERO 1 ] ~> ISZERO 1 ~> #pc [ ISZERO ] ~> #execute ~> CONTINUA ...
-=======
 │   k: #addr [ ISZERO ] ~> #exec [ ISZERO ] ~> #pc [ ISZERO ] ~> #execute ~> CONTINUATI ...
->>>>>>> a207bd48
 │   pc: 4206
 │   callDepth: 0
 │   statusCode: STATUSCODE:StatusCode
 │
-<<<<<<< HEAD
-│  (825 steps)
-├─ 6
-│   k: CALL VGAS:Int 645326474426547203313410069153905908525362434349 0 388 100 388 0 ~ ...
-=======
 │  (827 steps)
 ├─ 6
 │   k: CALL 0 645326474426547203313410069153905908525362434349 0 388 100 388 0 ~> #pc [ ...
->>>>>>> a207bd48
 │   pc: 3785
 │   callDepth: 0
 │   statusCode: STATUSCODE:StatusCode
 │
 │  (1 step)
 ├─ 7
-<<<<<<< HEAD
-│   k: #checkCall 728815563385977040452943777879061427756277306518 0 ~> #call 728815563 ...
-=======
 │   k: #accessAccounts 645326474426547203313410069153905908525362434349 ~> #checkCall 7 ...
->>>>>>> a207bd48
 │   pc: 3785
 │   callDepth: 0
 │   statusCode: STATUSCODE:StatusCode
 │
-<<<<<<< HEAD
-│  (241 steps)
-=======
 │  (244 steps)
->>>>>>> a207bd48
 ├─ 8
 │   k: #end EVMC_SUCCESS ~> #pc [ STOP ] ~> #execute ~> CONTINUATION:K
 │   pc: 281
@@ -147,12 +123,9 @@
             <memoryUsed>
               0
             </memoryUsed>
-<<<<<<< HEAD
-=======
             <callGas>
               0
             </callGas>
->>>>>>> a207bd48
             <static>
               false
             </static>
@@ -322,11 +295,7 @@
     rule [BASIC-BLOCK-1-TO-3]: <foundry>
            <kevm>
              <k>
-<<<<<<< HEAD
-               ( .K => STATICCALL VGAS:Int 645326474426547203313410069153905908525362434349 128 36 128 0
-=======
                ( .K => STATICCALL 0 645326474426547203313410069153905908525362434349 128 36 128 0
->>>>>>> a207bd48
                ~> #pc [ STATICCALL ] )
                ~> #execute
                ~> _CONTINUATION
@@ -374,12 +343,9 @@
                    <memoryUsed>
                      0
                    </memoryUsed>
-<<<<<<< HEAD
-=======
                    <callGas>
                      0
                    </callGas>
->>>>>>> a207bd48
                    <static>
                      false
                    </static>
@@ -544,12 +510,8 @@
     rule [BASIC-BLOCK-3-TO-4]: <foundry>
            <kevm>
              <k>
-<<<<<<< HEAD
-               ( STATICCALL VGAS:Int 645326474426547203313410069153905908525362434349 128 36 128 0 => #checkCall 728815563385977040452943777879061427756277306518 0
-=======
                ( STATICCALL 0 645326474426547203313410069153905908525362434349 128 36 128 0 => #accessAccounts 645326474426547203313410069153905908525362434349
                ~> #checkCall 728815563385977040452943777879061427756277306518 0
->>>>>>> a207bd48
                ~> #call 728815563385977040452943777879061427756277306518 645326474426547203313410069153905908525362434349 645326474426547203313410069153905908525362434349 0 0 b"Lc\xe5b" +Bytes #buf ( 32 , bool2Word ( ( notBool VV0_a_114b9705:Int ==Int VV1_b_114b9705:Int ) ) ) true
                ~> #return 128 0 )
                ~> #pc [ STATICCALL ]
@@ -599,12 +561,9 @@
                    <memoryUsed>
                      0
                    </memoryUsed>
-<<<<<<< HEAD
-=======
                    <callGas>
                      0
                    </callGas>
->>>>>>> a207bd48
                    <static>
                      false
                    </static>
@@ -773,13 +732,8 @@
                ~> #checkCall 728815563385977040452943777879061427756277306518 0
                ~> #call 728815563385977040452943777879061427756277306518 645326474426547203313410069153905908525362434349 645326474426547203313410069153905908525362434349 0 0 b"Lc\xe5b" +Bytes #buf ( 32 , bool2Word ( ( notBool VV0_a_114b9705:Int ==Int VV1_b_114b9705:Int ) ) ) true
                ~> #return 128 0
-<<<<<<< HEAD
-               ~> #pc [ STATICCALL ] => #gas [ ISZERO , ISZERO 1 ]
-               ~> ISZERO 1
-=======
                ~> #pc [ STATICCALL ] => #addr [ ISZERO ]
                ~> #exec [ ISZERO ]
->>>>>>> a207bd48
                ~> #pc [ ISZERO ] )
                ~> #execute
                ~> _CONTINUATION
@@ -820,11 +774,7 @@
                      0
                    </callValue>
                    <wordStack>
-<<<<<<< HEAD
-                     ( ( 164 => 64 ) : ( ( selector ( "assume(bool)" ) => 160 ) : ( ( 645326474426547203313410069153905908525362434349 => 292 ) : ( ( VV1_b_114b9705:Int => 96 ) : ( ( VV0_a_114b9705:Int => 4586 ) : ( ( 280 => 96 ) : ( ( selector ( "test_assume_false(uint256,uint256)" ) => 0 ) : ( .WordStack => ( 288 : ( 128 : ( 51016057639858100040180367130768047423658391221723556551037572491782395555780 : ( 3745 : ( 645326474426547203313410069153905908525362434349 : ( 0 : ( 594 : ( VV1_b_114b9705:Int : ( VV0_a_114b9705:Int : ( 594 : ( VV1_b_114b9705:Int : ( VV0_a_114b9705:Int : ( 280 : ( selector ( "test_assume_false(uint256,uint256)" ) : .WordStack ) ) ) ) ) ) ) ) ) ) ) ) ) ) ) ) ) ) ) ) ) )
-=======
                      ( ( 164 => 1 ) : ( ( selector ( "assume(bool)" ) => 64 ) : ( ( 645326474426547203313410069153905908525362434349 => 160 ) : ( ( VV1_b_114b9705:Int => 292 ) : ( ( VV0_a_114b9705:Int => 96 ) : ( ( 280 => 4586 ) : ( ( selector ( "test_assume_false(uint256,uint256)" ) => 96 ) : ( .WordStack => ( 0 : ( 288 : ( 128 : ( 51016057639858100040180367130768047423658391221723556551037572491782395555780 : ( 3745 : ( 645326474426547203313410069153905908525362434349 : ( 0 : ( 594 : ( VV1_b_114b9705:Int : ( VV0_a_114b9705:Int : ( 594 : ( VV1_b_114b9705:Int : ( VV0_a_114b9705:Int : ( 280 : ( selector ( "test_assume_false(uint256,uint256)" ) : .WordStack ) ) ) ) ) ) ) ) ) ) ) ) ) ) ) ) ) ) ) ) ) ) )
->>>>>>> a207bd48
                    </wordStack>
                    <localMem>
                      ( b"\x00\x00\x00\x00\x00\x00\x00\x00\x00\x00\x00\x00\x00\x00\x00\x00\x00\x00\x00\x00\x00\x00\x00\x00\x00\x00\x00\x00\x00\x00\x00\x00\x00\x00\x00\x00\x00\x00\x00\x00\x00\x00\x00\x00\x00\x00\x00\x00\x00\x00\x00\x00\x00\x00\x00\x00\x00\x00\x00\x00\x00\x00\x00\x00\x00\x00\x00\x00\x00\x00\x00\x00\x00\x00\x00\x00\x00\x00\x00\x00\x00\x00\x00\x00\x00\x00\x00\x00\x00\x00\x00\x00\x00\x00\x00\x80\x00\x00\x00\x00\x00\x00\x00\x00\x00\x00\x00\x00\x00\x00\x00\x00\x00\x00\x00\x00\x00\x00\x00\x00\x00\x00\x00\x00\x00\x00\x00\x00Lc\xe5b" +Bytes #buf ( 32 , bool2Word ( ( notBool VV0_a_114b9705:Int ==Int VV1_b_114b9705:Int ) ) ) => b"\x00\x00\x00\x00\x00\x00\x00\x00\x00\x00\x00\x00\x00\x00\x00\x00\x00\x00\x00\x00\x00\x00\x00\x00\x00\x00\x00\x00\x00\x00\x00\x00\x00\x00\x00\x00\x00\x00\x00\x00\x00\x00\x00\x00\x00\x00\x00\x00\x00\x00\x00\x00\x00\x00\x00\x00\x00\x00\x00\x00\x00\x00\x00\x00\x00\x00\x00\x00\x00\x00\x00\x00\x00\x00\x00\x00\x00\x00\x00\x00\x00\x00\x00\x00\x00\x00\x00\x00\x00\x00\x00\x00\x00\x00\x01\x00\x00\x00\x00\x00\x00\x00\x00\x00\x00\x00\x00\x00\x00\x00\x00\x00\x00\x00\x00\x00\x00\x00\x00\x00\x00\x00\x00\x00\x00\x00\x00\x00\x00\x00\x00\x00\x00\x00\x00\x00\x00\x00\x00\x00\x00\x00\x00\x00\x00\x00\x00\x00\x00\x00\x00\x00\x00\x00\x00\x00\x00\x00\x00`\x00\x00\x00\x00\x00\x00\x00\x00\x00\x00\x00\x00q\tp\x9e\xcf\xa9\x1a\x80bo\xf3\x98\x9dh\xf6\x7f[\x1d\xd1-failed\x00\x00\x00\x00\x00\x00\x00\x00\x00\x00\x00\x00\x00\x00\x00\x00\x00\x00\x00\x00\x00\x00\x00\x00\x00\x00\x00\x00\x00\x00\x00\x00\x00\x00\x00\x00\x00\x00\x00\x00\x00\x00\x00\x00\x00\x00\x00\x00\x00\x00\x00\x00\x00\x00\x00\x00\x00\x01\x00\x00\x00\x00\x00\x00\x00\x00\x00\x00\x00\x00\x00\x00\x00\x00\x00\x00\x00\x00\x00\x00\x00\x00\x00\x00\x00\x00\x00\x00\x00\x00p\xca\x10\xbb\x00\x00\x00\x00\x00\x00\x00\x00\x00\x00\x00\x00q\tp\x9e\xcf\xa9\x1a\x80bo\xf3\x98\x9dh\xf6\x7f[\x1d\xd1-failed\x00\x00\x00\x00\x00\x00\x00\x00\x00\x00\x00\x00\x00\x00\x00\x00\x00\x00\x00\x00\x00\x00\x00\x00\x00\x00" )
@@ -834,12 +784,9 @@
                    <memoryUsed>
                      0
                    </memoryUsed>
-<<<<<<< HEAD
-=======
                    <callGas>
                      0
                    </callGas>
->>>>>>> a207bd48
                    <static>
                      false
                    </static>
@@ -1005,15 +952,9 @@
     rule [BASIC-BLOCK-5-TO-6]: <foundry>
            <kevm>
              <k>
-<<<<<<< HEAD
-               ( #gas [ ISZERO , ISZERO 1 ]
-               ~> ISZERO 1
-               ~> #pc [ ISZERO ] => CALL VGAS:Int 645326474426547203313410069153905908525362434349 0 388 100 388 0
-=======
                ( #addr [ ISZERO ]
                ~> #exec [ ISZERO ]
                ~> #pc [ ISZERO ] => CALL 0 645326474426547203313410069153905908525362434349 0 388 100 388 0
->>>>>>> a207bd48
                ~> #pc [ CALL ] )
                ~> #execute
                ~> _CONTINUATION
@@ -1054,11 +995,7 @@
                      0
                    </callValue>
                    <wordStack>
-<<<<<<< HEAD
-                     ( ( 64 => 488 ) : ( ( 160 => 645326474426547203313410069153905908525362434349 ) : ( ( 292 => 0 ) : ( ( 96 => 594 ) : ( ( 4586 => VV1_b_114b9705:Int ) : ( ( 96 => VV0_a_114b9705:Int ) : ( ( 0 => 594 ) : ( ( 288 => VV1_b_114b9705:Int ) : ( ( 128 => VV0_a_114b9705:Int ) : ( ( 51016057639858100040180367130768047423658391221723556551037572491782395555780 => 280 ) : ( ( 3745 => selector ( "test_assume_false(uint256,uint256)" ) ) : ( ( 645326474426547203313410069153905908525362434349 : ( 0 : ( 594 : ( VV1_b_114b9705:Int : ( VV0_a_114b9705:Int : ( 594 : ( VV1_b_114b9705:Int : ( VV0_a_114b9705:Int : ( 280 : ( selector ( "test_assume_false(uint256,uint256)" ) : .WordStack ) ) ) ) ) ) ) ) ) ) => .WordStack ) ) ) ) ) ) ) ) ) ) ) )
-=======
                      ( ( 1 => 488 ) : ( ( 64 => 645326474426547203313410069153905908525362434349 ) : ( ( 160 => 0 ) : ( ( 292 => 594 ) : ( ( 96 => VV1_b_114b9705:Int ) : ( ( 4586 => VV0_a_114b9705:Int ) : ( ( 96 => 594 ) : ( ( 0 => VV1_b_114b9705:Int ) : ( ( 288 => VV0_a_114b9705:Int ) : ( ( 128 => 280 ) : ( ( 51016057639858100040180367130768047423658391221723556551037572491782395555780 => selector ( "test_assume_false(uint256,uint256)" ) ) : ( ( 3745 : ( 645326474426547203313410069153905908525362434349 : ( 0 : ( 594 : ( VV1_b_114b9705:Int : ( VV0_a_114b9705:Int : ( 594 : ( VV1_b_114b9705:Int : ( VV0_a_114b9705:Int : ( 280 : ( selector ( "test_assume_false(uint256,uint256)" ) : .WordStack ) ) ) ) ) ) ) ) ) ) ) => .WordStack ) ) ) ) ) ) ) ) ) ) ) )
->>>>>>> a207bd48
                    </wordStack>
                    <localMem>
                      ( b"\x00\x00\x00\x00\x00\x00\x00\x00\x00\x00\x00\x00\x00\x00\x00\x00\x00\x00\x00\x00\x00\x00\x00\x00\x00\x00\x00\x00\x00\x00\x00\x00\x00\x00\x00\x00\x00\x00\x00\x00\x00\x00\x00\x00\x00\x00\x00\x00\x00\x00\x00\x00\x00\x00\x00\x00\x00\x00\x00\x00\x00\x00\x00\x00\x00\x00\x00\x00\x00\x00\x00\x00\x00\x00\x00\x00\x00\x00\x00\x00\x00\x00\x00\x00\x00\x00\x00\x00\x00\x00\x00\x00\x00\x00\x01\x00\x00\x00\x00\x00\x00\x00\x00\x00\x00\x00\x00\x00\x00\x00\x00\x00\x00\x00\x00\x00\x00\x00\x00\x00\x00\x00\x00\x00\x00\x00\x00\x00\x00\x00\x00\x00\x00\x00\x00\x00\x00\x00\x00\x00\x00\x00\x00\x00\x00\x00\x00\x00\x00\x00\x00\x00\x00\x00\x00\x00\x00\x00\x00`\x00\x00\x00\x00\x00\x00\x00\x00\x00\x00\x00\x00q\tp\x9e\xcf\xa9\x1a\x80bo\xf3\x98\x9dh\xf6\x7f[\x1d\xd1-failed\x00\x00\x00\x00\x00\x00\x00\x00\x00\x00\x00\x00\x00\x00\x00\x00\x00\x00\x00\x00\x00\x00\x00\x00\x00\x00\x00\x00\x00\x00\x00\x00\x00\x00\x00\x00\x00\x00\x00\x00\x00\x00\x00\x00\x00\x00\x00\x00\x00\x00\x00\x00\x00\x00\x00\x00\x00\x01\x00\x00\x00\x00\x00\x00\x00\x00\x00\x00\x00\x00\x00\x00\x00\x00\x00\x00\x00\x00\x00\x00\x00\x00\x00\x00\x00\x00\x00\x00\x00\x00p\xca\x10\xbb\x00\x00\x00\x00\x00\x00\x00\x00\x00\x00\x00\x00q\tp\x9e\xcf\xa9\x1a\x80bo\xf3\x98\x9dh\xf6\x7f[\x1d\xd1-failed\x00\x00\x00\x00\x00\x00\x00\x00\x00\x00\x00\x00\x00\x00\x00\x00\x00\x00\x00\x00\x00\x00\x00\x00\x00\x00" => b"\x00\x00\x00\x00\x00\x00\x00\x00\x00\x00\x00\x00\x00\x00\x00\x00\x00\x00\x00\x00\x00\x00\x00\x00\x00\x00\x00\x00\x00\x00\x00\x00\x00\x00\x00\x00\x00\x00\x00\x00\x00\x00\x00\x00\x00\x00\x00\x00\x00\x00\x00\x00\x00\x00\x00\x00\x00\x00\x00\x00\x00\x00\x00\x00\x00\x00\x00\x00\x00\x00\x00\x00\x00\x00\x00\x00\x00\x00\x00\x00\x00\x00\x00\x00\x00\x00\x00\x00\x00\x00\x00\x00\x00\x00\x01\x84\x00\x00\x00\x00\x00\x00\x00\x00\x00\x00\x00\x00\x00\x00\x00\x00\x00\x00\x00\x00\x00\x00\x00\x00\x00\x00\x00\x00\x00\x00\x00\x00\x00\x00\x00\x00\x00\x00\x00\x00\x00\x00\x00\x00\x00\x00\x00\x00\x00\x00\x00\x00\x00\x00\x00\x00\x00\x00\x00\x00\x00\x00\x00`\x00\x00\x00\x00\x00\x00\x00\x00\x00\x00\x00\x00q\tp\x9e\xcf\xa9\x1a\x80bo\xf3\x98\x9dh\xf6\x7f[\x1d\xd1-failed\x00\x00\x00\x00\x00\x00\x00\x00\x00\x00\x00\x00\x00\x00\x00\x00\x00\x00\x00\x00\x00\x00\x00\x00\x00\x00\x00\x00\x00\x00\x00\x00\x00\x00\x00\x00\x00\x00\x00\x00\x00\x00\x00\x00\x00\x00\x00\x00\x00\x00\x00\x00\x00\x00\x00\x00\x00\x01\x00\x00\x00\x00\x00\x00\x00\x00\x00\x00\x00\x00\x00\x00\x00\x00\x00\x00\x00\x00\x00\x00\x00\x00\x00\x00\x00\x00\x00\x00\x00dp\xca\x10\xbb\x00\x00\x00\x00\x00\x00\x00\x00\x00\x00\x00\x00q\tp\x9e\xcf\xa9\x1a\x80bo\xf3\x98\x9dh\xf6\x7f[\x1d\xd1-failed\x00\x00\x00\x00\x00\x00\x00\x00\x00\x00\x00\x00\x00\x00\x00\x00\x00\x00\x00\x00\x00\x00\x00\x00\x00\x00\x00\x00\x00\x00\x00\x00\x00\x00\x00\x00\x00\x00\x00\x00\x00\x00\x00\x00\x00\x00\x00\x00\x00\x00\x00\x00\x00\x00\x00\x00\x00\x01p\xca\x10\xbb\x00\x00\x00\x00\x00\x00\x00\x00\x00\x00\x00\x00q\tp\x9e\xcf\xa9\x1a\x80bo\xf3\x98\x9dh\xf6\x7f[\x1d\xd1-failed\x00\x00\x00\x00\x00\x00\x00\x00\x00\x00\x00\x00\x00\x00\x00\x00\x00\x00\x00\x00\x00\x00\x00\x00\x00\x00\x00\x00\x00\x00\x00\x00\x00\x00\x00\x00\x00\x00\x00\x00\x00\x00\x00\x00\x00\x00\x00\x00\x00\x00\x00\x00\x00\x00\x00\x00\x00\x01\x00\x00\x00\x00\x00\x00\x00\x00\x00\x00\x00\x00\x00\x00\x00\x00\x00\x00\x00\x00\x00\x00\x00\x00\x00\x00\x00\x00\x00\x00\x00\x00" )
@@ -1068,12 +1005,9 @@
                    <memoryUsed>
                      0
                    </memoryUsed>
-<<<<<<< HEAD
-=======
                    <callGas>
                      0
                    </callGas>
->>>>>>> a207bd48
                    <static>
                      false
                    </static>
@@ -1239,12 +1173,8 @@
     rule [BASIC-BLOCK-6-TO-7]: <foundry>
            <kevm>
              <k>
-<<<<<<< HEAD
-               ( CALL VGAS:Int 645326474426547203313410069153905908525362434349 0 388 100 388 0 => #checkCall 728815563385977040452943777879061427756277306518 0
-=======
                ( CALL 0 645326474426547203313410069153905908525362434349 0 388 100 388 0 => #accessAccounts 645326474426547203313410069153905908525362434349
                ~> #checkCall 728815563385977040452943777879061427756277306518 0
->>>>>>> a207bd48
                ~> #call 728815563385977040452943777879061427756277306518 645326474426547203313410069153905908525362434349 645326474426547203313410069153905908525362434349 0 0 b"p\xca\x10\xbb\x00\x00\x00\x00\x00\x00\x00\x00\x00\x00\x00\x00q\tp\x9e\xcf\xa9\x1a\x80bo\xf3\x98\x9dh\xf6\x7f[\x1d\xd1-failed\x00\x00\x00\x00\x00\x00\x00\x00\x00\x00\x00\x00\x00\x00\x00\x00\x00\x00\x00\x00\x00\x00\x00\x00\x00\x00\x00\x00\x00\x00\x00\x00\x00\x00\x00\x00\x00\x00\x00\x00\x00\x00\x00\x00\x00\x00\x00\x00\x00\x00\x00\x00\x00\x00\x00\x00\x00\x01" false
                ~> #return 388 0 )
                ~> #pc [ CALL ]
@@ -1297,19 +1227,15 @@
                    <memoryUsed>
                      0
                    </memoryUsed>
-<<<<<<< HEAD
-=======
                    <callGas>
                      0
                    </callGas>
->>>>>>> a207bd48
                    <static>
                      false
                    </static>
                    <callDepth>
                      0
                    </callDepth>
-                   ...
                  </callState>
                  <substate>
                    <log>
@@ -1319,7 +1245,7 @@
                      0
                    </refund>
                    <accessedAccounts>
-                     .Set
+                     SetItem ( 645326474426547203313410069153905908525362434349 )
                    </accessedAccounts>
                    <accessedStorage>
                      .Map
@@ -1462,12 +1388,7 @@
        andBool ( NUMBER_CELL:Int <=Int maxSInt256
        andBool ( VV0_a_114b9705:Int <Int pow256
        andBool ( VV1_b_114b9705:Int <Int pow256
-<<<<<<< HEAD
-       andBool ( VV0_a_114b9705:Int =/=Int VV1_b_114b9705:Int ==Bool true
-               ))))))))))))
-=======
                )))))))))))
->>>>>>> a207bd48
       [label(BASIC-BLOCK-6-TO-7)]
     
     rule [BASIC-BLOCK-7-TO-8]: <foundry>
@@ -1528,12 +1449,9 @@
                    <memoryUsed>
                      0
                    </memoryUsed>
-<<<<<<< HEAD
-=======
                    <callGas>
                      0
                    </callGas>
->>>>>>> a207bd48
                    <static>
                      false
                    </static>
@@ -1693,12 +1611,7 @@
        andBool ( NUMBER_CELL:Int <=Int maxSInt256
        andBool ( VV0_a_114b9705:Int <Int pow256
        andBool ( VV1_b_114b9705:Int <Int pow256
-<<<<<<< HEAD
-       andBool ( VV0_a_114b9705:Int =/=Int VV1_b_114b9705:Int ==Bool true
-               ))))))))))))
-=======
                )))))))))))
->>>>>>> a207bd48
       [label(BASIC-BLOCK-7-TO-8)]
     
     rule [BASIC-BLOCK-8-TO-9]: <foundry>
@@ -1758,12 +1671,9 @@
                    <memoryUsed>
                      0
                    </memoryUsed>
-<<<<<<< HEAD
-=======
                    <callGas>
                      0
                    </callGas>
->>>>>>> a207bd48
                    <static>
                      false
                    </static>
@@ -1923,12 +1833,8 @@
        andBool ( NUMBER_CELL:Int <=Int maxSInt256
        andBool ( VV0_a_114b9705:Int <Int pow256
        andBool ( VV1_b_114b9705:Int <Int pow256
-<<<<<<< HEAD
        andBool ( VV0_a_114b9705:Int =/=Int VV1_b_114b9705:Int ==Bool true
                ))))))))))))
-=======
-               )))))))))))
->>>>>>> a207bd48
       [label(BASIC-BLOCK-8-TO-9)]
     
     rule [BASIC-BLOCK-9-TO-10]: <foundry>
@@ -1988,12 +1894,6 @@
                    <memoryUsed>
                      0
                    </memoryUsed>
-<<<<<<< HEAD
-=======
-                   <callGas>
-                     0
-                   </callGas>
->>>>>>> a207bd48
                    <static>
                      false
                    </static>
@@ -2006,9 +1906,6 @@
                    <log>
                      ListItem ( { 728815563385977040452943777879061427756277306518 | ListItem ( 29485693714967335757563038618841744472215891622979272243827124658718922284880 ) | b"\x00\x00\x00\x00\x00\x00\x00\x00\x00\x00\x00\x00\x00\x00\x00\x00\x00\x00\x00\x00\x00\x00\x00\x00\x00\x00\x00\x00\x00\x00\x00 \x00\x00\x00\x00\x00\x00\x00\x00\x00\x00\x00\x00\x00\x00\x00\x00\x00\x00\x00\x00\x00\x00\x00\x00\x00\x00\x00\x00\x00\x00\x00\"Error: a == b not satisfied [uint]\x00\x00\x00\x00\x00\x00\x00\x00\x00\x00\x00\x00\x00\x00\x00\x00\x00\x00\x00\x00\x00\x00\x00\x00\x00\x00\x00\x00\x00\x00" } ) ListItem ( { 728815563385977040452943777879061427756277306518 | ListItem ( 80904256614161075919025625882663817043659112028191499838463115877652359487912 ) | b"\x00\x00\x00\x00\x00\x00\x00\x00\x00\x00\x00\x00\x00\x00\x00\x00\x00\x00\x00\x00\x00\x00\x00\x00\x00\x00\x00\x00\x00\x00\x00@" +Bytes #buf ( 32 , VV0_a_114b9705:Int ) +Bytes b"\x00\x00\x00\x00\x00\x00\x00\x00\x00\x00\x00\x00\x00\x00\x00\x00\x00\x00\x00\x00\x00\x00\x00\x00\x00\x00\x00\x00\x00\x00\x00\n      Left\x00\x00\x00\x00\x00\x00\x00\x00\x00\x00\x00\x00\x00\x00\x00\x00\x00\x00\x00\x00\x00\x00" } ) ListItem ( { 728815563385977040452943777879061427756277306518 | ListItem ( 80904256614161075919025625882663817043659112028191499838463115877652359487912 ) | b"\x00\x00\x00\x00\x00\x00\x00\x00\x00\x00\x00\x00\x00\x00\x00\x00\x00\x00\x00\x00\x00\x00\x00\x00\x00\x00\x00\x00\x00\x00\x00@" +Bytes #buf ( 32 , VV1_b_114b9705:Int ) +Bytes b"\x00\x00\x00\x00\x00\x00\x00\x00\x00\x00\x00\x00\x00\x00\x00\x00\x00\x00\x00\x00\x00\x00\x00\x00\x00\x00\x00\x00\x00\x00\x00\n     Right\x00\x00\x00\x00\x00\x00\x00\x00\x00\x00\x00\x00\x00\x00\x00\x00\x00\x00\x00\x00\x00\x00" } )
                    </log>
-                   <refund>
-                     0
-                   </refund>
                    <accessedAccounts>
                      SetItem ( 645326474426547203313410069153905908525362434349 )
                    </accessedAccounts>
@@ -2153,12 +2050,228 @@
        andBool ( NUMBER_CELL:Int <=Int maxSInt256
        andBool ( VV0_a_114b9705:Int <Int pow256
        andBool ( VV1_b_114b9705:Int <Int pow256
-<<<<<<< HEAD
-       andBool ( VV0_a_114b9705:Int =/=Int VV1_b_114b9705:Int ==Bool true
-               ))))))))))))
-=======
                )))))))))))
->>>>>>> a207bd48
+      [label(BASIC-BLOCK-8-TO-9)]
+    
+    rule [BASIC-BLOCK-9-TO-10]: <foundry>
+           <kevm>
+             <k>
+               #halt
+               ~> ( #pc [ STOP ]
+               ~> #execute => .K )
+               ~> _CONTINUATION
+             </k>
+             <mode>
+               NORMAL
+             </mode>
+             <schedule>
+               SHANGHAI
+             </schedule>
+             <useGas>
+               false
+             </useGas>
+             <ethereum>
+               <evm>
+                 <output>
+                   b""
+                 </output>
+                 <statusCode>
+                   EVMC_SUCCESS
+                 </statusCode>
+                 <callStack>
+                   .List
+                 </callStack>
+                 <interimStates>
+                   .List
+                 </interimStates>
+                 <callState>
+                   ...
+                   ...
+                   <id>
+                     728815563385977040452943777879061427756277306518
+                   </id>
+                   <caller>
+                     CALLER_ID:Int
+                   </caller>
+                   <callData>
+                     b"\xe4\x1b\xef\xb4" +Bytes #buf ( 32 , VV0_a_114b9705:Int ) +Bytes #buf ( 32 , VV1_b_114b9705:Int )
+                   </callData>
+                   <callValue>
+                     0
+                   </callValue>
+                   <wordStack>
+                     ( selector ( "test_assume_false(uint256,uint256)" ) : .WordStack )
+                   </wordStack>
+                   <localMem>
+                     b"\x00\x00\x00\x00\x00\x00\x00\x00\x00\x00\x00\x00\x00\x00\x00\x00\x00\x00\x00\x00\x00\x00\x00\x00\x00\x00\x00\x00\x00\x00\x00\x00\x00\x00\x00\x00\x00\x00\x00\x00\x00\x00\x00\x00\x00\x00\x00\x00\x00\x00\x00\x00\x00\x00\x00\x00\x00\x00\x00\x00\x00\x00\x00\x00\x00\x00\x00\x00\x00\x00\x00\x00\x00\x00\x00\x00\x00\x00\x00\x00\x00\x00\x00\x00\x00\x00\x00\x00\x00\x00\x00\x00\x00\x00\x01\x84\x00\x00\x00\x00\x00\x00\x00\x00\x00\x00\x00\x00\x00\x00\x00\x00\x00\x00\x00\x00\x00\x00\x00\x00\x00\x00\x00\x00\x00\x00\x00\x00\x00\x00\x00\x00\x00\x00\x00\x00\x00\x00\x00\x00\x00\x00\x00\x00\x00\x00\x00\x00\x00\x00\x00\x00\x00\x00\x00\x00\x00\x00\x00`\x00\x00\x00\x00\x00\x00\x00\x00\x00\x00\x00\x00q\tp\x9e\xcf\xa9\x1a\x80bo\xf3\x98\x9dh\xf6\x7f[\x1d\xd1-failed\x00\x00\x00\x00\x00\x00\x00\x00\x00\x00\x00\x00\x00\x00\x00\x00\x00\x00\x00\x00\x00\x00\x00\x00\x00\x00\x00\x00\x00\x00\x00\x00\x00\x00\x00\x00\x00\x00\x00\x00\x00\x00\x00\x00\x00\x00\x00\x00\x00\x00\x00\x00\x00\x00\x00\x00\x00\x01\x00\x00\x00\x00\x00\x00\x00\x00\x00\x00\x00\x00\x00\x00\x00\x00\x00\x00\x00\x00\x00\x00\x00\x00\x00\x00\x00\x00\x00\x00\x00dp\xca\x10\xbb\x00\x00\x00\x00\x00\x00\x00\x00\x00\x00\x00\x00q\tp\x9e\xcf\xa9\x1a\x80bo\xf3\x98\x9dh\xf6\x7f[\x1d\xd1-failed\x00\x00\x00\x00\x00\x00\x00\x00\x00\x00\x00\x00\x00\x00\x00\x00\x00\x00\x00\x00\x00\x00\x00\x00\x00\x00\x00\x00\x00\x00\x00\x00\x00\x00\x00\x00\x00\x00\x00\x00\x00\x00\x00\x00\x00\x00\x00\x00\x00\x00\x00\x00\x00\x00\x00\x00\x00\x01p\xca\x10\xbb\x00\x00\x00\x00\x00\x00\x00\x00\x00\x00\x00\x00q\tp\x9e\xcf\xa9\x1a\x80bo\xf3\x98\x9dh\xf6\x7f[\x1d\xd1-failed\x00\x00\x00\x00\x00\x00\x00\x00\x00\x00\x00\x00\x00\x00\x00\x00\x00\x00\x00\x00\x00\x00\x00\x00\x00\x00\x00\x00\x00\x00\x00\x00\x00\x00\x00\x00\x00\x00\x00\x00\x00\x00\x00\x00\x00\x00\x00\x00\x00\x00\x00\x00\x00\x00\x00\x00\x00\x01\x00\x00\x00\x00\x00\x00\x00\x00\x00\x00\x00\x00\x00\x00\x00\x00\x00\x00\x00\x00\x00\x00\x00\x00\x00\x00\x00\x00\x00\x00\x00\x00"
+                   </localMem>
+                   ...
+                   ...
+                   <memoryUsed>
+                     0
+                   </memoryUsed>
+                   <callGas>
+                     0
+                   </callGas>
+                   <static>
+                     false
+                   </static>
+                   <callDepth>
+                     0
+                   </callDepth>
+                 </callState>
+                 <substate>
+                   <log>
+                     ListItem ( { 728815563385977040452943777879061427756277306518 | ListItem ( 29485693714967335757563038618841744472215891622979272243827124658718922284880 ) | b"\x00\x00\x00\x00\x00\x00\x00\x00\x00\x00\x00\x00\x00\x00\x00\x00\x00\x00\x00\x00\x00\x00\x00\x00\x00\x00\x00\x00\x00\x00\x00 \x00\x00\x00\x00\x00\x00\x00\x00\x00\x00\x00\x00\x00\x00\x00\x00\x00\x00\x00\x00\x00\x00\x00\x00\x00\x00\x00\x00\x00\x00\x00\"Error: a == b not satisfied [uint]\x00\x00\x00\x00\x00\x00\x00\x00\x00\x00\x00\x00\x00\x00\x00\x00\x00\x00\x00\x00\x00\x00\x00\x00\x00\x00\x00\x00\x00\x00" } ) ListItem ( { 728815563385977040452943777879061427756277306518 | ListItem ( 80904256614161075919025625882663817043659112028191499838463115877652359487912 ) | b"\x00\x00\x00\x00\x00\x00\x00\x00\x00\x00\x00\x00\x00\x00\x00\x00\x00\x00\x00\x00\x00\x00\x00\x00\x00\x00\x00\x00\x00\x00\x00@" +Bytes #buf ( 32 , VV0_a_114b9705:Int ) +Bytes b"\x00\x00\x00\x00\x00\x00\x00\x00\x00\x00\x00\x00\x00\x00\x00\x00\x00\x00\x00\x00\x00\x00\x00\x00\x00\x00\x00\x00\x00\x00\x00\n      Left\x00\x00\x00\x00\x00\x00\x00\x00\x00\x00\x00\x00\x00\x00\x00\x00\x00\x00\x00\x00\x00\x00" } ) ListItem ( { 728815563385977040452943777879061427756277306518 | ListItem ( 80904256614161075919025625882663817043659112028191499838463115877652359487912 ) | b"\x00\x00\x00\x00\x00\x00\x00\x00\x00\x00\x00\x00\x00\x00\x00\x00\x00\x00\x00\x00\x00\x00\x00\x00\x00\x00\x00\x00\x00\x00\x00@" +Bytes #buf ( 32 , VV1_b_114b9705:Int ) +Bytes b"\x00\x00\x00\x00\x00\x00\x00\x00\x00\x00\x00\x00\x00\x00\x00\x00\x00\x00\x00\x00\x00\x00\x00\x00\x00\x00\x00\x00\x00\x00\x00\n     Right\x00\x00\x00\x00\x00\x00\x00\x00\x00\x00\x00\x00\x00\x00\x00\x00\x00\x00\x00\x00\x00\x00" } )
+                   </log>
+                   <refund>
+                     0
+                   </refund>
+                   <accessedAccounts>
+                     SetItem ( 645326474426547203313410069153905908525362434349 )
+                   </accessedAccounts>
+                   <accessedStorage>
+                     ( 728815563385977040452943777879061427756277306518 |-> SetItem ( 7 ) )
+                   </accessedStorage>
+                   ...
+                 </substate>
+                 <origin>
+                   ORIGIN_ID:Int
+                 </origin>
+                 <block>
+                   <number>
+                     NUMBER_CELL:Int
+                   </number>
+                   ...
+                 </block>
+                 ...
+               </evm>
+               <network>
+                 <accounts>
+                   ( <account>
+                     <acctID>
+                       645326474426547203313410069153905908525362434349
+                     </acctID>
+                     <balance>
+                       0
+                     </balance>
+                     ...
+                     <storage>
+                       ( 46308022326495007027972728677917914892729792999299745830475596687180801507328 |-> 1 )
+                     </storage>
+                     <origStorage>
+                       .Map
+                     </origStorage>
+                     <nonce>
+                       0
+                     </nonce>
+                   </account>
+                   <account>
+                     <acctID>
+                       728815563385977040452943777879061427756277306518
+                     </acctID>
+                     <balance>
+                       0
+                     </balance>
+                     ...
+                     <storage>
+                       ( 7 |-> 256 )
+                     </storage>
+                     <origStorage>
+                       .Map
+                     </origStorage>
+                     <nonce>
+                       1
+                     </nonce>
+                   </account> )
+                 </accounts>
+                 ...
+               </network>
+             </ethereum>
+             ...
+           </kevm>
+           <cheatcodes>
+             <prank>
+               <prevCaller>
+                 .Account
+               </prevCaller>
+               <prevOrigin>
+                 .Account
+               </prevOrigin>
+               <newCaller>
+                 .Account
+               </newCaller>
+               <newOrigin>
+                 .Account
+               </newOrigin>
+               <active>
+                 false
+               </active>
+               <singleCall>
+                 false
+               </singleCall>
+               ...
+             </prank>
+             <expectedRevert>
+               <isRevertExpected>
+                 false
+               </isRevertExpected>
+               ...
+             </expectedRevert>
+             <expectedOpcode>
+               <isOpcodeExpected>
+                 false
+               </isOpcodeExpected>
+               <expectedAddress>
+                 .Account
+               </expectedAddress>
+               <expectedValue>
+                 0
+               </expectedValue>
+               <expectedData>
+                 b""
+               </expectedData>
+               <opcodeType>
+                 .OpcodeType
+               </opcodeType>
+             </expectedOpcode>
+             <expectEmit>
+               <recordEvent>
+                 false
+               </recordEvent>
+               <isEventExpected>
+                 false
+               </isEventExpected>
+               ...
+             </expectEmit>
+             <whitelist>
+               <isCallWhitelistActive>
+                 false
+               </isCallWhitelistActive>
+               <isStorageWhitelistActive>
+                 false
+               </isStorageWhitelistActive>
+               <addressSet>
+                 .Set
+               </addressSet>
+               <storageSlotSet>
+                 .Set
+               </storageSlotSet>
+             </whitelist>
+           </cheatcodes>
+         </foundry>
+      requires ( 0 <=Int CALLER_ID:Int
+       andBool ( 0 <=Int ORIGIN_ID:Int
+       andBool ( VV0_a_114b9705:Int =/=K VV1_b_114b9705:Int
+       andBool ( 0 <=Int NUMBER_CELL:Int
+       andBool ( 0 <=Int VV0_a_114b9705:Int
+       andBool ( 0 <=Int VV1_b_114b9705:Int
+       andBool ( CALLER_ID:Int <Int pow160
+       andBool ( ORIGIN_ID:Int <Int pow160
+       andBool ( NUMBER_CELL:Int <=Int maxSInt256
+       andBool ( VV0_a_114b9705:Int <Int pow256
+       andBool ( VV1_b_114b9705:Int <Int pow256
+               )))))))))))
       [label(BASIC-BLOCK-9-TO-10)]
 
 endmodule
