--- conflicted
+++ resolved
@@ -1479,239 +1479,7 @@
              <ethereum>
                <evm>
                  <output>
-<<<<<<< HEAD
                    String2Bytes ( "assertion failed: " +String Int2String ( VV0_a_114b9705:Int ) +String "!=" +String Int2String ( VV1_b_114b9705:Int ) )
-=======
-                   b""
-                 </output>
-                 <callStack>
-                   .List
-                 </callStack>
-                 <interimStates>
-                   .List
-                 </interimStates>
-                 <touchedAccounts>
-                   .Set
-                 </touchedAccounts>
-                 <callState>
-                   <id>
-                     728815563385977040452943777879061427756277306518
-                   </id>
-                   <caller>
-                     CALLER_ID:Int
-                   </caller>
-                   <callData>
-                     b"\xe4\x1b\xef\xb4" +Bytes #buf ( 32 , VV0_a_114b9705:Int ) +Bytes #buf ( 32 , VV1_b_114b9705:Int )
-                   </callData>
-                   <callValue>
-                     0
-                   </callValue>
-                   <wordStack>
-                     ( ( 488 => selector ( "test_assume_false(uint256,uint256)" ) ) : ( ( 645326474426547203313410069153905908525362434349 : ( 0 : ( 594 : ( VV1_b_114b9705:Int : ( VV0_a_114b9705:Int : ( 594 : ( VV1_b_114b9705:Int : ( VV0_a_114b9705:Int : ( 280 : ( selector ( "test_assume_false(uint256,uint256)" ) : .WordStack ) ) ) ) ) ) ) ) ) ) => .WordStack ) )
-                   </wordStack>
-                   <localMem>
-                     b"\x00\x00\x00\x00\x00\x00\x00\x00\x00\x00\x00\x00\x00\x00\x00\x00\x00\x00\x00\x00\x00\x00\x00\x00\x00\x00\x00\x00\x00\x00\x00\x00\x00\x00\x00\x00\x00\x00\x00\x00\x00\x00\x00\x00\x00\x00\x00\x00\x00\x00\x00\x00\x00\x00\x00\x00\x00\x00\x00\x00\x00\x00\x00\x00\x00\x00\x00\x00\x00\x00\x00\x00\x00\x00\x00\x00\x00\x00\x00\x00\x00\x00\x00\x00\x00\x00\x00\x00\x00\x00\x00\x00\x00\x00\x01\x84\x00\x00\x00\x00\x00\x00\x00\x00\x00\x00\x00\x00\x00\x00\x00\x00\x00\x00\x00\x00\x00\x00\x00\x00\x00\x00\x00\x00\x00\x00\x00\x00\x00\x00\x00\x00\x00\x00\x00\x00\x00\x00\x00\x00\x00\x00\x00\x00\x00\x00\x00\x00\x00\x00\x00\x00\x00\x00\x00\x00\x00\x00\x00`\x00\x00\x00\x00\x00\x00\x00\x00\x00\x00\x00\x00q\tp\x9e\xcf\xa9\x1a\x80bo\xf3\x98\x9dh\xf6\x7f[\x1d\xd1-failed\x00\x00\x00\x00\x00\x00\x00\x00\x00\x00\x00\x00\x00\x00\x00\x00\x00\x00\x00\x00\x00\x00\x00\x00\x00\x00\x00\x00\x00\x00\x00\x00\x00\x00\x00\x00\x00\x00\x00\x00\x00\x00\x00\x00\x00\x00\x00\x00\x00\x00\x00\x00\x00\x00\x00\x00\x00\x01\x00\x00\x00\x00\x00\x00\x00\x00\x00\x00\x00\x00\x00\x00\x00\x00\x00\x00\x00\x00\x00\x00\x00\x00\x00\x00\x00\x00\x00\x00\x00dp\xca\x10\xbb\x00\x00\x00\x00\x00\x00\x00\x00\x00\x00\x00\x00q\tp\x9e\xcf\xa9\x1a\x80bo\xf3\x98\x9dh\xf6\x7f[\x1d\xd1-failed\x00\x00\x00\x00\x00\x00\x00\x00\x00\x00\x00\x00\x00\x00\x00\x00\x00\x00\x00\x00\x00\x00\x00\x00\x00\x00\x00\x00\x00\x00\x00\x00\x00\x00\x00\x00\x00\x00\x00\x00\x00\x00\x00\x00\x00\x00\x00\x00\x00\x00\x00\x00\x00\x00\x00\x00\x00\x01p\xca\x10\xbb\x00\x00\x00\x00\x00\x00\x00\x00\x00\x00\x00\x00q\tp\x9e\xcf\xa9\x1a\x80bo\xf3\x98\x9dh\xf6\x7f[\x1d\xd1-failed\x00\x00\x00\x00\x00\x00\x00\x00\x00\x00\x00\x00\x00\x00\x00\x00\x00\x00\x00\x00\x00\x00\x00\x00\x00\x00\x00\x00\x00\x00\x00\x00\x00\x00\x00\x00\x00\x00\x00\x00\x00\x00\x00\x00\x00\x00\x00\x00\x00\x00\x00\x00\x00\x00\x00\x00\x00\x01\x00\x00\x00\x00\x00\x00\x00\x00\x00\x00\x00\x00\x00\x00\x00\x00\x00\x00\x00\x00\x00\x00\x00\x00\x00\x00\x00\x00\x00\x00\x00\x00"
-                   </localMem>
-                   <memoryUsed>
-                     0
-                   </memoryUsed>
-                   <callGas>
-                     0
-                   </callGas>
-                   <static>
-                     false
-                   </static>
-                   <callDepth>
-                     0
-                   </callDepth>
-                   ...
-                 </callState>
-                 <substate>
-                   <log>
-                     ListItem ( { 728815563385977040452943777879061427756277306518 | ListItem ( 29485693714967335757563038618841744472215891622979272243827124658718922284880 ) | b"\x00\x00\x00\x00\x00\x00\x00\x00\x00\x00\x00\x00\x00\x00\x00\x00\x00\x00\x00\x00\x00\x00\x00\x00\x00\x00\x00\x00\x00\x00\x00 \x00\x00\x00\x00\x00\x00\x00\x00\x00\x00\x00\x00\x00\x00\x00\x00\x00\x00\x00\x00\x00\x00\x00\x00\x00\x00\x00\x00\x00\x00\x00\"Error: a == b not satisfied [uint]\x00\x00\x00\x00\x00\x00\x00\x00\x00\x00\x00\x00\x00\x00\x00\x00\x00\x00\x00\x00\x00\x00\x00\x00\x00\x00\x00\x00\x00\x00" } ) ListItem ( { 728815563385977040452943777879061427756277306518 | ListItem ( 80904256614161075919025625882663817043659112028191499838463115877652359487912 ) | b"\x00\x00\x00\x00\x00\x00\x00\x00\x00\x00\x00\x00\x00\x00\x00\x00\x00\x00\x00\x00\x00\x00\x00\x00\x00\x00\x00\x00\x00\x00\x00@" +Bytes #buf ( 32 , VV0_a_114b9705:Int ) +Bytes b"\x00\x00\x00\x00\x00\x00\x00\x00\x00\x00\x00\x00\x00\x00\x00\x00\x00\x00\x00\x00\x00\x00\x00\x00\x00\x00\x00\x00\x00\x00\x00\n      Left\x00\x00\x00\x00\x00\x00\x00\x00\x00\x00\x00\x00\x00\x00\x00\x00\x00\x00\x00\x00\x00\x00" } ) ListItem ( { 728815563385977040452943777879061427756277306518 | ListItem ( 80904256614161075919025625882663817043659112028191499838463115877652359487912 ) | b"\x00\x00\x00\x00\x00\x00\x00\x00\x00\x00\x00\x00\x00\x00\x00\x00\x00\x00\x00\x00\x00\x00\x00\x00\x00\x00\x00\x00\x00\x00\x00@" +Bytes #buf ( 32 , VV1_b_114b9705:Int ) +Bytes b"\x00\x00\x00\x00\x00\x00\x00\x00\x00\x00\x00\x00\x00\x00\x00\x00\x00\x00\x00\x00\x00\x00\x00\x00\x00\x00\x00\x00\x00\x00\x00\n     Right\x00\x00\x00\x00\x00\x00\x00\x00\x00\x00\x00\x00\x00\x00\x00\x00\x00\x00\x00\x00\x00\x00" } )
-                   </log>
-                   <refund>
-                     0
-                   </refund>
-                   <accessedAccounts>
-                     SetItem ( 645326474426547203313410069153905908525362434349 )
-                   </accessedAccounts>
-                   <accessedStorage>
-                     .Map
-                   </accessedStorage>
-                   ...
-                 </substate>
-                 <origin>
-                   ORIGIN_ID:Int
-                 </origin>
-                 <block>
-                   <number>
-                     NUMBER_CELL:Int
-                   </number>
-                   <timestamp>
-                     TIMESTAMP_CELL:Int
-                   </timestamp>
-                   ...
-                 </block>
-                 ...
-               </evm>
-               <network>
-                 <accounts>
-                   ( <account>
-                     <acctID>
-                       645326474426547203313410069153905908525362434349
-                     </acctID>
-                     <balance>
-                       0
-                     </balance>
-                     <storage>
-                       ( .Map => ( 46308022326495007027972728677917914892729792999299745830475596687180801507328 |-> 1 ) )
-                     </storage>
-                     <origStorage>
-                       .Map
-                     </origStorage>
-                     <nonce>
-                       0
-                     </nonce>
-                     ...
-                   </account>
-                   <account>
-                     <acctID>
-                       728815563385977040452943777879061427756277306518
-                     </acctID>
-                     <balance>
-                       0
-                     </balance>
-                     <storage>
-                       ( .Map => ( 7 |-> 256 ) )
-                     </storage>
-                     <origStorage>
-                       .Map
-                     </origStorage>
-                     <nonce>
-                       1
-                     </nonce>
-                     ...
-                   </account> )
-                 </accounts>
-                 ...
-               </network>
-             </ethereum>
-             ...
-           </kevm>
-           <cheatcodes>
-             <prank>
-               <active>
-                 false
-               </active>
-               <singleCall>
-                 false
-               </singleCall>
-               ...
-             </prank>
-             <expectedRevert>
-               <isRevertExpected>
-                 false
-               </isRevertExpected>
-               ...
-             </expectedRevert>
-             <expectedOpcode>
-               <isOpcodeExpected>
-                 false
-               </isOpcodeExpected>
-               ...
-             </expectedOpcode>
-             <expectEmit>
-               <recordEvent>
-                 false
-               </recordEvent>
-               <isEventExpected>
-                 false
-               </isEventExpected>
-               ...
-             </expectEmit>
-             <whitelist>
-               <isCallWhitelistActive>
-                 false
-               </isCallWhitelistActive>
-               <isStorageWhitelistActive>
-                 false
-               </isStorageWhitelistActive>
-               <addressSet>
-                 .Set
-               </addressSet>
-               <storageSlotSet>
-                 .Set
-               </storageSlotSet>
-             </whitelist>
-             <mockCalls>
-               .MockCallCellMap
-             </mockCalls>
-           </cheatcodes>
-           <KEVMTracing>
-             <activeTracing>
-               false
-             </activeTracing>
-             <traceStorage>
-               false
-             </traceStorage>
-             <traceWordStack>
-               false
-             </traceWordStack>
-             <traceMemory>
-               false
-             </traceMemory>
-             <recordedTrace>
-               false
-             </recordedTrace>
-             <traceData>
-               .List
-             </traceData>
-           </KEVMTracing>
-         </foundry>
-      requires ( 0 <=Int CALLER_ID:Int
-       andBool ( 0 <=Int ORIGIN_ID:Int
-       andBool ( 0 <=Int NUMBER_CELL:Int
-       andBool ( 0 <=Int TIMESTAMP_CELL:Int
-       andBool ( 0 <=Int VV0_a_114b9705:Int
-       andBool ( 0 <=Int VV1_b_114b9705:Int
-       andBool ( VV0_a_114b9705:Int =/=Int VV1_b_114b9705:Int
-       andBool ( CALLER_ID:Int <Int pow160
-       andBool ( ORIGIN_ID:Int <Int pow160
-       andBool ( CALLER_ID:Int =/=Int 645326474426547203313410069153905908525362434349
-       andBool ( ORIGIN_ID:Int =/=Int 645326474426547203313410069153905908525362434349
-       andBool ( _CONTRACT_ID =/=Int 645326474426547203313410069153905908525362434349
-       andBool ( NUMBER_CELL:Int <=Int maxSInt256
-       andBool ( TIMESTAMP_CELL:Int <Int pow256
-       andBool ( VV0_a_114b9705:Int <Int pow256
-       andBool ( VV1_b_114b9705:Int <Int pow256
-       andBool ( ( notBool #range ( 0 < CALLER_ID:Int <= 9 ) )
-       andBool ( ( notBool #range ( 0 < ORIGIN_ID:Int <= 9 ) )
-               ))))))))))))))))))
-      [priority(20), label(BASIC-BLOCK-7-TO-8)]
-    
-    rule [BASIC-BLOCK-8-TO-9]: <foundry>
-           <kevm>
-             <k>
-               ( #end EVMC_SUCCESS => #halt )
-               ~> #pc [ STOP ]
-               ~> #execute
-               ~> _CONTINUATION
-             </k>
-             <mode>
-               NORMAL
-             </mode>
-             <schedule>
-               SHANGHAI
-             </schedule>
-             <useGas>
-               false
-             </useGas>
-             <ethereum>
-               <evm>
-                 <output>
-                   b""
->>>>>>> cf3203e9
                  </output>
                  <statusCode>
                    EVMC_REVERT
@@ -2152,6 +1920,237 @@
        andBool ( ( notBool #range ( 0 < ORIGIN_ID:Int <= 9 ) )
                ))))))))))))))))))
       [priority(20), label(BASIC-BLOCK-8-TO-9)]
+    
+    rule [BASIC-BLOCK-9-TO-10]: <foundry>
+           <kevm>
+             <k>
+               #halt
+               ~> ( #pc [ STOP ]
+               ~> #execute => .K )
+               ~> _CONTINUATION
+             </k>
+             <mode>
+               NORMAL
+             </mode>
+             <schedule>
+               SHANGHAI
+             </schedule>
+             <useGas>
+               false
+             </useGas>
+             <ethereum>
+               <evm>
+                 <output>
+                   b""
+                 </output>
+                 <statusCode>
+                   EVMC_SUCCESS
+                 </statusCode>
+                 <callStack>
+                   .List
+                 </callStack>
+                 <interimStates>
+                   .List
+                 </interimStates>
+                 <touchedAccounts>
+                   .Set
+                 </touchedAccounts>
+                 <callState>
+                   <id>
+                     728815563385977040452943777879061427756277306518
+                   </id>
+                   <caller>
+                     CALLER_ID:Int
+                   </caller>
+                   <callData>
+                     b"\xe4\x1b\xef\xb4" +Bytes #buf ( 32 , VV0_a_114b9705:Int ) +Bytes #buf ( 32 , VV1_b_114b9705:Int )
+                   </callData>
+                   <callValue>
+                     0
+                   </callValue>
+                   <wordStack>
+                     ( selector ( "test_assume_false(uint256,uint256)" ) : .WordStack )
+                   </wordStack>
+                   <localMem>
+                     b"\x00\x00\x00\x00\x00\x00\x00\x00\x00\x00\x00\x00\x00\x00\x00\x00\x00\x00\x00\x00\x00\x00\x00\x00\x00\x00\x00\x00\x00\x00\x00\x00\x00\x00\x00\x00\x00\x00\x00\x00\x00\x00\x00\x00\x00\x00\x00\x00\x00\x00\x00\x00\x00\x00\x00\x00\x00\x00\x00\x00\x00\x00\x00\x00\x00\x00\x00\x00\x00\x00\x00\x00\x00\x00\x00\x00\x00\x00\x00\x00\x00\x00\x00\x00\x00\x00\x00\x00\x00\x00\x00\x00\x00\x00\x01\x84\x00\x00\x00\x00\x00\x00\x00\x00\x00\x00\x00\x00\x00\x00\x00\x00\x00\x00\x00\x00\x00\x00\x00\x00\x00\x00\x00\x00\x00\x00\x00\x00\x00\x00\x00\x00\x00\x00\x00\x00\x00\x00\x00\x00\x00\x00\x00\x00\x00\x00\x00\x00\x00\x00\x00\x00\x00\x00\x00\x00\x00\x00\x00`\x00\x00\x00\x00\x00\x00\x00\x00\x00\x00\x00\x00q\tp\x9e\xcf\xa9\x1a\x80bo\xf3\x98\x9dh\xf6\x7f[\x1d\xd1-failed\x00\x00\x00\x00\x00\x00\x00\x00\x00\x00\x00\x00\x00\x00\x00\x00\x00\x00\x00\x00\x00\x00\x00\x00\x00\x00\x00\x00\x00\x00\x00\x00\x00\x00\x00\x00\x00\x00\x00\x00\x00\x00\x00\x00\x00\x00\x00\x00\x00\x00\x00\x00\x00\x00\x00\x00\x00\x01\x00\x00\x00\x00\x00\x00\x00\x00\x00\x00\x00\x00\x00\x00\x00\x00\x00\x00\x00\x00\x00\x00\x00\x00\x00\x00\x00\x00\x00\x00\x00dp\xca\x10\xbb\x00\x00\x00\x00\x00\x00\x00\x00\x00\x00\x00\x00q\tp\x9e\xcf\xa9\x1a\x80bo\xf3\x98\x9dh\xf6\x7f[\x1d\xd1-failed\x00\x00\x00\x00\x00\x00\x00\x00\x00\x00\x00\x00\x00\x00\x00\x00\x00\x00\x00\x00\x00\x00\x00\x00\x00\x00\x00\x00\x00\x00\x00\x00\x00\x00\x00\x00\x00\x00\x00\x00\x00\x00\x00\x00\x00\x00\x00\x00\x00\x00\x00\x00\x00\x00\x00\x00\x00\x01p\xca\x10\xbb\x00\x00\x00\x00\x00\x00\x00\x00\x00\x00\x00\x00q\tp\x9e\xcf\xa9\x1a\x80bo\xf3\x98\x9dh\xf6\x7f[\x1d\xd1-failed\x00\x00\x00\x00\x00\x00\x00\x00\x00\x00\x00\x00\x00\x00\x00\x00\x00\x00\x00\x00\x00\x00\x00\x00\x00\x00\x00\x00\x00\x00\x00\x00\x00\x00\x00\x00\x00\x00\x00\x00\x00\x00\x00\x00\x00\x00\x00\x00\x00\x00\x00\x00\x00\x00\x00\x00\x00\x01\x00\x00\x00\x00\x00\x00\x00\x00\x00\x00\x00\x00\x00\x00\x00\x00\x00\x00\x00\x00\x00\x00\x00\x00\x00\x00\x00\x00\x00\x00\x00\x00"
+                   </localMem>
+                   <memoryUsed>
+                     0
+                   </memoryUsed>
+                   <callGas>
+                     0
+                   </callGas>
+                   <static>
+                     false
+                   </static>
+                   <callDepth>
+                     0
+                   </callDepth>
+                   ...
+                 </callState>
+                 <substate>
+                   <log>
+                     ListItem ( { 728815563385977040452943777879061427756277306518 | ListItem ( 29485693714967335757563038618841744472215891622979272243827124658718922284880 ) | b"\x00\x00\x00\x00\x00\x00\x00\x00\x00\x00\x00\x00\x00\x00\x00\x00\x00\x00\x00\x00\x00\x00\x00\x00\x00\x00\x00\x00\x00\x00\x00 \x00\x00\x00\x00\x00\x00\x00\x00\x00\x00\x00\x00\x00\x00\x00\x00\x00\x00\x00\x00\x00\x00\x00\x00\x00\x00\x00\x00\x00\x00\x00\"Error: a == b not satisfied [uint]\x00\x00\x00\x00\x00\x00\x00\x00\x00\x00\x00\x00\x00\x00\x00\x00\x00\x00\x00\x00\x00\x00\x00\x00\x00\x00\x00\x00\x00\x00" } ) ListItem ( { 728815563385977040452943777879061427756277306518 | ListItem ( 80904256614161075919025625882663817043659112028191499838463115877652359487912 ) | b"\x00\x00\x00\x00\x00\x00\x00\x00\x00\x00\x00\x00\x00\x00\x00\x00\x00\x00\x00\x00\x00\x00\x00\x00\x00\x00\x00\x00\x00\x00\x00@" +Bytes #buf ( 32 , VV0_a_114b9705:Int ) +Bytes b"\x00\x00\x00\x00\x00\x00\x00\x00\x00\x00\x00\x00\x00\x00\x00\x00\x00\x00\x00\x00\x00\x00\x00\x00\x00\x00\x00\x00\x00\x00\x00\n      Left\x00\x00\x00\x00\x00\x00\x00\x00\x00\x00\x00\x00\x00\x00\x00\x00\x00\x00\x00\x00\x00\x00" } ) ListItem ( { 728815563385977040452943777879061427756277306518 | ListItem ( 80904256614161075919025625882663817043659112028191499838463115877652359487912 ) | b"\x00\x00\x00\x00\x00\x00\x00\x00\x00\x00\x00\x00\x00\x00\x00\x00\x00\x00\x00\x00\x00\x00\x00\x00\x00\x00\x00\x00\x00\x00\x00@" +Bytes #buf ( 32 , VV1_b_114b9705:Int ) +Bytes b"\x00\x00\x00\x00\x00\x00\x00\x00\x00\x00\x00\x00\x00\x00\x00\x00\x00\x00\x00\x00\x00\x00\x00\x00\x00\x00\x00\x00\x00\x00\x00\n     Right\x00\x00\x00\x00\x00\x00\x00\x00\x00\x00\x00\x00\x00\x00\x00\x00\x00\x00\x00\x00\x00\x00" } )
+                   </log>
+                   <refund>
+                     0
+                   </refund>
+                   <accessedAccounts>
+                     SetItem ( 645326474426547203313410069153905908525362434349 )
+                   </accessedAccounts>
+                   <accessedStorage>
+                     .Map
+                   </accessedStorage>
+                   ...
+                 </substate>
+                 <origin>
+                   ORIGIN_ID:Int
+                 </origin>
+                 <block>
+                   <number>
+                     NUMBER_CELL:Int
+                   </number>
+                   <timestamp>
+                     TIMESTAMP_CELL:Int
+                   </timestamp>
+                   ...
+                 </block>
+                 ...
+               </evm>
+               <network>
+                 <accounts>
+                   ( <account>
+                     <acctID>
+                       645326474426547203313410069153905908525362434349
+                     </acctID>
+                     <balance>
+                       0
+                     </balance>
+                     <storage>
+                       ( 46308022326495007027972728677917914892729792999299745830475596687180801507328 |-> 1 )
+                     </storage>
+                     <origStorage>
+                       .Map
+                     </origStorage>
+                     <nonce>
+                       0
+                     </nonce>
+                     ...
+                   </account>
+                   <account>
+                     <acctID>
+                       728815563385977040452943777879061427756277306518
+                     </acctID>
+                     <balance>
+                       0
+                     </balance>
+                     <storage>
+                       ( 7 |-> 256 )
+                     </storage>
+                     <origStorage>
+                       .Map
+                     </origStorage>
+                     <nonce>
+                       1
+                     </nonce>
+                     ...
+                   </account> )
+                 </accounts>
+                 ...
+               </network>
+             </ethereum>
+             ...
+           </kevm>
+           <cheatcodes>
+             <prank>
+               <active>
+                 false
+               </active>
+               <singleCall>
+                 false
+               </singleCall>
+               ...
+             </prank>
+             <expectedRevert>
+               <isRevertExpected>
+                 false
+               </isRevertExpected>
+               ...
+             </expectedRevert>
+             <expectedOpcode>
+               <isOpcodeExpected>
+                 false
+               </isOpcodeExpected>
+               ...
+             </expectedOpcode>
+             <expectEmit>
+               <recordEvent>
+                 false
+               </recordEvent>
+               <isEventExpected>
+                 false
+               </isEventExpected>
+               ...
+             </expectEmit>
+             <whitelist>
+               <isCallWhitelistActive>
+                 false
+               </isCallWhitelistActive>
+               <isStorageWhitelistActive>
+                 false
+               </isStorageWhitelistActive>
+               <addressSet>
+                 .Set
+               </addressSet>
+               <storageSlotSet>
+                 .Set
+               </storageSlotSet>
+             </whitelist>
+             <mockCalls>
+               .MockCallCellMap
+             </mockCalls>
+           </cheatcodes>
+           <KEVMTracing>
+             <activeTracing>
+               false
+             </activeTracing>
+             <traceStorage>
+               false
+             </traceStorage>
+             <traceWordStack>
+               false
+             </traceWordStack>
+             <traceMemory>
+               false
+             </traceMemory>
+             <recordedTrace>
+               false
+             </recordedTrace>
+             <traceData>
+               .List
+             </traceData>
+           </KEVMTracing>
+         </foundry>
+      requires ( 0 <=Int CALLER_ID:Int
+       andBool ( 0 <=Int ORIGIN_ID:Int
+       andBool ( 0 <=Int NUMBER_CELL:Int
+       andBool ( 0 <=Int TIMESTAMP_CELL:Int
+       andBool ( 0 <=Int VV0_a_114b9705:Int
+       andBool ( 0 <=Int VV1_b_114b9705:Int
+       andBool ( VV0_a_114b9705:Int =/=Int VV1_b_114b9705:Int
+       andBool ( CALLER_ID:Int <Int pow160
+       andBool ( ORIGIN_ID:Int <Int pow160
+       andBool ( CALLER_ID:Int =/=Int 645326474426547203313410069153905908525362434349
+       andBool ( ORIGIN_ID:Int =/=Int 645326474426547203313410069153905908525362434349
+       andBool ( _CONTRACT_ID =/=Int 645326474426547203313410069153905908525362434349
+       andBool ( NUMBER_CELL:Int <=Int maxSInt256
+       andBool ( TIMESTAMP_CELL:Int <Int pow256
+       andBool ( VV0_a_114b9705:Int <Int pow256
+       andBool ( VV1_b_114b9705:Int <Int pow256
+       andBool ( ( notBool #range ( 0 < CALLER_ID:Int <= 9 ) )
+       andBool ( ( notBool #range ( 0 < ORIGIN_ID:Int <= 9 ) )
+               ))))))))))))))))))
+      [priority(20), label(BASIC-BLOCK-9-TO-10)]
 
 endmodule
 1 Failure nodes. (0 pending and 1 failing)
