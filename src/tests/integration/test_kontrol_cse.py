--- conflicted
+++ resolved
@@ -5,14 +5,9 @@
 
 import pytest
 
-<<<<<<< HEAD
 from kontrol.foundry import ShowOptions, foundry_show
-from kontrol.prove import ConfigType, ProveOptions, foundry_prove
-=======
-from kontrol.foundry import foundry_show
-from kontrol.options import ProveOptions, ShowOptions
-from kontrol.prove import foundry_prove
->>>>>>> a9c8296b
+from kontrol.options import ProveOptions
+from kontrol.prove import ConfigType, foundry_prove
 
 from .utils import TEST_DATA_DIR, assert_or_update_show_output
 
