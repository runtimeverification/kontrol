from __future__ import annotations

import sys
import xml.etree.ElementTree as Et
from typing import TYPE_CHECKING

import pytest
from pyk.proof import APRProof
from pyk.proof.reachability import APRFailureInfo
from pyk.utils import single

from kontrol.foundry import (
    Foundry,
    foundry_merge_nodes,
    foundry_refute_node,
    foundry_remove_node,
    foundry_show,
    foundry_split_node,
    foundry_state_diff,
    foundry_step_node,
    foundry_unrefute_node,
)
from kontrol.options import ProveOptions, RPCOptions
from kontrol.prove import foundry_prove

from ..utils import forge_build
from .utils import TEST_DATA_DIR

if TYPE_CHECKING:
    from pathlib import Path
    from typing import Final

    from pyk.kore.rpc import KoreServer
    from pyk.proof.proof import Proof
    from pyk.utils import BugReport
    from pytest import TempPathFactory


sys.setrecursionlimit(10**7)


<<<<<<< HEAD
=======
@pytest.fixture(scope='module')
def server(foundry: Foundry, no_use_booster: bool) -> Iterator[KoreServer]:
    llvm_definition_dir = foundry.out / 'kompiled' / 'llvm-library' if not no_use_booster else None
    kore_rpc_command = ('kore-rpc-booster',) if not no_use_booster else ('kore-rpc',)

    yield kore_server(
        definition_dir=foundry.kevm.definition_dir,
        llvm_definition_dir=llvm_definition_dir,
        module_name=foundry.kevm.main_module,
        command=kore_rpc_command,
        smt_timeout=300,
        smt_retry_limit=10,
        fallback_on=None,
        interim_simplification=None,
        no_post_exec_simplify=None,
    )


@pytest.fixture(scope='session')
def foundry(foundry_root_dir: Path | None, tmp_path_factory: TempPathFactory, worker_id: str) -> Foundry:
    if foundry_root_dir:
        return Foundry(foundry_root_dir)

    if worker_id == 'master':
        root_tmp_dir = tmp_path_factory.getbasetemp()
    else:
        root_tmp_dir = tmp_path_factory.getbasetemp().parent

    foundry_root = root_tmp_dir / 'foundry'
    with FileLock(str(foundry_root) + '.lock'):
        if not foundry_root.is_dir():
            copy_tree(str(TEST_DATA_DIR / 'foundry'), str(foundry_root))

            foundry = forge_build(TEST_DATA_DIR, foundry_root)

            foundry_kompile(
                foundry=foundry,
                includes=(),
                requires=[str(TEST_DATA_DIR / 'lemmas.k'), str(TEST_DATA_DIR / 'cse-lemmas.k')],
                imports=['LoopsTest:SUM-TO-N-INVARIANT', 'AssertTest:CSE-LEMMAS'],
            )

    session_foundry_root = tmp_path_factory.mktemp('foundry')
    copy_tree(str(foundry_root), str(session_foundry_root))
    return Foundry(session_foundry_root)


>>>>>>> 4fba0d35
def test_foundry_kompile(foundry: Foundry, update_expected_output: bool, no_use_booster: bool) -> None:
    if no_use_booster:
        pytest.skip()

    assert_or_update_k_output(
        foundry.main_file,
        TEST_DATA_DIR / 'show/foundry.k.expected',
        update=update_expected_output,
    )
    assert_or_update_k_output(
        foundry.contracts_file,
        TEST_DATA_DIR / 'show/contracts.k.expected',
        update=update_expected_output,
    )


def assert_or_update_k_output(k_file: Path, expected_file: Path, *, update: bool) -> None:
    assert k_file.is_file()

    k_text = k_file.read_text()
    filtered_lines = (line for line in k_text.splitlines() if not line.startswith('    rule  ( #binRuntime ('))

    actual_text = '\n'.join(filtered_lines) + '\n'

    if update:
        expected_file.write_text(actual_text)
    else:
        assert expected_file.is_file()
        expected_text = expected_file.read_text()
        assert actual_text == expected_text


ALL_PROVE_TESTS: Final = tuple((TEST_DATA_DIR / 'foundry-prove-all').read_text().splitlines())
SKIPPED_PROVE_TESTS: Final = set((TEST_DATA_DIR / 'foundry-prove-skip').read_text().splitlines())
SKIPPED_LEGACY_TESTS: Final = set((TEST_DATA_DIR / 'foundry-prove-skip-legacy').read_text().splitlines())
GAS_TESTS: Final = set((TEST_DATA_DIR / 'foundry-prove-with-gas').read_text().splitlines())

SHOW_TESTS = set((TEST_DATA_DIR / 'foundry-show').read_text().splitlines())


@pytest.mark.parametrize('test_id', ALL_PROVE_TESTS)
def test_foundry_prove(
    test_id: str,
    foundry: Foundry,
    update_expected_output: bool,
    no_use_booster: bool,
    bug_report: BugReport | None,
    server: KoreServer,
) -> None:
    if (
        test_id in SKIPPED_PROVE_TESTS
        or (no_use_booster and test_id in SKIPPED_LEGACY_TESTS)
        or (update_expected_output and not test_id in SHOW_TESTS)
    ):
        pytest.skip()

    if bug_report is not None:
        server._populate_bug_report(bug_report)

    prove_options = ProveOptions(counterexample_info=True, bug_report=bug_report, use_gas=test_id in GAS_TESTS)

    # When
    prove_res = foundry_prove(
        foundry,
        tests=[(test_id, None)],
        prove_options=prove_options,
        rpc_options=RPCOptions(port=server.port, smt_timeout=500),
    )

    # Then
    assert_pass(test_id, single(prove_res))

    if test_id not in SHOW_TESTS or no_use_booster:
        return

    # And when
    show_res = foundry_show(
        foundry,
        test=test_id,
        to_module=True,
        sort_collections=True,
        omit_unstable_output=True,
        pending=True,
        failing=True,
        failure_info=True,
        counterexample_info=True,
        port=server.port,
    )

    # Then
    assert_or_update_show_output(show_res, TEST_DATA_DIR / f'show/{test_id}.expected', update=update_expected_output)


FAIL_TESTS: Final = tuple((TEST_DATA_DIR / 'foundry-fail').read_text().splitlines())


@pytest.mark.parametrize('test_id', FAIL_TESTS)
def test_foundry_fail(
    test_id: str,
    foundry: Foundry,
    update_expected_output: bool,
    no_use_booster: bool,
    bug_report: BugReport | None,
    server: KoreServer,
) -> None:
    if no_use_booster:
        pytest.skip()

    if bug_report is not None:
        server._populate_bug_report(bug_report)

    prove_res = foundry_prove(
        foundry,
        tests=[(test_id, None)],
        prove_options=ProveOptions(
            counterexample_info=True,
            bug_report=bug_report,
        ),
        rpc_options=RPCOptions(
            port=server.port,
        ),
    )

    # Then
    assert_fail(test_id, single(prove_res))

    if test_id not in SHOW_TESTS:
        return

    # And when
    show_res = foundry_show(
        foundry,
        test=test_id,
        to_module=True,
        sort_collections=True,
        omit_unstable_output=True,
        pending=True,
        failing=True,
        failure_info=True,
        counterexample_info=True,
        port=server.port,
    )

    # Then
    assert_or_update_show_output(show_res, TEST_DATA_DIR / f'show/{test_id}.expected', update=update_expected_output)


ALL_BMC_TESTS: Final = tuple((TEST_DATA_DIR / 'foundry-bmc-all').read_text().splitlines())
SKIPPED_BMC_TESTS: Final = set((TEST_DATA_DIR / 'foundry-bmc-skip').read_text().splitlines())


@pytest.mark.parametrize('test_id', ALL_BMC_TESTS)
def test_foundry_bmc(
    test_id: str, foundry: Foundry, bug_report: BugReport | None, server: KoreServer, no_use_booster: bool
) -> None:
    if no_use_booster:
        pytest.skip()

    if test_id in SKIPPED_BMC_TESTS:
        pytest.skip()

    if bug_report is not None:
        server._populate_bug_report(bug_report)

    # When
    prove_res = foundry_prove(
        foundry,
        tests=[(test_id, None)],
        prove_options=ProveOptions(
            bmc_depth=3,
            bug_report=bug_report,
        ),
        rpc_options=RPCOptions(
            port=server.port,
        ),
    )

    # Then
    assert_pass(test_id, single(prove_res))


def test_foundry_merge_nodes(
    foundry: Foundry, bug_report: BugReport | None, server: KoreServer, no_use_booster: bool
) -> None:
    if no_use_booster:
        pytest.skip()

    test = 'MergeTest.test_branch_merge(uint256)'

    if bug_report is not None:
        server._populate_bug_report(bug_report)

    foundry_prove(
        foundry,
        tests=[(test, None)],
        prove_options=ProveOptions(
            max_iterations=2,
            bug_report=bug_report,
        ),
        rpc_options=RPCOptions(
            port=server.port,
        ),
    )

    check_pending(foundry, test, [4, 5])

    foundry_step_node(
        foundry,
        test,
        node=4,
        depth=49,
        rpc_options=RPCOptions(
            port=server.port,
        ),
    )
    foundry_step_node(
        foundry,
        test,
        node=5,
        depth=50,
        rpc_options=RPCOptions(
            port=server.port,
        ),
    )
    check_pending(foundry, test, [6, 7])

    foundry_merge_nodes(foundry, test=test, node_ids=[6, 7], include_disjunct=True)

    check_pending(foundry, test, [8])

    prove_res = foundry_prove(
        foundry,
        tests=[(test, None)],
        prove_options=ProveOptions(
            bug_report=bug_report,
        ),
        rpc_options=RPCOptions(
            port=server.port,
        ),
    )
    assert_pass(test, single(prove_res))


ALL_DEPENDENCY_TESTS: Final = tuple((TEST_DATA_DIR / 'foundry-dependency-all').read_text().splitlines())
SKIPPED_DEPENDENCY_TESTS: Final = set((TEST_DATA_DIR / 'foundry-dependency-skip').read_text().splitlines())


@pytest.mark.parametrize('test_id', ALL_DEPENDENCY_TESTS)
def test_foundry_dependency(
    test_id: str,
    foundry: Foundry,
    bug_report: BugReport | None,
    server: KoreServer,
    update_expected_output: bool,
    no_use_booster: bool,
) -> None:
    if no_use_booster:
        pytest.skip()

    if test_id in SKIPPED_DEPENDENCY_TESTS:
        pytest.skip()

    if bug_report is not None:
        server._populate_bug_report(bug_report)

    foundry_prove(
        foundry,
        tests=[(test_id, None)],
        prove_options=ProveOptions(
            max_iterations=50,
            bug_report=bug_report,
            cse=True,
            fail_fast=False,
            workers=2,
        ),
        rpc_options=RPCOptions(
            port=server.port,
        ),
        include_summaries=[],
    )

    show_res = foundry_show(
        foundry,
        test=test_id,
        to_module=False,
        sort_collections=True,
        omit_unstable_output=True,
        pending=False,
        failing=False,
        failure_info=False,
        counterexample_info=False,
        port=server.port,
    )

    assert_or_update_show_output(show_res, TEST_DATA_DIR / f'show/{test_id}.expected', update=update_expected_output)


def check_pending(foundry: Foundry, test: str, pending: list[int]) -> None:
    proofs = [foundry.get_optional_proof(pid) for pid in foundry.proof_ids_with_test(test)]
    apr_proofs: list[APRProof] = [proof for proof in proofs if type(proof) is APRProof]
    proof = single(apr_proofs)
    assert [node.id for node in proof.pending] == pending


def test_foundry_auto_abstraction(
    foundry: Foundry,
    update_expected_output: bool,
    bug_report: BugReport | None,
    server: KoreServer,
    no_use_booster: bool,
) -> None:
    if no_use_booster:
        pytest.skip()

    test_id = 'GasTest.testInfiniteGas()'

    if bug_report is not None:
        server._populate_bug_report(bug_report)

    foundry_prove(
        foundry,
        tests=[(test_id, None)],
        prove_options=ProveOptions(
            auto_abstract_gas=True,
            bug_report=bug_report,
            use_gas=True,
        ),
        rpc_options=RPCOptions(
            port=server.port,
        ),
    )

    show_res = foundry_show(
        foundry,
        test=test_id,
        to_module=True,
        minimize=False,
        sort_collections=True,
        omit_unstable_output=True,
        pending=True,
        failing=True,
        failure_info=True,
        port=server.port,
    )

    assert_or_update_show_output(
        show_res, TEST_DATA_DIR / 'show/gas-abstraction.expected', update=update_expected_output
    )


def test_foundry_remove_node(
    foundry: Foundry,
    update_expected_output: bool,
    bug_report: BugReport | None,
    server: KoreServer,
    no_use_booster: bool,
) -> None:
    if no_use_booster:
        pytest.skip()

    test = 'AssertTest.test_assert_true()'

    if bug_report is not None:
        server._populate_bug_report(bug_report)

    prove_res = foundry_prove(
        foundry,
        tests=[(test, None)],
        prove_options=ProveOptions(
            bug_report=bug_report,
        ),
        rpc_options=RPCOptions(
            port=server.port,
        ),
    )
    assert_pass(test, single(prove_res))

    foundry_remove_node(
        foundry,
        test=test,
        node=4,
    )

    proof = foundry.get_optional_proof(single(foundry.proof_ids_with_test(test)))
    assert type(proof) is APRProof
    assert proof.pending

    prove_res = foundry_prove(
        foundry,
        tests=[(test, None)],
        prove_options=ProveOptions(
            bug_report=bug_report,
        ),
        rpc_options=RPCOptions(
            port=server.port,
        ),
    )
    assert_pass(test, single(prove_res))


def assert_pass(test: str, proof: Proof) -> None:
    if not proof.passed:
        if isinstance(proof, APRProof):
            assert proof.failure_info
            assert isinstance(proof.failure_info, APRFailureInfo)
            pytest.fail('\n'.join(proof.failure_info.print()))
        else:
            pytest.fail()


def assert_fail(test: str, proof: Proof) -> None:
    assert not proof.passed
    if isinstance(proof, APRProof):
        assert proof.failure_info


def assert_or_update_show_output(actual_text: str, expected_file: Path, *, update: bool) -> None:
    if update:
        expected_file.write_text(actual_text)
    else:
        assert expected_file.is_file()
        expected_text = expected_file.read_text()
        assert actual_text == expected_text


def test_foundry_resume_proof(
    foundry: Foundry,
    update_expected_output: bool,
    bug_report: BugReport | None,
    server: KoreServer,
    no_use_booster: bool,
) -> None:
    if no_use_booster:
        pytest.skip()

    test = 'AssumeTest.test_assume_false(uint256,uint256)'

    if bug_report is not None:
        server._populate_bug_report(bug_report)

    prove_res = foundry_prove(
        foundry,
        tests=[(test, None)],
        prove_options=ProveOptions(
            auto_abstract_gas=True,
            max_iterations=4,
            reinit=True,
            bug_report=bug_report,
        ),
        rpc_options=RPCOptions(
            port=server.port,
        ),
    )

    proof = single(prove_res)
    assert isinstance(proof, APRProof)
    assert proof.pending

    prove_res = foundry_prove(
        foundry,
        tests=[(test, None)],
        prove_options=ProveOptions(
            auto_abstract_gas=True,
            max_iterations=10,
            reinit=False,
            bug_report=bug_report,
        ),
        rpc_options=RPCOptions(
            port=server.port,
        ),
    )

    assert_fail(test, single(prove_res))


ALL_INIT_CODE_TESTS: Final = ('InitCodeTest.test_init()', 'InitCodeTest.testFail_init()')


@pytest.mark.parametrize('test', ALL_INIT_CODE_TESTS)
def test_foundry_init_code(test: str, foundry: Foundry, bug_report: BugReport | None, no_use_booster: bool) -> None:
    if no_use_booster:
        pytest.skip()

    prove_res = foundry_prove(
        foundry,
        tests=[(test, None)],
        prove_options=ProveOptions(
            run_constructor=True,
            bug_report=bug_report,
        ),
        rpc_options=RPCOptions(
            smt_timeout=300,
            smt_retry_limit=10,
            use_booster=not no_use_booster,
        ),
    )

    # Then
    assert_pass(test, single(prove_res))


def test_foundry_duplicate_contract_names(foundry: Foundry) -> None:
    assert 'src%duplicates%1%DuplicateName' in foundry.contracts.keys()
    assert 'src%duplicates%2%DuplicateName' in foundry.contracts.keys()


def test_deployment_summary(
    foundry_root_dir: Path | None,
    server: KoreServer,
    bug_report: BugReport,
    worker_id: str,
    tmp_path_factory: TempPathFactory,
    update_expected_output: bool,
) -> None:
    if not foundry_root_dir:
        if worker_id == 'master':
            root_tmp_dir = tmp_path_factory.getbasetemp()
        else:
            root_tmp_dir = tmp_path_factory.getbasetemp().parent

        foundry_root_dir = root_tmp_dir / 'foundry'
    foundry = Foundry(foundry_root=foundry_root_dir)

    foundry_state_diff(
        'DeploymentState',
        TEST_DATA_DIR / 'accesses.json',
        contract_names=None,
        output_dir_name='src',
        license='UNLICENSED',
        comment_generated_file='// This file was autogenerated by running `kontrol load-state-diff`. Do not edit this file manually.\n',
        foundry=foundry,
    )

    generated_main_file = foundry_root_dir / 'src' / 'DeploymentState.sol'
    generated_code_file = foundry_root_dir / 'src' / 'DeploymentStateCode.sol'

    assert_or_update_show_output(
        generated_main_file.read_text(),
        TEST_DATA_DIR / 'foundry' / 'src' / 'DeploymentState.sol',
        update=update_expected_output,
    )
    assert_or_update_show_output(
        generated_code_file.read_text(),
        TEST_DATA_DIR / 'foundry' / 'src' / 'DeploymentStateCode.sol',
        update=update_expected_output,
    )


def test_foundry_refute_node(
    foundry: Foundry,
    update_expected_output: bool,
    bug_report: BugReport | None,
    server: KoreServer,
    no_use_booster: bool,
) -> None:
    if no_use_booster:
        pytest.skip()

    test = 'MergeTest.test_branch_merge'

    if bug_report is not None:
        server._populate_bug_report(bug_report)

    prove_res_1 = foundry_prove(
        foundry,
        tests=[(test, None)],
        prove_options=ProveOptions(
            bug_report=bug_report,
        ),
        rpc_options=RPCOptions(
            port=server.port,
        ),
    )

    # Test initially passes, no pending nodes
    assert_pass(test, single(prove_res_1))
    check_pending(foundry, test, [])

    # Remove successors of nodes 4 and 5
    foundry_remove_node(foundry, test, node=6)
    foundry_remove_node(foundry, test, node=7)

    # Now nodes 4 and 5 are pending
    check_pending(foundry, test, [4, 5])

    # Mark node 4 as refuted
    foundry_refute_node(foundry, test, node=4)

    # Refuted node is not longer pending
    check_pending(foundry, test, [5])

    # Proof will only advance from node 5, since 4 is refuted
    prove_res_2 = foundry_prove(
        foundry,
        tests=[(test, None)],
        prove_options=ProveOptions(
            bug_report=bug_report,
        ),
        rpc_options=RPCOptions(
            port=server.port,
        ),
    )

    # Test no longer passing since there are refuted nodes
    assert not single(prove_res_2).passed

    show_res = foundry_show(
        foundry,
        test=test,
        to_module=True,
        sort_collections=True,
        omit_unstable_output=True,
        pending=True,
        failing=True,
        failure_info=True,
        counterexample_info=True,
        port=server.port,
    )

    assert_or_update_show_output(
        show_res, TEST_DATA_DIR / 'show/node-refutation.expected', update=update_expected_output
    )

    check_pending(foundry, test, [])

    # Remove refutation of node 4
    foundry_unrefute_node(foundry, test, node=4)

    check_pending(foundry, test, [4])

    # Execution will continue from node 4
    prove_res_3 = foundry_prove(
        foundry,
        tests=[(test, None)],
        prove_options=ProveOptions(
            bug_report=bug_report,
        ),
        rpc_options=RPCOptions(
            port=server.port,
        ),
    )

    # Proof passes again
    assert_pass(test, single(prove_res_3))


def test_foundry_xml_report(
    foundry: Foundry,
    bug_report: BugReport | None,
    server: KoreServer,
    no_use_booster: bool,
) -> None:
    if no_use_booster:
        pytest.skip()

    if bug_report is not None:
        server._populate_bug_report(bug_report)

    foundry_prove(
        foundry,
        tests=[
            ('AssertTest.test_assert_true()', None),
            ('AssertTest.test_assert_false()', None),
            ('AssertNestedTest.test_assert_true_nested()', None),
        ],
        prove_options=ProveOptions(
            counterexample_info=True,
            bug_report=bug_report,
        ),
        rpc_options=RPCOptions(
            port=server.port,
        ),
        xml_test_report=True,
    )

    tree = Et.parse('kontrol_prove_report.xml')
    testsuites = tree.getroot()
    testsuite = testsuites.find('testsuite[@name="AssertTest"]')
    assert testsuite
    assert testsuite.findall('testcase[@name="test_assert_true()"]')
    failure = testsuite.findall('testcase[@name="test_assert_false()"]')
    assert failure
    assert failure[0].findall('failure')
    testsuite_nested = testsuites.find('testsuite[@name="AssertNestedTest"]')
    assert testsuite_nested
    assert testsuite_nested.findall('testcase[@name="test_assert_true_nested()"]')


def test_foundry_split_node(
    foundry: Foundry,
    update_expected_output: bool,
    bug_report: BugReport | None,
    server: KoreServer,
    no_use_booster: bool,
) -> None:
    if no_use_booster:
        pytest.skip()

    test = 'PrankTest.testSymbolicStartPrank'

    if bug_report is not None:
        server._populate_bug_report(bug_report)

    prove_res_1 = foundry_prove(
        foundry,
        tests=[(test, None)],
        prove_options=ProveOptions(
            bug_report=bug_report,
        ),
        rpc_options=RPCOptions(
            port=server.port,
        ),
    )

    assert_pass(test, single(prove_res_1))

    # Remove node with non-deterministic branch
    foundry_remove_node(foundry, test, node=13)

    split_nodes = foundry_split_node(
        foundry,
        test,
        node=12,
        branch_condition='VV0_addr_114b9705 ==Int 491460923342184218035706888008750043977755113263',
    )
    assert split_nodes == [70, 71]

    split_nodes = foundry_split_node(
        foundry,
        test,
        node=71,
        branch_condition='VV0_addr_114b9705 ==Int 645326474426547203313410069153905908525362434349',
    )
    assert split_nodes == [72, 73]

    split_nodes = foundry_split_node(
        foundry,
        test,
        node=73,
        branch_condition='VV0_addr_114b9705 ==Int 728815563385977040452943777879061427756277306518',
    )
    assert split_nodes == [74, 75]

    foundry_refute_node(foundry, test, node=70)
    foundry_refute_node(foundry, test, node=72)
    foundry_refute_node(foundry, test, node=74)

    check_pending(foundry, test, [75])

    prove_res_2 = foundry_prove(
        foundry,
        tests=[(test, None)],
        prove_options=ProveOptions(
            bug_report=bug_report,
        ),
        rpc_options=RPCOptions(
            port=server.port,
        ),
    )

    assert not single(prove_res_2).passed

    show_res = foundry_show(
        foundry,
        test=test,
        to_module=True,
        sort_collections=True,
        omit_unstable_output=True,
        pending=True,
        failing=True,
        failure_info=True,
        counterexample_info=True,
        port=server.port,
    )

    assert_or_update_show_output(show_res, TEST_DATA_DIR / 'show/split-node.expected', update=update_expected_output)<|MERGE_RESOLUTION|>--- conflicted
+++ resolved
@@ -23,7 +23,6 @@
 from kontrol.options import ProveOptions, RPCOptions
 from kontrol.prove import foundry_prove
 
-from ..utils import forge_build
 from .utils import TEST_DATA_DIR
 
 if TYPE_CHECKING:
@@ -39,56 +38,6 @@
 sys.setrecursionlimit(10**7)
 
 
-<<<<<<< HEAD
-=======
-@pytest.fixture(scope='module')
-def server(foundry: Foundry, no_use_booster: bool) -> Iterator[KoreServer]:
-    llvm_definition_dir = foundry.out / 'kompiled' / 'llvm-library' if not no_use_booster else None
-    kore_rpc_command = ('kore-rpc-booster',) if not no_use_booster else ('kore-rpc',)
-
-    yield kore_server(
-        definition_dir=foundry.kevm.definition_dir,
-        llvm_definition_dir=llvm_definition_dir,
-        module_name=foundry.kevm.main_module,
-        command=kore_rpc_command,
-        smt_timeout=300,
-        smt_retry_limit=10,
-        fallback_on=None,
-        interim_simplification=None,
-        no_post_exec_simplify=None,
-    )
-
-
-@pytest.fixture(scope='session')
-def foundry(foundry_root_dir: Path | None, tmp_path_factory: TempPathFactory, worker_id: str) -> Foundry:
-    if foundry_root_dir:
-        return Foundry(foundry_root_dir)
-
-    if worker_id == 'master':
-        root_tmp_dir = tmp_path_factory.getbasetemp()
-    else:
-        root_tmp_dir = tmp_path_factory.getbasetemp().parent
-
-    foundry_root = root_tmp_dir / 'foundry'
-    with FileLock(str(foundry_root) + '.lock'):
-        if not foundry_root.is_dir():
-            copy_tree(str(TEST_DATA_DIR / 'foundry'), str(foundry_root))
-
-            foundry = forge_build(TEST_DATA_DIR, foundry_root)
-
-            foundry_kompile(
-                foundry=foundry,
-                includes=(),
-                requires=[str(TEST_DATA_DIR / 'lemmas.k'), str(TEST_DATA_DIR / 'cse-lemmas.k')],
-                imports=['LoopsTest:SUM-TO-N-INVARIANT', 'AssertTest:CSE-LEMMAS'],
-            )
-
-    session_foundry_root = tmp_path_factory.mktemp('foundry')
-    copy_tree(str(foundry_root), str(session_foundry_root))
-    return Foundry(session_foundry_root)
-
-
->>>>>>> 4fba0d35
 def test_foundry_kompile(foundry: Foundry, update_expected_output: bool, no_use_booster: bool) -> None:
     if no_use_booster:
         pytest.skip()
