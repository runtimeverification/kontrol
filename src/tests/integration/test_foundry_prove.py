--- conflicted
+++ resolved
@@ -82,13 +82,8 @@
             foundry_kompile(
                 foundry=foundry,
                 includes=(),
-<<<<<<< HEAD
-                requires=[str(TEST_DATA_DIR / 'sum-to-n-lemmas.k'), str(TEST_DATA_DIR / 'pausability-lemmas.k')],
-                imports=['LoopsTest:SUM-TO-N-INVARIANT', 'PortalTest:PAUSABILITY-LEMMAS'],
-=======
-                requires=[str(TEST_DATA_DIR / 'lemmas.k'), str(TEST_DATA_DIR / 'cse-lemmas.k')],
-                imports=['LoopsTest:SUM-TO-N-INVARIANT', 'AssertTest:CSE-LEMMAS'],
->>>>>>> 3af182cb
+                requires=[str(TEST_DATA_DIR / 'lemmas.k'), str(TEST_DATA_DIR / 'cse-lemmas.k'), str(TEST_DATA_DIR / 'pausability-lemmas.k')],
+                imports=['LoopsTest:SUM-TO-N-INVARIANT', 'AssertTest:CSE-LEMMAS', 'PortalTest:PAUSABILITY-LEMMAS'],
             )
 
     session_foundry_root = tmp_path_factory.mktemp('foundry')
