from __future__ import annotations

import sys
import xml.etree.ElementTree as Et
from distutils.dir_util import copy_tree
from typing import TYPE_CHECKING

import pytest
from filelock import FileLock
from pyk.kore.rpc import kore_server
from pyk.proof import APRProof
from pyk.proof.reachability import APRFailureInfo
from pyk.utils import run_process, single

from kontrol.foundry import (
    Foundry,
    foundry_merge_nodes,
    foundry_refute_node,
    foundry_remove_node,
    foundry_show,
    foundry_split_node,
    foundry_state_diff,
    foundry_step_node,
    foundry_unrefute_node,
)
from kontrol.kompile import foundry_kompile
from kontrol.options import ProveOptions, RPCOptions
from kontrol.prove import foundry_prove

from .utils import TEST_DATA_DIR

if TYPE_CHECKING:
    from collections.abc import Iterator
    from pathlib import Path
    from typing import Final

    from pyk.kore.rpc import KoreServer
    from pyk.proof.proof import Proof
    from pyk.utils import BugReport
    from pytest import TempPathFactory


FORGE_STD_REF: Final = '75f1746'


sys.setrecursionlimit(10**7)


@pytest.fixture(scope='module')
def server(foundry: Foundry, no_use_booster: bool) -> Iterator[KoreServer]:
    llvm_definition_dir = foundry.out / 'kompiled' / 'llvm-library' if not no_use_booster else None
    kore_rpc_command = ('kore-rpc-booster',) if not no_use_booster else ('kore-rpc',)

    yield kore_server(
        definition_dir=foundry.kevm.definition_dir,
        llvm_definition_dir=llvm_definition_dir,
        module_name=foundry.kevm.main_module,
        command=kore_rpc_command,
        smt_timeout=300,
        smt_retry_limit=10,
        fallback_on=None,
        interim_simplification=None,
        no_post_exec_simplify=None,
    )


@pytest.fixture(scope='session')
def foundry(foundry_root_dir: Path | None, tmp_path_factory: TempPathFactory, worker_id: str) -> Foundry:
    if foundry_root_dir:
        return Foundry(foundry_root_dir)

    if worker_id == 'master':
        root_tmp_dir = tmp_path_factory.getbasetemp()
    else:
        root_tmp_dir = tmp_path_factory.getbasetemp().parent

    foundry_root = root_tmp_dir / 'foundry'
    with FileLock(str(foundry_root) + '.lock'):
        if not foundry_root.is_dir():
            copy_tree(str(TEST_DATA_DIR / 'foundry'), str(foundry_root))

            run_process(['forge', 'install', '--no-git', f'foundry-rs/forge-std@{FORGE_STD_REF}'], cwd=foundry_root)
            run_process(['forge', 'build'], cwd=foundry_root)

            foundry_kompile(
                foundry=Foundry(foundry_root),
                includes=(),
                requires=[str(TEST_DATA_DIR / 'lemmas.k'), str(TEST_DATA_DIR / 'cse-lemmas.k')],
                imports=['LoopsTest:SUM-TO-N-INVARIANT', 'AssertTest:CSE-LEMMAS'],
            )

    session_foundry_root = tmp_path_factory.mktemp('foundry')
    copy_tree(str(foundry_root), str(session_foundry_root))
    return Foundry(session_foundry_root)


def test_foundry_kompile(foundry: Foundry, update_expected_output: bool, no_use_booster: bool) -> None:
    if no_use_booster:
        pytest.skip()

    assert_or_update_k_output(
        foundry.main_file,
        TEST_DATA_DIR / 'show/foundry.k.expected',
        update=update_expected_output,
    )
    assert_or_update_k_output(
        foundry.contracts_file,
        TEST_DATA_DIR / 'show/contracts.k.expected',
        update=update_expected_output,
    )


def assert_or_update_k_output(k_file: Path, expected_file: Path, *, update: bool) -> None:
    assert k_file.is_file()

    k_text = k_file.read_text()
    filtered_lines = (line for line in k_text.splitlines() if not line.startswith('    rule  ( #binRuntime ('))

    actual_text = '\n'.join(filtered_lines) + '\n'

    if update:
        expected_file.write_text(actual_text)
    else:
        assert expected_file.is_file()
        expected_text = expected_file.read_text()
        assert actual_text == expected_text


ALL_PROVE_TESTS: Final = tuple((TEST_DATA_DIR / 'foundry-prove-all').read_text().splitlines())
SKIPPED_PROVE_TESTS: Final = set((TEST_DATA_DIR / 'foundry-prove-skip').read_text().splitlines())
SKIPPED_LEGACY_TESTS: Final = set((TEST_DATA_DIR / 'foundry-prove-skip-legacy').read_text().splitlines())
GAS_TESTS: Final = set((TEST_DATA_DIR / 'foundry-prove-with-gas').read_text().splitlines())

SHOW_TESTS = set((TEST_DATA_DIR / 'foundry-show').read_text().splitlines())


@pytest.mark.parametrize('test_id', ALL_PROVE_TESTS)
def test_foundry_prove(
    test_id: str,
    foundry: Foundry,
    update_expected_output: bool,
    no_use_booster: bool,
    bug_report: BugReport | None,
    server: KoreServer,
) -> None:
    if (
        test_id in SKIPPED_PROVE_TESTS
        or (no_use_booster and test_id in SKIPPED_LEGACY_TESTS)
        or (update_expected_output and not test_id in SHOW_TESTS)
    ):
        pytest.skip()

    if bug_report is not None:
        server._populate_bug_report(bug_report)

    prove_options = ProveOptions(counterexample_info=True, bug_report=bug_report, use_gas=test_id in GAS_TESTS)

    # When
    prove_res = foundry_prove(
        foundry,
        tests=[(test_id, None)],
        prove_options=prove_options,
        rpc_options=RPCOptions(port=server.port, smt_timeout=500),
    )

    # Then
    assert_pass(test_id, single(prove_res))

    if test_id not in SHOW_TESTS or no_use_booster:
        return

    # And when
    show_res = foundry_show(
        foundry,
        test=test_id,
        to_module=True,
        sort_collections=True,
        omit_unstable_output=True,
        pending=True,
        failing=True,
        failure_info=True,
        counterexample_info=True,
        port=server.port,
    )

    # Then
    assert_or_update_show_output(show_res, TEST_DATA_DIR / f'show/{test_id}.expected', update=update_expected_output)


FAIL_TESTS: Final = tuple((TEST_DATA_DIR / 'foundry-fail').read_text().splitlines())


@pytest.mark.parametrize('test_id', FAIL_TESTS)
def test_foundry_fail(
    test_id: str,
    foundry: Foundry,
    update_expected_output: bool,
    no_use_booster: bool,
    bug_report: BugReport | None,
    server: KoreServer,
) -> None:
    if no_use_booster:
        pytest.skip()

    if bug_report is not None:
        server._populate_bug_report(bug_report)

    prove_res = foundry_prove(
        foundry,
        tests=[(test_id, None)],
        prove_options=ProveOptions(
            counterexample_info=True,
            bug_report=bug_report,
        ),
        rpc_options=RPCOptions(
            port=server.port,
        ),
    )

    # Then
    assert_fail(test_id, single(prove_res))

    if test_id not in SHOW_TESTS:
        return

    # And when
    show_res = foundry_show(
        foundry,
        test=test_id,
        to_module=True,
        sort_collections=True,
        omit_unstable_output=True,
        pending=True,
        failing=True,
        failure_info=True,
        counterexample_info=True,
        port=server.port,
    )

    # Then
    assert_or_update_show_output(show_res, TEST_DATA_DIR / f'show/{test_id}.expected', update=update_expected_output)


ALL_BMC_TESTS: Final = tuple((TEST_DATA_DIR / 'foundry-bmc-all').read_text().splitlines())
SKIPPED_BMC_TESTS: Final = set((TEST_DATA_DIR / 'foundry-bmc-skip').read_text().splitlines())


@pytest.mark.parametrize('test_id', ALL_BMC_TESTS)
def test_foundry_bmc(
    test_id: str, foundry: Foundry, bug_report: BugReport | None, server: KoreServer, no_use_booster: bool
) -> None:
    if no_use_booster:
        pytest.skip()

    if test_id in SKIPPED_BMC_TESTS:
        pytest.skip()

    if bug_report is not None:
        server._populate_bug_report(bug_report)

    # When
    prove_res = foundry_prove(
        foundry,
        tests=[(test_id, None)],
        prove_options=ProveOptions(
            bmc_depth=3,
            bug_report=bug_report,
        ),
        rpc_options=RPCOptions(
            port=server.port,
        ),
    )

    # Then
    assert_pass(test_id, single(prove_res))


def test_foundry_merge_nodes(
    foundry: Foundry, bug_report: BugReport | None, server: KoreServer, no_use_booster: bool
) -> None:
    if no_use_booster:
        pytest.skip()

    test = 'MergeTest.test_branch_merge(uint256)'

    if bug_report is not None:
        server._populate_bug_report(bug_report)

    foundry_prove(
        foundry,
        tests=[(test, None)],
        prove_options=ProveOptions(
            max_iterations=2,
            bug_report=bug_report,
        ),
        rpc_options=RPCOptions(
            port=server.port,
        ),
    )

    check_pending(foundry, test, [4, 5])

    foundry_step_node(
        foundry,
        test,
        node=4,
        depth=49,
        rpc_options=RPCOptions(
            port=server.port,
        ),
    )
    foundry_step_node(
        foundry,
        test,
        node=5,
        depth=50,
        rpc_options=RPCOptions(
            port=server.port,
        ),
    )
    check_pending(foundry, test, [6, 7])

    foundry_merge_nodes(foundry, test=test, node_ids=[6, 7], include_disjunct=True)

    check_pending(foundry, test, [8])

    prove_res = foundry_prove(
        foundry,
        tests=[(test, None)],
        prove_options=ProveOptions(
            bug_report=bug_report,
        ),
        rpc_options=RPCOptions(
            port=server.port,
        ),
    )
    assert_pass(test, single(prove_res))


ALL_DEPENDENCY_TESTS: Final = tuple((TEST_DATA_DIR / 'foundry-dependency-all').read_text().splitlines())
SKIPPED_DEPENDENCY_TESTS: Final = set((TEST_DATA_DIR / 'foundry-dependency-skip').read_text().splitlines())


@pytest.mark.parametrize('test_id', ALL_DEPENDENCY_TESTS)
def test_foundry_dependency(
    test_id: str,
    foundry: Foundry,
    bug_report: BugReport | None,
    server: KoreServer,
    update_expected_output: bool,
    no_use_booster: bool,
) -> None:
    if no_use_booster:
        pytest.skip()

    if test_id in SKIPPED_DEPENDENCY_TESTS:
        pytest.skip()

    if bug_report is not None:
        server._populate_bug_report(bug_report)

    foundry_prove(
        foundry,
        tests=[(test_id, None)],
        prove_options=ProveOptions(
            max_iterations=50,
            bug_report=bug_report,
            cse=True,
            fail_fast=False,
            workers=2,
        ),
        rpc_options=RPCOptions(
            port=server.port,
        ),
        include_summaries=[],
    )

    show_res = foundry_show(
        foundry,
        test=test_id,
        to_module=False,
        sort_collections=True,
        omit_unstable_output=True,
        pending=False,
        failing=False,
        failure_info=False,
        counterexample_info=False,
        port=server.port,
    )

    assert_or_update_show_output(show_res, TEST_DATA_DIR / f'show/{test_id}.expected', update=update_expected_output)


def check_pending(foundry: Foundry, test: str, pending: list[int]) -> None:
    proofs = [foundry.get_optional_proof(pid) for pid in foundry.proof_ids_with_test(test)]
    apr_proofs: list[APRProof] = [proof for proof in proofs if type(proof) is APRProof]
    proof = single(apr_proofs)
    assert [node.id for node in proof.pending] == pending


def test_foundry_auto_abstraction(
    foundry: Foundry,
    update_expected_output: bool,
    bug_report: BugReport | None,
    server: KoreServer,
    no_use_booster: bool,
) -> None:
    if no_use_booster:
        pytest.skip()

    test_id = 'GasTest.testInfiniteGas()'

    if bug_report is not None:
        server._populate_bug_report(bug_report)

    foundry_prove(
        foundry,
        tests=[(test_id, None)],
        prove_options=ProveOptions(
            auto_abstract_gas=True,
            bug_report=bug_report,
            use_gas=True,
        ),
        rpc_options=RPCOptions(
            port=server.port,
        ),
    )

    show_res = foundry_show(
        foundry,
        test=test_id,
        to_module=True,
        minimize=False,
        sort_collections=True,
        omit_unstable_output=True,
        pending=True,
        failing=True,
        failure_info=True,
        port=server.port,
    )

    assert_or_update_show_output(
        show_res, TEST_DATA_DIR / 'show/gas-abstraction.expected', update=update_expected_output
    )


def test_foundry_remove_node(
    foundry: Foundry,
    update_expected_output: bool,
    bug_report: BugReport | None,
    server: KoreServer,
    no_use_booster: bool,
) -> None:
    if no_use_booster:
        pytest.skip()

    test = 'AssertTest.test_assert_true()'

    if bug_report is not None:
        server._populate_bug_report(bug_report)

    prove_res = foundry_prove(
        foundry,
        tests=[(test, None)],
        prove_options=ProveOptions(
            bug_report=bug_report,
        ),
        rpc_options=RPCOptions(
            port=server.port,
        ),
    )
    assert_pass(test, single(prove_res))

    foundry_remove_node(
        foundry,
        test=test,
        node=4,
    )

    proof = foundry.get_optional_proof(single(foundry.proof_ids_with_test(test)))
    assert type(proof) is APRProof
    assert proof.pending

    prove_res = foundry_prove(
        foundry,
        tests=[(test, None)],
        prove_options=ProveOptions(
            bug_report=bug_report,
        ),
        rpc_options=RPCOptions(
            port=server.port,
        ),
    )
    assert_pass(test, single(prove_res))


def assert_pass(test: str, proof: Proof) -> None:
    if not proof.passed:
        if isinstance(proof, APRProof):
            assert proof.failure_info
            assert isinstance(proof.failure_info, APRFailureInfo)
            pytest.fail('\n'.join(proof.failure_info.print()))
        else:
            pytest.fail()


def assert_fail(test: str, proof: Proof) -> None:
    assert not proof.passed
    if isinstance(proof, APRProof):
        assert proof.failure_info


def assert_or_update_show_output(actual_text: str, expected_file: Path, *, update: bool) -> None:
    if update:
        expected_file.write_text(actual_text)
    else:
        assert expected_file.is_file()
        expected_text = expected_file.read_text()
        assert actual_text == expected_text


def test_foundry_resume_proof(
    foundry: Foundry,
    update_expected_output: bool,
    bug_report: BugReport | None,
    server: KoreServer,
    no_use_booster: bool,
) -> None:
    if no_use_booster:
        pytest.skip()

    test = 'AssumeTest.test_assume_false(uint256,uint256)'

    if bug_report is not None:
        server._populate_bug_report(bug_report)

    prove_res = foundry_prove(
        foundry,
        tests=[(test, None)],
        prove_options=ProveOptions(
            auto_abstract_gas=True,
            max_iterations=4,
            reinit=True,
            bug_report=bug_report,
        ),
        rpc_options=RPCOptions(
            port=server.port,
        ),
    )

    proof = single(prove_res)
    assert isinstance(proof, APRProof)
    assert proof.pending

    prove_res = foundry_prove(
        foundry,
        tests=[(test, None)],
        prove_options=ProveOptions(
            auto_abstract_gas=True,
            max_iterations=10,
            reinit=False,
            bug_report=bug_report,
        ),
        rpc_options=RPCOptions(
            port=server.port,
        ),
    )

    assert_fail(test, single(prove_res))


ALL_INIT_CODE_TESTS: Final = ('InitCodeTest.test_init()', 'InitCodeTest.testFail_init()')


@pytest.mark.parametrize('test', ALL_INIT_CODE_TESTS)
def test_foundry_init_code(test: str, foundry: Foundry, bug_report: BugReport | None, no_use_booster: bool) -> None:
    if no_use_booster:
        pytest.skip()

    prove_res = foundry_prove(
        foundry,
        tests=[(test, None)],
        prove_options=ProveOptions(
            run_constructor=True,
            bug_report=bug_report,
        ),
        rpc_options=RPCOptions(
            smt_timeout=300,
            smt_retry_limit=10,
            use_booster=not no_use_booster,
        ),
    )

    # Then
    assert_pass(test, single(prove_res))


def test_foundry_duplicate_contract_names(foundry: Foundry) -> None:
    assert 'src%duplicates%1%DuplicateName' in foundry.contracts.keys()
    assert 'src%duplicates%2%DuplicateName' in foundry.contracts.keys()


def test_deployment_summary(
    foundry_root_dir: Path | None,
    server: KoreServer,
    bug_report: BugReport,
    worker_id: str,
    tmp_path_factory: TempPathFactory,
    update_expected_output: bool,
) -> None:
    if not foundry_root_dir:
        if worker_id == 'master':
            root_tmp_dir = tmp_path_factory.getbasetemp()
        else:
            root_tmp_dir = tmp_path_factory.getbasetemp().parent

        foundry_root_dir = root_tmp_dir / 'foundry'
    foundry = Foundry(foundry_root=foundry_root_dir)

    foundry_state_diff(
        'DeploymentState',
        TEST_DATA_DIR / 'accesses.json',
        contract_names=None,
        output_dir_name='src',
        license='UNLICENSED',
        comment_generated_file='// This file was autogenerated by running `kontrol load-state-diff`. Do not edit this file manually.\n',
        foundry=foundry,
    )

    generated_main_file = foundry_root_dir / 'src' / 'DeploymentState.sol'
    generated_code_file = foundry_root_dir / 'src' / 'DeploymentStateCode.sol'

    assert_or_update_show_output(
        generated_main_file.read_text(),
        TEST_DATA_DIR / 'foundry' / 'src' / 'DeploymentState.sol',
        update=update_expected_output,
    )
    assert_or_update_show_output(
        generated_code_file.read_text(),
        TEST_DATA_DIR / 'foundry' / 'src' / 'DeploymentStateCode.sol',
        update=update_expected_output,
    )


def test_foundry_refute_node(
    foundry: Foundry,
    update_expected_output: bool,
    bug_report: BugReport | None,
    server: KoreServer,
    no_use_booster: bool,
) -> None:
    if no_use_booster:
        pytest.skip()

    test = 'MergeTest.test_branch_merge'

    if bug_report is not None:
        server._populate_bug_report(bug_report)

    prove_res_1 = foundry_prove(
        foundry,
        tests=[(test, None)],
        prove_options=ProveOptions(
            bug_report=bug_report,
        ),
        rpc_options=RPCOptions(
            port=server.port,
        ),
    )

    # Test initially passes, no pending nodes
    assert_pass(test, single(prove_res_1))
    check_pending(foundry, test, [])

    # Remove successors of nodes 4 and 5
    foundry_remove_node(foundry, test, node=6)
    foundry_remove_node(foundry, test, node=7)

    # Now nodes 4 and 5 are pending
    check_pending(foundry, test, [4, 5])

    # Mark node 4 as refuted
    foundry_refute_node(foundry, test, node=4)

    # Refuted node is not longer pending
    check_pending(foundry, test, [5])

    # Proof will only advance from node 5, since 4 is refuted
    prove_res_2 = foundry_prove(
        foundry,
        tests=[(test, None)],
        prove_options=ProveOptions(
            bug_report=bug_report,
        ),
        rpc_options=RPCOptions(
            port=server.port,
        ),
    )

    # Test no longer passing since there are refuted nodes
    assert not single(prove_res_2).passed

    show_res = foundry_show(
        foundry,
        test=test,
        to_module=True,
        sort_collections=True,
        omit_unstable_output=True,
        pending=True,
        failing=True,
        failure_info=True,
        counterexample_info=True,
        port=server.port,
    )

    assert_or_update_show_output(
        show_res, TEST_DATA_DIR / 'show/node-refutation.expected', update=update_expected_output
    )

    check_pending(foundry, test, [])

    # Remove refutation of node 4
    foundry_unrefute_node(foundry, test, node=4)

    check_pending(foundry, test, [4])

    # Execution will continue from node 4
    prove_res_3 = foundry_prove(
        foundry,
        tests=[(test, None)],
        prove_options=ProveOptions(
            bug_report=bug_report,
        ),
        rpc_options=RPCOptions(
            port=server.port,
        ),
    )

    # Proof passes again
    assert_pass(test, single(prove_res_3))


def test_foundry_xml_report(
    foundry: Foundry,
    bug_report: BugReport | None,
    server: KoreServer,
    no_use_booster: bool,
) -> None:
    if no_use_booster:
        pytest.skip()

    if bug_report is not None:
        server._populate_bug_report(bug_report)

    foundry_prove(
        foundry,
        tests=[
            ('AssertTest.test_assert_true()', None),
            ('AssertTest.test_assert_false()', None),
            ('AssertNestedTest.test_assert_true_nested()', None),
        ],
        prove_options=ProveOptions(
            counterexample_info=True,
            bug_report=bug_report,
            reinit=True,
        ),
        rpc_options=RPCOptions(
            port=server.port,
        ),
        xml_test_report=True,
    )

    tree = Et.parse('kontrol_prove_report.xml')
    testsuites = tree.getroot()
    testsuite = testsuites.find('testsuite[@name="AssertTest"]')
    assert testsuite
    assert testsuite.findall('testcase[@name="test_assert_true()"]')
    failure = testsuite.findall('testcase[@name="test_assert_false()"]')
    assert failure
    assert failure[0].findall('failure')
<<<<<<< HEAD
    testsuite_nested = testsuites.find('testsuite[@name="AssertNestedTest"]')
    assert testsuite_nested
    assert testsuite_nested.findall('testcase[@name="test_assert_true_nested()"]')
=======


def test_foundry_split_node(
    foundry: Foundry,
    update_expected_output: bool,
    bug_report: BugReport | None,
    server: KoreServer,
    no_use_booster: bool,
) -> None:
    if no_use_booster:
        pytest.skip()

    test = 'PrankTest.testSymbolicStartPrank'

    if bug_report is not None:
        server._populate_bug_report(bug_report)

    prove_res_1 = foundry_prove(
        foundry,
        tests=[(test, None)],
        prove_options=ProveOptions(
            bug_report=bug_report,
        ),
        rpc_options=RPCOptions(
            port=server.port,
        ),
    )

    assert_pass(test, single(prove_res_1))

    # Remove node with non-deterministic branch
    foundry_remove_node(foundry, test, node=13)

    split_nodes = foundry_split_node(
        foundry,
        test,
        node=12,
        branch_condition='VV0_addr_114b9705 ==Int 491460923342184218035706888008750043977755113263',
    )
    assert split_nodes == [70, 71]

    split_nodes = foundry_split_node(
        foundry,
        test,
        node=71,
        branch_condition='VV0_addr_114b9705 ==Int 645326474426547203313410069153905908525362434349',
    )
    assert split_nodes == [72, 73]

    split_nodes = foundry_split_node(
        foundry,
        test,
        node=73,
        branch_condition='VV0_addr_114b9705 ==Int 728815563385977040452943777879061427756277306518',
    )
    assert split_nodes == [74, 75]

    foundry_refute_node(foundry, test, node=70)
    foundry_refute_node(foundry, test, node=72)
    foundry_refute_node(foundry, test, node=74)

    check_pending(foundry, test, [75])

    prove_res_2 = foundry_prove(
        foundry,
        tests=[(test, None)],
        prove_options=ProveOptions(
            bug_report=bug_report,
        ),
        rpc_options=RPCOptions(
            port=server.port,
        ),
    )

    assert not single(prove_res_2).passed

    show_res = foundry_show(
        foundry,
        test=test,
        to_module=True,
        sort_collections=True,
        omit_unstable_output=True,
        pending=True,
        failing=True,
        failure_info=True,
        counterexample_info=True,
        port=server.port,
    )

    assert_or_update_show_output(show_res, TEST_DATA_DIR / 'show/split-node.expected', update=update_expected_output)
>>>>>>> 0c18ea7e
<|MERGE_RESOLUTION|>--- conflicted
+++ resolved
@@ -778,11 +778,9 @@
     failure = testsuite.findall('testcase[@name="test_assert_false()"]')
     assert failure
     assert failure[0].findall('failure')
-<<<<<<< HEAD
     testsuite_nested = testsuites.find('testsuite[@name="AssertNestedTest"]')
     assert testsuite_nested
     assert testsuite_nested.findall('testcase[@name="test_assert_true_nested()"]')
-=======
 
 
 def test_foundry_split_node(
@@ -872,5 +870,4 @@
         port=server.port,
     )
 
-    assert_or_update_show_output(show_res, TEST_DATA_DIR / 'show/split-node.expected', update=update_expected_output)
->>>>>>> 0c18ea7e
+    assert_or_update_show_output(show_res, TEST_DATA_DIR / 'show/split-node.expected', update=update_expected_output)