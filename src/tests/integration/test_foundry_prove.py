from __future__ import annotations

import sys
from distutils.dir_util import copy_tree
from typing import TYPE_CHECKING

import pyk.proof.parallel as parallel
import pytest
from filelock import FileLock
from kevm_pyk.kevm import KEVMSemantics
from kevm_pyk.utils import legacy_explore
from pyk.kore.rpc import kore_server
from pyk.proof import APRProof, ProofStatus
from pyk.proof.reachability import ParallelAPRProver
from pyk.utils import run_process, single

from kontrol.foundry import Foundry, foundry_merge_nodes, foundry_remove_node, foundry_show, foundry_step_node
from kontrol.kompile import foundry_kompile
<<<<<<< HEAD
from kontrol.options import ProveOptions
from kontrol.prove import FoundryTest, foundry_prove, method_to_apr_proof
=======
from kontrol.options import ProveOptions, RPCOptions
from kontrol.prove import foundry_prove
>>>>>>> 13476b2b

from .utils import TEST_DATA_DIR

if TYPE_CHECKING:
    from collections.abc import Iterator
    from pathlib import Path
    from typing import Final

    from pyk.kore.rpc import KoreServer
    from pyk.proof.proof import Proof
    from pyk.utils import BugReport
    from pytest import TempPathFactory


FORGE_STD_REF: Final = '75f1746'


sys.setrecursionlimit(10**7)


@pytest.fixture(scope='module')
def server(foundry_root: Path, use_booster: bool) -> Iterator[KoreServer]:
    foundry = Foundry(foundry_root)
    llvm_definition_dir = foundry.out / 'kompiled' / 'llvm-library' if use_booster else None
    kore_rpc_command = ('kore-rpc-booster',) if use_booster else ('kore-rpc',)

    yield kore_server(
        definition_dir=foundry.kevm.definition_dir,
        llvm_definition_dir=llvm_definition_dir,
        module_name=foundry.kevm.main_module,
        command=kore_rpc_command,
        smt_timeout=300,
        smt_retry_limit=10,
    )


@pytest.fixture(scope='session')
def foundry_root(tmp_path_factory: TempPathFactory, worker_id: str) -> Path:
    if worker_id == 'master':
        root_tmp_dir = tmp_path_factory.getbasetemp()
    else:
        root_tmp_dir = tmp_path_factory.getbasetemp().parent

    foundry_root = root_tmp_dir / 'foundry'
    with FileLock(str(foundry_root) + '.lock'):
        if not foundry_root.is_dir():
            copy_tree(str(TEST_DATA_DIR / 'foundry'), str(foundry_root))

            run_process(['forge', 'install', '--no-git', f'foundry-rs/forge-std@{FORGE_STD_REF}'], cwd=foundry_root)
            run_process(['forge', 'build'], cwd=foundry_root)

            foundry_kompile(
                foundry_root=foundry_root,
                includes=(),
                requires=[str(TEST_DATA_DIR / 'lemmas.k')],
                imports=['LoopsTest:SUM-TO-N-INVARIANT'],
            )

    session_foundry_root = tmp_path_factory.mktemp('foundry')
    copy_tree(str(foundry_root), str(session_foundry_root))
    return session_foundry_root


def test_foundry_kompile(foundry_root: Path, update_expected_output: bool, use_booster: bool) -> None:
    if use_booster:
        return
    # Then
    assert_or_update_k_output(
        foundry_root / 'out/kompiled/foundry.k',
        TEST_DATA_DIR / 'foundry.k.expected',
        update=update_expected_output,
    )
    assert_or_update_k_output(
        foundry_root / 'out/kompiled/contracts.k',
        TEST_DATA_DIR / 'contracts.k.expected',
        update=update_expected_output,
    )


def assert_or_update_k_output(k_file: Path, expected_file: Path, *, update: bool) -> None:
    assert k_file.is_file()
    assert expected_file.is_file()

    k_text = k_file.read_text()
    filtered_lines = (line for line in k_text.splitlines() if not line.startswith('    rule  ( #binRuntime ('))

    actual_text = '\n'.join(filtered_lines) + '\n'
    expected_text = expected_file.read_text()

    if update:
        expected_file.write_text(actual_text)
    else:
        assert actual_text == expected_text


ALL_PROVE_TESTS: Final = tuple((TEST_DATA_DIR / 'foundry-prove-all').read_text().splitlines())
SKIPPED_PROVE_TESTS: Final = set((TEST_DATA_DIR / 'foundry-prove-skip').read_text().splitlines())
SKIPPED_LEGACY_TESTS: Final = set((TEST_DATA_DIR / 'foundry-prove-skip-legacy').read_text().splitlines())

SHOW_TESTS = set((TEST_DATA_DIR / 'foundry-show').read_text().splitlines())


@pytest.mark.parametrize('test_id', ALL_PROVE_TESTS)
def test_foundry_prove(
    test_id: str,
    foundry_root: Path,
    update_expected_output: bool,
    use_booster: bool,
    bug_report: BugReport | None,
    server: KoreServer,
) -> None:
    if (
        test_id in SKIPPED_PROVE_TESTS
        or (not use_booster and test_id in SKIPPED_LEGACY_TESTS)
        or (update_expected_output and not test_id in SHOW_TESTS)
    ):
        pytest.skip()

    # When
    prove_res = foundry_prove(
        foundry_root,
        tests=[(test_id, None)],
        prove_options=ProveOptions(
            counterexample_info=True,
            bug_report=bug_report,
        ),
        rpc_options=RPCOptions(
            port=server.port,
            use_booster=use_booster,
        ),
    )

    # Then
    assert_pass(test_id, single(prove_res))

    if test_id not in SHOW_TESTS or use_booster:
        return

    # And when
    show_res = foundry_show(
        foundry_root,
        test=test_id,
        to_module=True,
        sort_collections=True,
        omit_unstable_output=True,
        pending=True,
        failing=True,
        failure_info=True,
        counterexample_info=True,
        port=server.port,
    )

    # Then
    assert_or_update_show_output(show_res, TEST_DATA_DIR / f'show/{test_id}.expected', update=update_expected_output)


FAIL_TESTS: Final = tuple((TEST_DATA_DIR / 'foundry-fail').read_text().splitlines())


@pytest.mark.parametrize('test_id', FAIL_TESTS)
def test_foundry_fail(
    test_id: str,
    foundry_root: Path,
    update_expected_output: bool,
    use_booster: bool,
    bug_report: BugReport | None,
    server: KoreServer,
) -> None:
    # When
    prove_res = foundry_prove(
        foundry_root,
        tests=[(test_id, None)],
        prove_options=ProveOptions(
            counterexample_info=True,
            bug_report=bug_report,
        ),
        rpc_options=RPCOptions(
            port=server.port,
            use_booster=use_booster,
        ),
    )

    # Then
    assert_fail(test_id, single(prove_res))

    if test_id not in SHOW_TESTS or use_booster:
        return

    # And when
    show_res = foundry_show(
        foundry_root,
        test=test_id,
        to_module=True,
        sort_collections=True,
        omit_unstable_output=True,
        pending=True,
        failing=True,
        failure_info=True,
        counterexample_info=True,
        port=server.port,
    )

    # Then
    assert_or_update_show_output(show_res, TEST_DATA_DIR / f'show/{test_id}.expected', update=update_expected_output)


ALL_BMC_TESTS: Final = tuple((TEST_DATA_DIR / 'foundry-bmc-all').read_text().splitlines())
SKIPPED_BMC_TESTS: Final = set((TEST_DATA_DIR / 'foundry-bmc-skip').read_text().splitlines())


@pytest.mark.parametrize('test_id', ALL_BMC_TESTS)
def test_foundry_bmc(
    test_id: str, foundry_root: Path, bug_report: BugReport | None, server: KoreServer, use_booster: bool
) -> None:
    if test_id in SKIPPED_BMC_TESTS:
        pytest.skip()

    # When
    prove_res = foundry_prove(
        foundry_root,
        tests=[(test_id, None)],
        prove_options=ProveOptions(
            bmc_depth=3,
            bug_report=bug_report,
            use_booster=use_booster,
        ),
        rpc_options=RPCOptions(
            port=server.port,
        ),
    )

    # Then
    assert_pass(test_id, single(prove_res))


def test_foundry_merge_nodes(foundry_root: Path, bug_report: BugReport | None, server: KoreServer) -> None:
    test = 'MergeTest.test_branch_merge(uint256)'

    foundry_prove(
        foundry_root,
        tests=[(test, None)],
        prove_options=ProveOptions(
            max_iterations=2,
            bug_report=bug_report,
        ),
        rpc_options=RPCOptions(
            port=server.port,
        ),
    )

    check_pending(foundry_root, test, [4, 5])

    foundry_step_node(
        foundry_root,
        test,
        node=4,
        depth=49,
        rpc_options=RPCOptions(
            port=server.port,
        ),
    )
    foundry_step_node(
        foundry_root,
        test,
        node=5,
        depth=50,
        rpc_options=RPCOptions(
            port=server.port,
        ),
    )
    check_pending(foundry_root, test, [6, 7])

    foundry_merge_nodes(foundry_root=foundry_root, test=test, node_ids=[6, 7], include_disjunct=True)

    check_pending(foundry_root, test, [8])

    prove_res = foundry_prove(
        foundry_root,
        tests=[(test, None)],
        prove_options=ProveOptions(
            bug_report=bug_report,
        ),
        rpc_options=RPCOptions(
            port=server.port,
        ),
    )
    assert_pass(test, single(prove_res))


def check_pending(foundry_root: Path, test: str, pending: list[int]) -> None:
    foundry = Foundry(foundry_root)
    proofs = foundry.proofs_with_test(test)
    apr_proofs: list[APRProof] = [proof for proof in proofs if type(proof) is APRProof]
    proof = single(apr_proofs)
    assert [node.id for node in proof.pending] == pending


def test_foundry_auto_abstraction(
    foundry_root: Path,
    update_expected_output: bool,
    bug_report: BugReport | None,
    server: KoreServer,
    use_booster: bool,
) -> None:
    test_id = 'GasTest.testInfiniteGas()'
    foundry_prove(
        foundry_root,
        tests=[(test_id, None)],
        prove_options=ProveOptions(
            auto_abstract_gas=True,
            bug_report=bug_report,
        ),
        rpc_options=RPCOptions(
            port=server.port,
            use_booster=use_booster,
        ),
    )

    if use_booster:
        return

    show_res = foundry_show(
        foundry_root,
        test=test_id,
        to_module=True,
        minimize=False,
        sort_collections=True,
        omit_unstable_output=True,
        pending=True,
        failing=True,
        failure_info=True,
        port=server.port,
    )

    assert_or_update_show_output(show_res, TEST_DATA_DIR / 'gas-abstraction.expected', update=update_expected_output)


def test_foundry_remove_node(
    foundry_root: Path,
    update_expected_output: bool,
    bug_report: BugReport | None,
    server: KoreServer,
    use_booster: bool,
) -> None:
    test = 'AssertTest.test_assert_true()'

    foundry = Foundry(foundry_root)

    prove_res = foundry_prove(
        foundry_root,
        tests=[(test, None)],
        prove_options=ProveOptions(
            bug_report=bug_report,
            use_booster=use_booster,
        ),
        rpc_options=RPCOptions(
            port=server.port,
        ),
    )
    assert_pass(test, single(prove_res))

    foundry_remove_node(
        foundry_root=foundry_root,
        test=test,
        node=4,
    )

    proof = single(foundry.proofs_with_test(test))
    assert type(proof) is APRProof
    assert proof.pending

    prove_res = foundry_prove(
        foundry_root,
        tests=[(test, None)],
        prove_options=ProveOptions(
            bug_report=bug_report,
            use_booster=use_booster,
        ),
        rpc_options=RPCOptions(
            port=server.port,
        ),
    )
    assert_pass(test, single(prove_res))


def assert_pass(test: str, proof: Proof) -> None:
    if not proof.passed:
        if isinstance(proof, APRProof):
            assert proof.failure_info
            pytest.fail('\n'.join(proof.failure_info.print()))
        else:
            pytest.fail()


def assert_fail(test: str, proof: Proof) -> None:
    assert not proof.passed
    if isinstance(proof, APRProof):
        assert proof.failure_info


def assert_or_update_show_output(show_res: str, expected_file: Path, *, update: bool) -> None:
    assert expected_file.is_file()

    filtered_lines = (
        line
        for line in show_res.splitlines()
        if not line.startswith(
            (
                '    src: ',
                '│   src: ',
                '┃  │   src: ',
                '   │   src: ',
                'module',
            )
        )
    )
    actual_text = '\n'.join(filtered_lines) + '\n'
    expected_text = expected_file.read_text()

    if update:
        expected_file.write_text(actual_text)
    else:
        assert actual_text == expected_text


def test_foundry_resume_proof(
    foundry_root: Path,
    update_expected_output: bool,
    bug_report: BugReport | None,
    server: KoreServer,
    use_booster: bool,
) -> None:
    test = 'AssumeTest.test_assume_false(uint256,uint256)'

    prove_res = foundry_prove(
        foundry_root,
        tests=[(test, None)],
        prove_options=ProveOptions(
            auto_abstract_gas=True,
            max_iterations=4,
            reinit=True,
            bug_report=bug_report,
            use_booster=use_booster,
        ),
        rpc_options=RPCOptions(
            port=server.port,
        ),
    )

    proof = single(prove_res)
    assert isinstance(proof, APRProof)
    assert proof.pending

    prove_res = foundry_prove(
        foundry_root,
        tests=[(test, None)],
        prove_options=ProveOptions(
            auto_abstract_gas=True,
            max_iterations=10,
            reinit=False,
            bug_report=bug_report,
            use_booster=use_booster,
        ),
        rpc_options=RPCOptions(
            port=server.port,
        ),
    )

    assert_fail(test, single(prove_res))


ALL_INIT_CODE_TESTS: Final = ('InitCodeTest.test_init()', 'InitCodeTest.testFail_init()')


@pytest.mark.parametrize('test', ALL_INIT_CODE_TESTS)
def test_foundry_init_code(test: str, foundry_root: Path, bug_report: BugReport | None, use_booster: bool) -> None:
    # When
    prove_res = foundry_prove(
        foundry_root,
        tests=[(test, None)],
        prove_options=ProveOptions(
            run_constructor=True,
            bug_report=bug_report,
        ),
        rpc_options=RPCOptions(
            smt_timeout=300,
            smt_retry_limit=10,
            use_booster=use_booster,
        ),
    )

    # Then
    assert_pass(test, single(prove_res))


def test_foundry_prove_parallel(foundry_root: Path, server: KoreServer) -> None:
    foundry = Foundry(foundry_root=foundry_root)
    foundry.mk_proofs_dir()
    contract, method = foundry.get_contract_and_method('AssumeTest.test_assume_true(uint256,uint256)')

    test = FoundryTest(contract, method, 0)

    use_booster = False
    smt_timeout = 300
    smt_retry_limit = 10

    proof: APRProof

    with legacy_explore(
        foundry.kevm,
        kcfg_semantics=KEVMSemantics(),
        id=test.id,
        llvm_definition_dir=foundry.llvm_library if use_booster else None,
        smt_timeout=smt_timeout,
        smt_retry_limit=smt_retry_limit,
        start_server=False,
        port=server.port,
    ) as kcfg_explore:
        proof = method_to_apr_proof(
            test=test,
            foundry=foundry,
            kcfg_explore=kcfg_explore,
        )

    prover = ParallelAPRProver(
        proof=proof,
        module_name=foundry.kevm.main_module,
        definition_dir=foundry.kevm.definition_dir,
        execute_depth=1000,
        kprint=foundry.kevm,
        kcfg_semantics=KEVMSemantics(),
        id=test.id,
        cut_point_rules=KEVMSemantics.cut_point_rules(break_on_calls=True, break_on_jumpi=False),
        terminal_rules=KEVMSemantics.terminal_rules(False),
        llvm_definition_dir=foundry.llvm_library if use_booster else None,
        smt_timeout=smt_timeout,
        smt_retry_limit=smt_retry_limit,
        trace_rewrites=False,
        bug_report_id=test.id,
    )

    results = parallel.prove_parallel(
        proofs={'proof': proof},
        provers={'proof': prover},
        max_workers=2,
    )

    assert single(results).status == ProofStatus.PASSED<|MERGE_RESOLUTION|>--- conflicted
+++ resolved
@@ -16,13 +16,8 @@
 
 from kontrol.foundry import Foundry, foundry_merge_nodes, foundry_remove_node, foundry_show, foundry_step_node
 from kontrol.kompile import foundry_kompile
-<<<<<<< HEAD
-from kontrol.options import ProveOptions
+from kontrol.options import ProveOptions, RPCOptions
 from kontrol.prove import FoundryTest, foundry_prove, method_to_apr_proof
-=======
-from kontrol.options import ProveOptions, RPCOptions
-from kontrol.prove import foundry_prove
->>>>>>> 13476b2b
 
 from .utils import TEST_DATA_DIR
 
@@ -247,10 +242,10 @@
         prove_options=ProveOptions(
             bmc_depth=3,
             bug_report=bug_report,
-            use_booster=use_booster,
-        ),
-        rpc_options=RPCOptions(
-            port=server.port,
+        ),
+        rpc_options=RPCOptions(
+            port=server.port,
+            use_booster=use_booster,
         ),
     )
 
@@ -376,10 +371,10 @@
         tests=[(test, None)],
         prove_options=ProveOptions(
             bug_report=bug_report,
-            use_booster=use_booster,
-        ),
-        rpc_options=RPCOptions(
-            port=server.port,
+        ),
+        rpc_options=RPCOptions(
+            port=server.port,
+            use_booster=use_booster,
         ),
     )
     assert_pass(test, single(prove_res))
@@ -399,10 +394,10 @@
         tests=[(test, None)],
         prove_options=ProveOptions(
             bug_report=bug_report,
-            use_booster=use_booster,
-        ),
-        rpc_options=RPCOptions(
-            port=server.port,
+        ),
+        rpc_options=RPCOptions(
+            port=server.port,
+            use_booster=use_booster,
         ),
     )
     assert_pass(test, single(prove_res))
@@ -465,10 +460,10 @@
             max_iterations=4,
             reinit=True,
             bug_report=bug_report,
-            use_booster=use_booster,
-        ),
-        rpc_options=RPCOptions(
-            port=server.port,
+        ),
+        rpc_options=RPCOptions(
+            port=server.port,
+            use_booster=use_booster,
         ),
     )
 
@@ -484,10 +479,10 @@
             max_iterations=10,
             reinit=False,
             bug_report=bug_report,
-            use_booster=use_booster,
-        ),
-        rpc_options=RPCOptions(
-            port=server.port,
+        ),
+        rpc_options=RPCOptions(
+            port=server.port,
+            use_booster=use_booster,
         ),
     )
 
