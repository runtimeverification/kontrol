--- conflicted
+++ resolved
@@ -223,47 +223,43 @@
 
 
 def test_foundry_merge_nodes(foundry_root: Path, bug_report: BugReport | None, server: KoreServer) -> None:
-    test = 'AssertTest.test_branch_merge(uint256)'
+    test = 'MergeTest.test_branch_merge(uint256)'
 
     foundry_prove(
         foundry_root,
         tests=[(test, None)],
-        max_iterations=3,
-        port=server.port,
-        bug_report=bug_report,
-    )
-<<<<<<< HEAD
-    check_pending(foundry_root, test, [11, 12])
-
-    foundry_step_node(foundry_root, test, node=11, depth=49, port=server.port)
-    foundry_step_node(foundry_root, test, node=12, depth=50, port=server.port)
-
-    check_pending(foundry_root, test, [13, 14])
-
-    foundry_merge_nodes(foundry_root=foundry_root, test=test, node_ids=[13, 14], include_disjunct=True)
-
-    check_pending(foundry_root, test, [15])
-=======
-
-    check_pending(foundry_root, test, [5, 6])
-
-    foundry_remove_node(
-        foundry_root=foundry_root,
+        max_iterations=2,
+        port=server.port,
+        bug_report=bug_report,
+    )
+
+    show_res = foundry_show(
+        foundry_root,
         test=test,
-        node=6,
-    )
-
+        to_module=True,
+        minimize=False,
+        sort_collections=True,
+        omit_unstable_output=True,
+        pending=True,
+        failing=True,
+        failure_info=True,
+        port=server.port,
+    )
+    print(show_res)
+
+
+
+    
     check_pending(foundry_root, test, [4, 5])
 
     foundry_step_node(foundry_root, test, node=4, depth=49, port=server.port)
     foundry_step_node(foundry_root, test, node=5, depth=50, port=server.port)
 
-    check_pending(foundry_root, test, [7, 8])
-
-    foundry_merge_nodes(foundry_root=foundry_root, test=test, node_ids=[7, 8], include_disjunct=True)
-
-    check_pending(foundry_root, test, [9])
->>>>>>> 39671a7a
+    check_pending(foundry_root, test, [6, 7])
+
+    foundry_merge_nodes(foundry_root=foundry_root, test=test, node_ids=[6, 7], include_disjunct=True)
+
+    check_pending(foundry_root, test, [8])
 
     prove_res = foundry_prove(
         foundry_root,
