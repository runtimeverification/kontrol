--- conflicted
+++ resolved
@@ -145,16 +145,10 @@
     ):
         pytest.skip()
 
-<<<<<<< HEAD
-    prove_options = ProveOptions(
-        counterexample_info=True, bug_report=bug_report, use_gas=test_id in GAS_TESTS, break_on_calls=True
-    )
-=======
     if bug_report is not None:
         server._populate_bug_report(bug_report)
 
     prove_options = ProveOptions(counterexample_info=True, bug_report=bug_report, use_gas=test_id in GAS_TESTS)
->>>>>>> e47d6614
 
     # When
     prove_res = foundry_prove(
