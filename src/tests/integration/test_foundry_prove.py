--- conflicted
+++ resolved
@@ -467,13 +467,8 @@
         foundry_root,
         tests=[(test, None)],
         options=ProveOptions(
-<<<<<<< HEAD
             abstract_cells=['gas', 'refund'],
-            max_iterations=6,
-=======
-            auto_abstract_gas=True,
             max_iterations=10,
->>>>>>> e4f1d6e9
             reinit=False,
             port=server.port,
             bug_report=bug_report,
