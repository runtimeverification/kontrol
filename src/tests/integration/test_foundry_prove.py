from __future__ import annotations

import sys
from distutils.dir_util import copy_tree
from typing import TYPE_CHECKING

import pytest
from filelock import FileLock
from pyk.kore.rpc import kore_server
from pyk.proof import APRProof
from pyk.utils import run_process, single

from kontrol.foundry import Foundry, foundry_merge_nodes, foundry_remove_node, foundry_show, foundry_step_node
from kontrol.kompile import foundry_kompile
from kontrol.options import ProveOptions
from kontrol.prove import foundry_prove

from .utils import TEST_DATA_DIR

if TYPE_CHECKING:
    from collections.abc import Iterator
    from pathlib import Path
    from typing import Final

    from pyk.kore.rpc import KoreServer
    from pyk.proof.proof import Proof
    from pyk.utils import BugReport
    from pytest import TempPathFactory


FORGE_STD_REF: Final = '75f1746'


sys.setrecursionlimit(10**7)


@pytest.fixture(scope='module')
def server(foundry_root: Path, no_use_booster: bool) -> Iterator[KoreServer]:
    foundry = Foundry(foundry_root)
    llvm_definition_dir = foundry.out / 'kompiled' / 'llvm-library' if not no_use_booster else None
    kore_rpc_command = ('kore-rpc-booster',) if not no_use_booster else ('kore-rpc',)

    yield kore_server(
        definition_dir=foundry.kevm.definition_dir,
        llvm_definition_dir=llvm_definition_dir,
        module_name=foundry.kevm.main_module,
        command=kore_rpc_command,
        smt_timeout=300,
        smt_retry_limit=10,
    )


@pytest.fixture(scope='session')
def foundry_root(tmp_path_factory: TempPathFactory, worker_id: str) -> Path:
    if worker_id == 'master':
        root_tmp_dir = tmp_path_factory.getbasetemp()
    else:
        root_tmp_dir = tmp_path_factory.getbasetemp().parent

    foundry_root = root_tmp_dir / 'foundry'
    with FileLock(str(foundry_root) + '.lock'):
        if not foundry_root.is_dir():
            copy_tree(str(TEST_DATA_DIR / 'foundry'), str(foundry_root))

            run_process(['forge', 'install', '--no-git', f'foundry-rs/forge-std@{FORGE_STD_REF}'], cwd=foundry_root)
            run_process(['forge', 'build'], cwd=foundry_root)

            foundry_kompile(
                foundry_root=foundry_root,
                includes=(),
                requires=[str(TEST_DATA_DIR / 'lemmas.k')],
                imports=['LoopsTest:SUM-TO-N-INVARIANT'],
            )

    session_foundry_root = tmp_path_factory.mktemp('foundry')
    copy_tree(str(foundry_root), str(session_foundry_root))
    return session_foundry_root


def test_foundry_kompile(foundry_root: Path, update_expected_output: bool, no_use_booster: bool) -> None:
    if not no_use_booster:
        return
    # Then
    assert_or_update_k_output(
        foundry_root / 'out/kompiled/foundry.k',
        TEST_DATA_DIR / 'foundry.k.expected',
        update=update_expected_output,
    )
    assert_or_update_k_output(
        foundry_root / 'out/kompiled/contracts.k',
        TEST_DATA_DIR / 'contracts.k.expected',
        update=update_expected_output,
    )


def assert_or_update_k_output(k_file: Path, expected_file: Path, *, update: bool) -> None:
    assert k_file.is_file()
    assert expected_file.is_file()

    k_text = k_file.read_text()
    filtered_lines = (line for line in k_text.splitlines() if not line.startswith('    rule  ( #binRuntime ('))

    actual_text = '\n'.join(filtered_lines) + '\n'
    expected_text = expected_file.read_text()

    if update:
        expected_file.write_text(actual_text)
    else:
        assert actual_text == expected_text


ALL_PROVE_TESTS: Final = tuple((TEST_DATA_DIR / 'foundry-prove-all').read_text().splitlines())
SKIPPED_PROVE_TESTS: Final = set((TEST_DATA_DIR / 'foundry-prove-skip').read_text().splitlines())

SHOW_TESTS = set((TEST_DATA_DIR / 'foundry-show').read_text().splitlines())


@pytest.mark.parametrize('test_id', ALL_PROVE_TESTS)
def test_foundry_prove(
    test_id: str,
    foundry_root: Path,
    update_expected_output: bool,
    no_use_booster: bool,
    bug_report: BugReport | None,
    server: KoreServer,
) -> None:
    if test_id in SKIPPED_PROVE_TESTS or (update_expected_output and not test_id in SHOW_TESTS):
        pytest.skip()

    # When
    prove_res = foundry_prove(
        foundry_root,
        tests=[(test_id, None)],
        options=ProveOptions(
            counterexample_info=True,
            bug_report=bug_report,
            port=server.port,
        ),
    )

    # Then
    assert_pass(test_id, single(prove_res))

    if test_id not in SHOW_TESTS or not no_use_booster:
        return

    # And when
    show_res = foundry_show(
        foundry_root,
        test=test_id,
        to_module=True,
        sort_collections=True,
        omit_unstable_output=True,
        pending=True,
        failing=True,
        failure_info=True,
        counterexample_info=True,
        port=server.port,
    )

    # Then
    assert_or_update_show_output(show_res, TEST_DATA_DIR / f'show/{test_id}.expected', update=update_expected_output)


FAIL_TESTS: Final = tuple((TEST_DATA_DIR / 'foundry-fail').read_text().splitlines())


@pytest.mark.parametrize('test_id', FAIL_TESTS)
def test_foundry_fail(
<<<<<<< HEAD
    test_id: str, foundry_root: Path, update_expected_output: bool, no_use_booster: bool, server: KoreServer
=======
    test_id: str,
    foundry_root: Path,
    update_expected_output: bool,
    use_booster: bool,
    bug_report: BugReport | None,
    server: KoreServer,
>>>>>>> 0e5efbd2
) -> None:
    # When
    prove_res = foundry_prove(
        foundry_root,
        tests=[(test_id, None)],
        options=ProveOptions(
            counterexample_info=True,
            bug_report=bug_report,
            port=server.port,
        ),
    )

    # Then
    assert_fail(test_id, single(prove_res))

    if test_id not in SHOW_TESTS or no_use_booster:
        return

    # And when
    show_res = foundry_show(
        foundry_root,
        test=test_id,
        to_module=True,
        sort_collections=True,
        omit_unstable_output=True,
        pending=True,
        failing=True,
        failure_info=True,
        counterexample_info=True,
        port=server.port,
    )

    # Then
    assert_or_update_show_output(show_res, TEST_DATA_DIR / f'show/{test_id}.expected', update=update_expected_output)


ALL_BMC_TESTS: Final = tuple((TEST_DATA_DIR / 'foundry-bmc-all').read_text().splitlines())
SKIPPED_BMC_TESTS: Final = set((TEST_DATA_DIR / 'foundry-bmc-skip').read_text().splitlines())


@pytest.mark.parametrize('test_id', ALL_BMC_TESTS)
def test_foundry_bmc(test_id: str, foundry_root: Path, bug_report: BugReport | None, server: KoreServer) -> None:
    if test_id in SKIPPED_BMC_TESTS:
        pytest.skip()

    # When
    prove_res = foundry_prove(
        foundry_root,
        tests=[(test_id, None)],
        options=ProveOptions(
            bmc_depth=3,
            port=server.port,
            bug_report=bug_report,
        ),
    )

    # Then
    assert_pass(test_id, single(prove_res))


def test_foundry_merge_nodes(foundry_root: Path, bug_report: BugReport | None, server: KoreServer) -> None:
    test = 'MergeTest.test_branch_merge(uint256)'

    foundry_prove(
        foundry_root,
        tests=[(test, None)],
        options=ProveOptions(
            max_iterations=2,
            port=server.port,
            bug_report=bug_report,
        ),
    )

    check_pending(foundry_root, test, [4, 5])

    foundry_step_node(foundry_root, test, node=4, depth=49, port=server.port)
    foundry_step_node(foundry_root, test, node=5, depth=50, port=server.port)

    check_pending(foundry_root, test, [6, 7])

    foundry_merge_nodes(foundry_root=foundry_root, test=test, node_ids=[6, 7], include_disjunct=True)

    check_pending(foundry_root, test, [8])

    prove_res = foundry_prove(
        foundry_root,
        tests=[(test, None)],
        options=ProveOptions(
            port=server.port,
            bug_report=bug_report,
        ),
    )
    assert_pass(test, single(prove_res))


def check_pending(foundry_root: Path, test: str, pending: list[int]) -> None:
    foundry = Foundry(foundry_root)
    proofs = foundry.proofs_with_test(test)
    apr_proofs: list[APRProof] = [proof for proof in proofs if type(proof) is APRProof]
    proof = single(apr_proofs)
    assert [node.id for node in proof.pending] == pending


def test_foundry_auto_abstraction(
    foundry_root: Path,
    update_expected_output: bool,
    bug_report: BugReport | None,
    server: KoreServer,
    no_use_booster: bool,
) -> None:
    test_id = 'GasTest.testInfiniteGas()'
    foundry_prove(
        foundry_root,
        tests=[(test_id, None)],
        options=ProveOptions(
            auto_abstract_gas=True,
            bug_report=bug_report,
            port=server.port,
        ),
    )

    if not no_use_booster:
        return

    show_res = foundry_show(
        foundry_root,
        test=test_id,
        to_module=True,
        minimize=False,
        sort_collections=True,
        omit_unstable_output=True,
        pending=True,
        failing=True,
        failure_info=True,
        port=server.port,
    )

    assert_or_update_show_output(show_res, TEST_DATA_DIR / 'gas-abstraction.expected', update=update_expected_output)


def test_foundry_remove_node(
    foundry_root: Path, update_expected_output: bool, bug_report: BugReport | None, server: KoreServer
) -> None:
    test = 'AssertTest.test_assert_true()'

    foundry = Foundry(foundry_root)

    prove_res = foundry_prove(
        foundry_root,
        tests=[(test, None)],
        options=ProveOptions(
            port=server.port,
            bug_report=bug_report,
        ),
    )
    assert_pass(test, single(prove_res))

    foundry_remove_node(
        foundry_root=foundry_root,
        test=test,
        node=4,
    )

    proof = single(foundry.proofs_with_test(test))
    assert type(proof) is APRProof
    assert proof.pending

    prove_res = foundry_prove(
        foundry_root,
        tests=[(test, None)],
        options=ProveOptions(
            port=server.port,
            bug_report=bug_report,
        ),
    )
    assert_pass(test, single(prove_res))


def assert_pass(test: str, proof: Proof) -> None:
    if not proof.passed:
        if isinstance(proof, APRProof):
            assert proof.failure_info
            pytest.fail('\n'.join(proof.failure_info.print()))
        else:
            pytest.fail()


def assert_fail(test: str, proof: Proof) -> None:
    assert not proof.passed
    if isinstance(proof, APRProof):
        assert proof.failure_info


def assert_or_update_show_output(show_res: str, expected_file: Path, *, update: bool) -> None:
    assert expected_file.is_file()

    filtered_lines = (
        line
        for line in show_res.splitlines()
        if not line.startswith(
            (
                '    src: ',
                '│   src: ',
                '┃  │   src: ',
                '   │   src: ',
                'module',
            )
        )
    )
    actual_text = '\n'.join(filtered_lines) + '\n'
    expected_text = expected_file.read_text()

    if update:
        expected_file.write_text(actual_text)
    else:
        assert actual_text == expected_text


def test_foundry_resume_proof(
    foundry_root: Path, update_expected_output: bool, bug_report: BugReport | None, server: KoreServer
) -> None:
    test = 'AssumeTest.test_assume_false(uint256,uint256)'

    prove_res = foundry_prove(
        foundry_root,
        tests=[(test, None)],
        options=ProveOptions(
            auto_abstract_gas=True,
            max_iterations=4,
            reinit=True,
            port=server.port,
            bug_report=bug_report,
        ),
    )

    proof = single(prove_res)
    assert isinstance(proof, APRProof)
    assert proof.pending

    prove_res = foundry_prove(
        foundry_root,
        tests=[(test, None)],
        options=ProveOptions(
            auto_abstract_gas=True,
            max_iterations=10,
            reinit=False,
            port=server.port,
            bug_report=bug_report,
        ),
    )

    assert_fail(test, single(prove_res))


ALL_INIT_CODE_TESTS: Final = ('InitCodeTest.test_init()', 'InitCodeTest.testFail_init()')


@pytest.mark.parametrize('test', ALL_INIT_CODE_TESTS)
def test_foundry_init_code(test: str, foundry_root: Path, bug_report: BugReport | None, use_booster: bool) -> None:
    # When
    prove_res = foundry_prove(
        foundry_root,
        tests=[(test, None)],
        options=ProveOptions(
            smt_timeout=300,
            smt_retry_limit=10,
            use_booster=use_booster,
            run_constructor=True,
            bug_report=bug_report,
        ),
    )

    # Then
    assert_pass(test, single(prove_res))<|MERGE_RESOLUTION|>--- conflicted
+++ resolved
@@ -167,16 +167,7 @@
 
 @pytest.mark.parametrize('test_id', FAIL_TESTS)
 def test_foundry_fail(
-<<<<<<< HEAD
-    test_id: str, foundry_root: Path, update_expected_output: bool, no_use_booster: bool, server: KoreServer
-=======
-    test_id: str,
-    foundry_root: Path,
-    update_expected_output: bool,
-    use_booster: bool,
-    bug_report: BugReport | None,
-    server: KoreServer,
->>>>>>> 0e5efbd2
+    test_id: str, foundry_root: Path, update_expected_output: bool, no_use_booster: bool, bug_report: BugReport | None, server: KoreServer
 ) -> None:
     # When
     prove_res = foundry_prove(
