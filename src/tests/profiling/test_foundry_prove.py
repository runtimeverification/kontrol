--- conflicted
+++ resolved
@@ -41,15 +41,11 @@
             prove_options=ProveOptions(
                 counterexample_info=True,
                 bug_report=bug_report,
-<<<<<<< HEAD
-                use_booster=not no_use_booster,
-=======
             ),
             rpc_options=RPCOptions(
                 smt_timeout=300,
                 smt_retry_limit=10,
-                use_booster=use_booster,
->>>>>>> e094ad7f
+                use_booster=not no_use_booster,
             ),
         )
 
