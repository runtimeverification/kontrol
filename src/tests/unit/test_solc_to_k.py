--- conflicted
+++ resolved
@@ -207,10 +207,6 @@
 ) -> None:
     # When
     array_lengths, dyn_len = process_length_equals(input_dict, devdocs)
-<<<<<<< HEAD
-    assert array_lengths == expected_array_length
-    assert dyn_len == expected_dynamic_type_length
-=======
     #Then
     assert array_lengths == expected_array_length
     assert dyn_len == expected_dynamic_type_length
@@ -279,5 +275,4 @@
     _input = Input.from_dict(input_dict, natspec_lengths=devdocs)
 
     # Then
-    assert _input == expected
->>>>>>> 138a028c
+    assert _input == expected