--- conflicted
+++ resolved
@@ -4,11 +4,7 @@
 
 [tool.poetry]
 name = "kontrol"
-<<<<<<< HEAD
-version = "0.1.56"
-=======
-version = "0.1.59"
->>>>>>> ab04b753
+version = "0.1.60"
 description = "Foundry integration for KEVM"
 authors = [
     "Runtime Verification, Inc. <contact@runtimeverification.com>",
