--- conflicted
+++ resolved
@@ -4,11 +4,7 @@
 
 [tool.poetry]
 name = "kontrol"
-<<<<<<< HEAD
-version = "0.1.350"
-=======
 version = "0.1.351"
->>>>>>> ec4cd4b5
 description = "Foundry integration for KEVM"
 authors = [
     "Runtime Verification, Inc. <contact@runtimeverification.com>",
