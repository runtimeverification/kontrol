[build-system]
requires = ["hatchling"]
build-backend = "hatchling.build"

[project]
name = "kontrol"
version = "1.0.0"
description = "Foundry integration for KEVM"
requires-python = "~=3.10"
dependencies = [
    "kevm-pyk@git+https://github.com/runtimeverification/evm-semantics.git@v1.0.814#subdirectory=kevm-pyk",
    "eth-utils>=4.1.1,<5",
    "pycryptodome>=3.20.0,<4",
    "pyevmasm>=0.2.3,<0.3",
]

<<<<<<< HEAD
[tool.poetry.dependencies]
python = "^3.10"
kevm-pyk = { git = "https://github.com/runtimeverification/evm-semantics.git", tag = "v1.0.828", subdirectory = "kevm-pyk" }
eth-utils = "^4.1.1"
pycryptodome = "^3.20.0"
pyevmasm = "^0.2.3"

[tool.poetry.group.dev.dependencies]
autoflake = "*"
black = "*"
flake8 = "*"
flake8-bugbear = "*"
flake8-comprehensions = "*"
flake8-quotes = "*"
flake8-type-checking = "*"
isort = "*"
mypy = "*"
pep8-naming = "*"
pytest = "^7"
pytest-cov = "*"
pytest-mock = "*"
pytest-xdist = "*"
pytest-timeout = "*"
pyupgrade = "*"

[tool.poetry.scripts]
=======
[[project.authors]]
name = "Runtime Verification, Inc."
email = "contact@runtimeverification.com"

[project.scripts]
>>>>>>> 2da48de6
kontrol = "kontrol.__main__:main"
kontrol-kdist = "pyk.kdist.__main__:main"

[project.entry-points.kdist]
kontrol = "kontrol.kdist.plugin"

[dependency-groups]
dev = [
    "autoflake",
    "black",
    "flake8",
    "flake8-bugbear",
    "flake8-comprehensions",
    "flake8-quotes",
    "flake8-type-checking",
    "isort",
    "mypy",
    "pep8-naming",
    "pytest>=7,<8",
    "pytest-cov",
    "pytest-mock",
    "pytest-xdist",
    "pytest-timeout",
    "pyupgrade",
]

[tool.hatch.metadata]
allow-direct-references = true

[tool.isort]
profile = "black"
line_length = 120

[tool.autoflake]
recursive = true
expand-star-imports = true
remove-all-unused-imports = true
ignore-init-module-imports = true
remove-duplicate-keys = true
remove-unused-variables = true
exclude = "src/tests/integration/test-data"

[tool.black]
line-length = 120
skip-string-normalization = true

[tool.mypy]
disallow_untyped_defs = true
exclude = "src/tests/integration/test-data"<|MERGE_RESOLUTION|>--- conflicted
+++ resolved
@@ -14,40 +14,11 @@
     "pyevmasm>=0.2.3,<0.3",
 ]
 
-<<<<<<< HEAD
-[tool.poetry.dependencies]
-python = "^3.10"
-kevm-pyk = { git = "https://github.com/runtimeverification/evm-semantics.git", tag = "v1.0.828", subdirectory = "kevm-pyk" }
-eth-utils = "^4.1.1"
-pycryptodome = "^3.20.0"
-pyevmasm = "^0.2.3"
-
-[tool.poetry.group.dev.dependencies]
-autoflake = "*"
-black = "*"
-flake8 = "*"
-flake8-bugbear = "*"
-flake8-comprehensions = "*"
-flake8-quotes = "*"
-flake8-type-checking = "*"
-isort = "*"
-mypy = "*"
-pep8-naming = "*"
-pytest = "^7"
-pytest-cov = "*"
-pytest-mock = "*"
-pytest-xdist = "*"
-pytest-timeout = "*"
-pyupgrade = "*"
-
-[tool.poetry.scripts]
-=======
 [[project.authors]]
 name = "Runtime Verification, Inc."
 email = "contact@runtimeverification.com"
 
 [project.scripts]
->>>>>>> 2da48de6
 kontrol = "kontrol.__main__:main"
 kontrol-kdist = "pyk.kdist.__main__:main"
 
