[build-system]
requires = ["poetry-core"]
build-backend = "poetry.core.masonry.api"

[tool.poetry]
name = "kontrol"
<<<<<<< HEAD
version = "0.1.374"
=======
version = "0.1.380"
>>>>>>> 47aa9691
description = "Foundry integration for KEVM"
authors = [
    "Runtime Verification, Inc. <contact@runtimeverification.com>",
]

[tool.poetry.dependencies]
python = "^3.10"
<<<<<<< HEAD
kevm-pyk = { git = "https://github.com/runtimeverification/evm-semantics.git", branch = "noah/status-bar-support", subdirectory = "kevm-pyk" }
=======
kevm-pyk = { git = "https://github.com/runtimeverification/evm-semantics.git", tag = "v1.0.661", subdirectory = "kevm-pyk" }
>>>>>>> 47aa9691
eth-utils = "^4.1.1"
pycryptodome = "^3.20.0"

[tool.poetry.group.dev.dependencies]
autoflake = "*"
black = "*"
flake8 = "*"
flake8-bugbear = "*"
flake8-comprehensions = "*"
flake8-quotes = "*"
flake8-type-checking = "*"
isort = "*"
mypy = "*"
pep8-naming = "*"
pytest = "^7"
pytest-cov = "*"
pytest-mock = "*"
pytest-xdist = "*"
pytest-timeout = "*"
pyupgrade = "*"

[tool.poetry.scripts]
kontrol = "kontrol.__main__:main"

[tool.poetry.plugins.kdist]
kontrol = "kontrol.kdist.plugin"

[tool.isort]
profile = "black"
line_length = 120

[tool.autoflake]
recursive = true
expand-star-imports = true
remove-all-unused-imports = true
ignore-init-module-imports = true
remove-duplicate-keys = true
remove-unused-variables = true
exclude = "src/tests/integration/test-data"

[tool.black]
line-length = 120
skip-string-normalization = true

[tool.mypy]
disallow_untyped_defs = true
exclude = "src/tests/integration/test-data"<|MERGE_RESOLUTION|>--- conflicted
+++ resolved
@@ -4,11 +4,7 @@
 
 [tool.poetry]
 name = "kontrol"
-<<<<<<< HEAD
-version = "0.1.374"
-=======
 version = "0.1.380"
->>>>>>> 47aa9691
 description = "Foundry integration for KEVM"
 authors = [
     "Runtime Verification, Inc. <contact@runtimeverification.com>",
@@ -16,11 +12,7 @@
 
 [tool.poetry.dependencies]
 python = "^3.10"
-<<<<<<< HEAD
-kevm-pyk = { git = "https://github.com/runtimeverification/evm-semantics.git", branch = "noah/status-bar-support", subdirectory = "kevm-pyk" }
-=======
 kevm-pyk = { git = "https://github.com/runtimeverification/evm-semantics.git", tag = "v1.0.661", subdirectory = "kevm-pyk" }
->>>>>>> 47aa9691
 eth-utils = "^4.1.1"
 pycryptodome = "^3.20.0"
 
