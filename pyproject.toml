--- conflicted
+++ resolved
@@ -12,13 +12,8 @@
 
 [tool.poetry.dependencies]
 python = "^3.10"
-<<<<<<< HEAD
-kevm-pyk = { path = "/home/anvacaru/dev/evm-semantics/fork-testing-experimental", develop = true, subdirectory = "kevm-pyk" }
+kevm-pyk = { git = "https://github.com/runtimeverification/evm-semantics.git", tag = "v1.0.792", subdirectory = "kevm-pyk" }
 eth-utils = "*"
-=======
-kevm-pyk = { git = "https://github.com/runtimeverification/evm-semantics.git", tag = "v1.0.792", subdirectory = "kevm-pyk" }
-eth-utils = "^4.1.1"
->>>>>>> f7b1e518
 pycryptodome = "^3.20.0"
 pyevmasm = "^0.2.3"
 web3 = "*"
