--- conflicted
+++ resolved
@@ -4,11 +4,7 @@
 
 [tool.poetry]
 name = "kontrol"
-<<<<<<< HEAD
-version = "0.1.253"
-=======
 version = "0.1.254"
->>>>>>> 331e6d06
 description = "Foundry integration for KEVM"
 authors = [
     "Runtime Verification, Inc. <contact@runtimeverification.com>",
@@ -16,11 +12,7 @@
 
 [tool.poetry.dependencies]
 python = "^3.10"
-<<<<<<< HEAD
 kevm-pyk = { git = "https://github.com/runtimeverification/evm-semantics.git", branch = "noah/parallel-integration", subdirectory = "kevm-pyk" }
-=======
-kevm-pyk = { git = "https://github.com/runtimeverification/evm-semantics.git", tag = "v1.0.533", subdirectory = "kevm-pyk" }
->>>>>>> 331e6d06
 
 [tool.poetry.group.dev.dependencies]
 autoflake = "*"
