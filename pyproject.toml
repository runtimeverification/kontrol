--- conflicted
+++ resolved
@@ -4,11 +4,7 @@
 
 [tool.poetry]
 name = "kontrol"
-<<<<<<< HEAD
-version = "0.1.200"
-=======
 version = "0.1.223"
->>>>>>> 5ed07796
 description = "Foundry integration for KEVM"
 authors = [
     "Runtime Verification, Inc. <contact@runtimeverification.com>",
