[build-system]
requires = ["poetry-core"]
build-backend = "poetry.core.masonry.api"

[tool.poetry]
name = "kontrol"
version = "0.1.152"
description = "Foundry integration for KEVM"
authors = [
    "Runtime Verification, Inc. <contact@runtimeverification.com>",
]

[tool.poetry.dependencies]
python = "^3.10"
<<<<<<< HEAD
# kevm-pyk = { git = "https://github.com/runtimeverification/evm-semantics.git", tag = "v1.0.430", subdirectory = "kevm-pyk" }
kevm-pyk = { path = "/home/noah/dev/evm-semantics", develop = true, subdirectory = "kevm-pyk" }
=======
kevm-pyk = { git = "https://github.com/runtimeverification/evm-semantics.git", tag = "v1.0.449", subdirectory = "kevm-pyk" }
>>>>>>> 74e0fa71

[tool.poetry.group.dev.dependencies]
autoflake = "*"
black = "*"
flake8 = "*"
flake8-bugbear = "*"
flake8-comprehensions = "*"
flake8-quotes = "*"
flake8-type-checking = "*"
isort = "*"
mypy = "*"
pep8-naming = "*"
pytest = "^7"
pytest-cov = "*"
pytest-mock = "*"
pytest-xdist = "*"
pytest-timeout = "*"
pyupgrade = "*"

[tool.poetry.scripts]
kontrol = "kontrol.__main__:main"

[tool.poetry.plugins.kdist]
kontrol = "kontrol.kdist.plugin"

[tool.isort]
profile = "black"
line_length = 120

[tool.autoflake]
recursive = true
expand-star-imports = true
remove-all-unused-imports = true
ignore-init-module-imports = true
remove-duplicate-keys = true
remove-unused-variables = true
exclude = "src/tests/integration/test-data"

[tool.black]
line-length = 120
skip-string-normalization = true

[tool.mypy]
disallow_untyped_defs = true
exclude = "src/tests/integration/test-data"<|MERGE_RESOLUTION|>--- conflicted
+++ resolved
@@ -12,12 +12,8 @@
 
 [tool.poetry.dependencies]
 python = "^3.10"
-<<<<<<< HEAD
-# kevm-pyk = { git = "https://github.com/runtimeverification/evm-semantics.git", tag = "v1.0.430", subdirectory = "kevm-pyk" }
-kevm-pyk = { path = "/home/noah/dev/evm-semantics", develop = true, subdirectory = "kevm-pyk" }
-=======
-kevm-pyk = { git = "https://github.com/runtimeverification/evm-semantics.git", tag = "v1.0.449", subdirectory = "kevm-pyk" }
->>>>>>> 74e0fa71
+kevm-pyk = { path = "/home/noah/dev/evm-semantics", develop=true, subdirectory = "kevm-pyk" }
+# kevm-pyk = { git = "https://github.com/runtimeverification/evm-semantics.git", tag = "v1.0.449", subdirectory = "kevm-pyk" }
 
 [tool.poetry.group.dev.dependencies]
 autoflake = "*"
