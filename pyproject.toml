[build-system]
requires = ["poetry-core"]
build-backend = "poetry.core.masonry.api"

[tool.poetry]
name = "kontrol"
<<<<<<< HEAD
version = "0.1.120"
=======
version = "0.1.121"
>>>>>>> db288953
description = "Foundry integration for KEVM"
authors = [
    "Runtime Verification, Inc. <contact@runtimeverification.com>",
]

[tool.poetry.dependencies]
python = "^3.10"
kevm-pyk = { git = "https://github.com/runtimeverification/evm-semantics.git", tag = "v1.0.418", subdirectory = "kevm-pyk" }

[tool.poetry.group.dev.dependencies]
autoflake = "*"
black = "*"
flake8 = "*"
flake8-bugbear = "*"
flake8-comprehensions = "*"
flake8-quotes = "*"
flake8-type-checking = "*"
isort = "*"
mypy = "*"
pep8-naming = "*"
pytest = "*"
pytest-cov = "*"
pytest-mock = "*"
pytest-xdist = "*"
pyupgrade = "*"

[tool.poetry.scripts]
kontrol = "kontrol.__main__:main"

[tool.poetry.plugins.kdist]
kontrol = "kontrol.kdist.plugin"

[tool.isort]
profile = "black"
line_length = 120

[tool.autoflake]
recursive = true
expand-star-imports = true
remove-all-unused-imports = true
ignore-init-module-imports = true
remove-duplicate-keys = true
remove-unused-variables = true

[tool.black]
line-length = 120
skip-string-normalization = true

[tool.mypy]
disallow_untyped_defs = true<|MERGE_RESOLUTION|>--- conflicted
+++ resolved
@@ -4,11 +4,7 @@
 
 [tool.poetry]
 name = "kontrol"
-<<<<<<< HEAD
-version = "0.1.120"
-=======
 version = "0.1.121"
->>>>>>> db288953
 description = "Foundry integration for KEVM"
 authors = [
     "Runtime Verification, Inc. <contact@runtimeverification.com>",
