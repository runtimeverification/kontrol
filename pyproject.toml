[build-system]
requires = ["poetry-core"]
build-backend = "poetry.core.masonry.api"

[tool.poetry]
name = "kontrol"
<<<<<<< HEAD
version = "0.1.48"
=======
version = "0.1.47"
>>>>>>> 46d09ad8
description = "Foundry integration for KEVM"
authors = [
    "Runtime Verification, Inc. <contact@runtimeverification.com>",
]

[tool.poetry.dependencies]
python = "^3.10"
kevm-pyk = { git = "https://github.com/runtimeverification/evm-semantics.git", tag = "v1.0.332", subdirectory = "kevm-pyk" }

[tool.poetry.group.dev.dependencies]
autoflake = "*"
black = "*"
flake8 = "*"
flake8-bugbear = "*"
flake8-comprehensions = "*"
flake8-quotes = "*"
flake8-type-checking = "*"
isort = "*"
mypy = "*"
pep8-naming = "*"
pytest = "*"
pytest-cov = "*"
pytest-mock = "*"
pytest-xdist = "*"
pyupgrade = "*"

[tool.poetry.scripts]
kontrol = "kontrol.__main__:main"

[tool.poetry.plugins.kdist]
kontrol = "kontrol.kdist.plugin"

[tool.isort]
profile = "black"
line_length = 120

[tool.autoflake]
recursive = true
expand-star-imports = true
remove-all-unused-imports = true
ignore-init-module-imports = true
remove-duplicate-keys = true
remove-unused-variables = true

[tool.black]
line-length = 120
skip-string-normalization = true

[tool.mypy]
disallow_untyped_defs = true<|MERGE_RESOLUTION|>--- conflicted
+++ resolved
@@ -4,11 +4,7 @@
 
 [tool.poetry]
 name = "kontrol"
-<<<<<<< HEAD
-version = "0.1.48"
-=======
 version = "0.1.47"
->>>>>>> 46d09ad8
 description = "Foundry integration for KEVM"
 authors = [
     "Runtime Verification, Inc. <contact@runtimeverification.com>",
