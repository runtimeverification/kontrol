[build-system]
requires = ["poetry-core"]
build-backend = "poetry.core.masonry.api"

[tool.poetry]
name = "kontrol"
version = "0.1.171"
description = "Foundry integration for KEVM"
authors = [
    "Runtime Verification, Inc. <contact@runtimeverification.com>",
]

[tool.poetry.dependencies]
python = "^3.10"
<<<<<<< HEAD
kevm-pyk = { git = "https://github.com/runtimeverification/evm-semantics.git", tag = "v1.0.463", subdirectory = "kevm-pyk" }
=======
kevm-pyk = { git = "https://github.com/runtimeverification/evm-semantics.git", tag = "v1.0.464", subdirectory = "kevm-pyk" }
>>>>>>> fc9a495e

[tool.poetry.group.dev.dependencies]
autoflake = "*"
black = "*"
flake8 = "*"
flake8-bugbear = "*"
flake8-comprehensions = "*"
flake8-quotes = "*"
flake8-type-checking = "*"
isort = "*"
mypy = "*"
pep8-naming = "*"
pytest = "^7"
pytest-cov = "*"
pytest-mock = "*"
pytest-xdist = "*"
pytest-timeout = "*"
pyupgrade = "*"

[tool.poetry.scripts]
kontrol = "kontrol.__main__:main"

[tool.poetry.plugins.kdist]
kontrol = "kontrol.kdist.plugin"

[tool.isort]
profile = "black"
line_length = 120

[tool.autoflake]
recursive = true
expand-star-imports = true
remove-all-unused-imports = true
ignore-init-module-imports = true
remove-duplicate-keys = true
remove-unused-variables = true
exclude = "src/tests/integration/test-data"

[tool.black]
line-length = 120
skip-string-normalization = true

[tool.mypy]
disallow_untyped_defs = true
exclude = "src/tests/integration/test-data"<|MERGE_RESOLUTION|>--- conflicted
+++ resolved
@@ -12,11 +12,7 @@
 
 [tool.poetry.dependencies]
 python = "^3.10"
-<<<<<<< HEAD
-kevm-pyk = { git = "https://github.com/runtimeverification/evm-semantics.git", tag = "v1.0.463", subdirectory = "kevm-pyk" }
-=======
 kevm-pyk = { git = "https://github.com/runtimeverification/evm-semantics.git", tag = "v1.0.464", subdirectory = "kevm-pyk" }
->>>>>>> fc9a495e
 
 [tool.poetry.group.dev.dependencies]
 autoflake = "*"
