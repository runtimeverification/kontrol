--- conflicted
+++ resolved
@@ -12,11 +12,7 @@
 
 [tool.poetry.dependencies]
 python = "^3.10"
-<<<<<<< HEAD
-kevm-pyk = { git = "https://github.com/runtimeverification/evm-semantics.git", tag = "v1.0.780", subdirectory = "kevm-pyk" }
-=======
 kevm-pyk = { git = "https://github.com/runtimeverification/evm-semantics.git", tag = "v1.0.783", subdirectory = "kevm-pyk" }
->>>>>>> a2403fde
 eth-utils = "^4.1.1"
 pycryptodome = "^3.20.0"
 pyevmasm = "^0.2.3"
