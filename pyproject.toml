--- conflicted
+++ resolved
@@ -4,11 +4,7 @@
 
 [tool.poetry]
 name = "kontrol"
-<<<<<<< HEAD
-version = "0.1.158"
-=======
 version = "0.1.166"
->>>>>>> 91f97962
 description = "Foundry integration for KEVM"
 authors = [
     "Runtime Verification, Inc. <contact@runtimeverification.com>",
