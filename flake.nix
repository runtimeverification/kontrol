--- conflicted
+++ resolved
@@ -2,11 +2,7 @@
   description = "Kontrol";
 
   inputs = {
-<<<<<<< HEAD
-    kevm.url = "github:runtimeverification/evm-semantics/v1.0.452";
-=======
     kevm.url = "github:runtimeverification/evm-semantics/v1.0.453";
->>>>>>> e47d6614
     nixpkgs.follows = "kevm/nixpkgs";
     nixpkgs-pyk.follows = "kevm/nixpkgs-pyk";
     k-framework.follows = "kevm/k-framework";
