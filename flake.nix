{
  description = "Kontrol";

  inputs = {
<<<<<<< HEAD
    kevm.url = "github:runtimeverification/evm-semantics/v1.0.463";
=======
    kevm.url = "github:runtimeverification/evm-semantics/v1.0.464";
>>>>>>> fc9a495e
    nixpkgs.follows = "kevm/nixpkgs";
    nixpkgs-pyk.follows = "kevm/nixpkgs-pyk";
    k-framework.follows = "kevm/k-framework";
    flake-utils.follows = "kevm/flake-utils";
    rv-utils.follows = "kevm/rv-utils";
    pyk.follows = "kevm/pyk";
    poetry2nix.follows = "kevm/poetry2nix";
    foundry = {
      url =
        "github:shazow/foundry.nix/monthly"; # Use monthly branch for permanent releases
      inputs.nixpkgs.follows = "nixpkgs";
      inputs.flake-utils.follows = "flake-utils";
    };
    solc = {
      url = "github:hellwolf/solc.nix";
      inputs.nixpkgs.follows = "nixpkgs";
      inputs.flake-utils.follows = "flake-utils";
    };
  };
  outputs = { self, k-framework, nixpkgs, flake-utils, poetry2nix, kevm
    , rv-utils, pyk, foundry, solc, ... }@inputs:
    let
      nixLibs = pkgs:
        with pkgs;
        "-I${procps}/include -L${procps}/lib -I${openssl.dev}/include -L${openssl.out}/lib";
      overlay = final: prev:
        let
          nixpkgs-pyk = import inputs.nixpkgs-pyk {
            system = prev.system;
            overlays = [ pyk.overlay ];
          };
          poetry2nix =
            inputs.poetry2nix.lib.mkPoetry2Nix { pkgs = nixpkgs-pyk; };

          kontrol-pyk = { solc_version ? null }:
            (poetry2nix.mkPoetryApplication {
              python = nixpkgs-pyk.python310;
              projectDir = ./.;

              postPatch = ''
                ${prev.lib.strings.optionalString (solc_version != null) ''
                  substituteInPlace ./src/kontrol/foundry.py \
                    --replace "'forge', 'build'," "'forge', 'build', '--no-auto-detect',"
                ''}
                substituteInPlace ./pyproject.toml \
                  --replace ', subdirectory = "kevm-pyk"' ""
              '';

              overrides = poetry2nix.overrides.withDefaults
                (finalPython: prevPython: {
                  pyk = nixpkgs-pyk.pyk-python310;
                  kevm-pyk = prev.kevm-pyk;
                  xdg-base-dirs = prevPython.xdg-base-dirs.overridePythonAttrs
                    (old: {
                      propagatedBuildInputs = (old.propagatedBuildInputs or [ ])
                        ++ [ finalPython.poetry ];
                    });
                });
              groups = [ ];
              # We remove `"dev"` from `checkGroups`, so that poetry2nix does not try to resolve dev dependencies.
              checkGroups = [ ];
            });

          kontrol = { solc_version ? null }:
            prev.stdenv.mkDerivation {
              pname = "kontrol";
              version = self.rev or "dirty";
              buildInputs = with prev; [
                autoconf
                automake
                cmake
                # This is somewhat hacky but it's only a build time dependency.
                # We basically override kevm-pyk to add kontrol as a runtime dependency
                # so that kdist finds the foundry target.
                (prev.kevm-pyk.overridePythonAttrs (old: {
                  propagatedBuildInputs = (old.propagatedBuildInputs or [ ])
                    ++ [
                      ((kontrol-pyk { inherit solc_version; }).overrideAttrs
                        (oldAttrs: { propagatedBuildInputs = [ ]; }))
                    ];
                }))
                k-framework.packages.${prev.system}.k
                libtool
                openssl.dev
                gmp
                pkg-config
                procps
              ];
              nativeBuildInputs = [ prev.makeWrapper ];

              src = ./.;

              dontUseCmakeConfigure = true;

              enableParallelBuilding = true;

              buildPhase = ''
                XDG_CACHE_HOME=$(pwd) NIX_LIBS="${nixLibs prev}" ${
                  prev.lib.optionalString
                  (prev.stdenv.isAarch64 && prev.stdenv.isDarwin)
                  "APPLE_SILICON=true"
                } kdist build kontrol.foundry
              '';

              installPhase = ''
                mkdir -p $out
                cp -r ./kdist-*/* $out/
                ln -s ${prev.kevm}/evm-semantics $out/evm-semantics
                mkdir -p $out/bin
                ln -s ${prev.kevm}/bin/kevm $out/bin/kevm
                makeWrapper ${
                  (kontrol-pyk { inherit solc_version; })
                }/bin/kontrol $out/bin/kontrol --prefix PATH : ${
                  prev.lib.makeBinPath
                  ([ prev.which k-framework.packages.${prev.system}.k ]
                    ++ prev.lib.optionals (solc_version != null) [
                      final.foundry-bin
                      (solc.mkDefault final solc_version)
                    ])
                } --set NIX_LIBS "${nixLibs prev}" --set KDIST_DIR $out
              '';

              passthru = if solc_version == null then {
                # list all supported solc versions here
                solc_0_8_13 = kontrol { solc_version = final.solc_0_8_13; };
                solc_0_8_15 = kontrol { solc_version = final.solc_0_8_15; };
              } else
                { };
            };
        in { inherit kontrol; };
    in flake-utils.lib.eachSystem [
      "x86_64-linux"
      "x86_64-darwin"
      "aarch64-linux"
      "aarch64-darwin"
    ] (system:
      let
        pkgs = import nixpkgs {
          inherit system;
          overlays = [
            (final: prev: { llvm-backend-release = false; })
            k-framework.overlay
            foundry.overlay
            solc.overlay
            kevm.overlays.default
            overlay
          ];
        };
      in {
        devShell = kevm.devShell.${system}.overrideAttrs (old: {
          buildInputs = old.buildInputs
            ++ [ pkgs.foundry-bin (solc.mkDefault pkgs pkgs.solc_0_8_13) ];
        });
        packages = {
          kontrol = pkgs.kontrol { };
          default = pkgs.kontrol { };
        };
      }) // {
        overlays.default = overlay;
      };
}<|MERGE_RESOLUTION|>--- conflicted
+++ resolved
@@ -2,11 +2,7 @@
   description = "Kontrol";
 
   inputs = {
-<<<<<<< HEAD
-    kevm.url = "github:runtimeverification/evm-semantics/v1.0.463";
-=======
     kevm.url = "github:runtimeverification/evm-semantics/v1.0.464";
->>>>>>> fc9a495e
     nixpkgs.follows = "kevm/nixpkgs";
     nixpkgs-pyk.follows = "kevm/nixpkgs-pyk";
     k-framework.follows = "kevm/k-framework";
