{
  description = "Kontrol";

  inputs = {
<<<<<<< HEAD
    kevm.url = "github:runtimeverification/evm-semantics/v1.0.780";
=======
    kevm.url = "github:runtimeverification/evm-semantics/v1.0.783";
>>>>>>> a2403fde
    nixpkgs.follows = "kevm/nixpkgs";
    k-framework.follows = "kevm/k-framework";
    flake-utils.follows = "kevm/flake-utils";
    rv-utils.follows = "kevm/rv-utils";
    poetry2nix.follows = "kevm/poetry2nix";
    foundry = {
      url =
        "github:shazow/foundry.nix/monthly"; # Use monthly branch for permanent releases
      inputs.nixpkgs.follows = "nixpkgs";
      inputs.flake-utils.follows = "flake-utils";
    };
    solc = {
      url = "github:goodlyrottenapple/solc.nix";
      inputs.nixpkgs.follows = "nixpkgs";
      inputs.flake-utils.follows = "flake-utils";
    };
  };
  outputs = { self, k-framework, nixpkgs, flake-utils, poetry2nix, kevm
    , rv-utils, foundry, solc, ... }@inputs:
    let
      nixLibs = pkgs:
        with pkgs;
        "-I${openssl.dev}/include -L${openssl.out}/lib -I${secp256k1}/include -L${secp256k1}/lib";
      overlay = final: prev:
        let
          poetry2nix =
            inputs.poetry2nix.lib.mkPoetry2Nix { pkgs = prev; };

          kontrol-pyk = { solc_version ? null }:
            (poetry2nix.mkPoetryApplication {
              python = prev.python310;
              projectDir = ./.;

              postPatch = ''
                ${prev.lib.strings.optionalString (solc_version != null) ''
                  substituteInPlace ./src/kontrol/foundry.py \
                    --replace "'forge', 'build'," "'forge', 'build', '--no-auto-detect',"
                ''}
                substituteInPlace ./pyproject.toml \
                  --replace ', subdirectory = "kevm-pyk"' ""
              '';

              overrides = poetry2nix.overrides.withDefaults
                (finalPython: prevPython: {
                  pyk = prev.pyk-python310;
                  kevm-pyk = prev.kevm-pyk;
                });
              groups = [ ];
              # We remove `"dev"` from `checkGroups`, so that poetry2nix does not try to resolve dev dependencies.
              checkGroups = [ ];
            });

          kontrol = { solc_version ? null }:
            prev.stdenv.mkDerivation {
              pname = "kontrol";
              version = self.rev or "dirty";
              buildInputs = with prev; [
                autoconf
                automake
                cmake
                prev.kevm-pyk
                (kontrol-pyk { inherit solc_version; })
                k-framework.packages.${prev.system}.k
                boost
                libtool
                mpfr
                openssl.dev
                gmp
                pkg-config
                secp256k1
              ];
              nativeBuildInputs = [ prev.makeWrapper ];

              src = ./.;

              dontUseCmakeConfigure = true;

              enableParallelBuilding = true;

              buildPhase = ''
                XDG_CACHE_HOME=$(pwd) NIX_LIBS="${nixLibs prev}" ${
                  prev.lib.optionalString
                  (prev.stdenv.isAarch64 && prev.stdenv.isDarwin)
                  "APPLE_SILICON=true"
                } kdist -v build kontrol.foundry
              '';

              installPhase = ''
                mkdir -p $out
                cp -r ./kdist-*/* $out/
                ln -s ${prev.kevm}/evm-semantics $out/evm-semantics
                mkdir -p $out/bin
                ln -s ${prev.kevm}/bin/kevm $out/bin/kevm
                makeWrapper ${
                  (kontrol-pyk { inherit solc_version; })
                }/bin/kontrol $out/bin/kontrol --prefix PATH : ${
                  prev.lib.makeBinPath
                  ([ prev.which k-framework.packages.${prev.system}.k ]
                    ++ prev.lib.optionals (solc_version != null) [
                      final.foundry-bin
                      (solc.mkDefault final solc_version)
                    ])
                } --set NIX_LIBS "${nixLibs prev}" --set KDIST_DIR $out
              '';

              passthru = if solc_version == null then {
                # list all supported solc versions here
                solc_0_8_13 = kontrol { solc_version = final.solc_0_8_13; };
                solc_0_8_15 = kontrol { solc_version = final.solc_0_8_15; };
                solc_0_8_22 = kontrol { solc_version = final.solc_0_8_22; };
              } else
                { };
            };
        in { inherit kontrol; };
    in flake-utils.lib.eachSystem [
      "x86_64-linux"
      "x86_64-darwin"
      "aarch64-linux"
      "aarch64-darwin"
    ] (system:
      let
        pkgs = import nixpkgs {
          inherit system;
          overlays = [
            (final: prev: { llvm-backend-release = false; })
            k-framework.overlay
            k-framework.overlays.pyk
            foundry.overlay
            solc.overlay
            kevm.overlays.default
            overlay
          ];
        };
      in {
        devShell = kevm.devShell.${system}.overrideAttrs (old: {
          buildInputs = old.buildInputs
            ++ [ pkgs.foundry-bin (solc.mkDefault pkgs pkgs.solc_0_8_13) ];
        });
        packages = {
          kontrol = pkgs.kontrol { };
          default = pkgs.kontrol { };
        };
      }) // {
        overlays.default = overlay;
      };
}<|MERGE_RESOLUTION|>--- conflicted
+++ resolved
@@ -2,11 +2,7 @@
   description = "Kontrol";
 
   inputs = {
-<<<<<<< HEAD
-    kevm.url = "github:runtimeverification/evm-semantics/v1.0.780";
-=======
     kevm.url = "github:runtimeverification/evm-semantics/v1.0.783";
->>>>>>> a2403fde
     nixpkgs.follows = "kevm/nixpkgs";
     k-framework.follows = "kevm/k-framework";
     flake-utils.follows = "kevm/flake-utils";
