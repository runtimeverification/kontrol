{
  description = "Kontrol";

  inputs = {
<<<<<<< HEAD
    kevm.url = "github:runtimeverification/evm-semantics/noah/options-update";
=======
    kevm.url = "github:runtimeverification/evm-semantics/v1.0.503";
>>>>>>> 619940cf
    nixpkgs.follows = "kevm/nixpkgs";
    nixpkgs-pyk.follows = "kevm/nixpkgs-pyk";
    k-framework.follows = "kevm/k-framework";
    flake-utils.follows = "kevm/flake-utils";
    rv-utils.follows = "kevm/rv-utils";
    pyk.follows = "kevm/pyk";
    poetry2nix.follows = "kevm/poetry2nix";
    foundry = {
      url =
        "github:shazow/foundry.nix/monthly"; # Use monthly branch for permanent releases
      inputs.nixpkgs.follows = "nixpkgs";
      inputs.flake-utils.follows = "flake-utils";
    };
    solc = {
      url = "github:hellwolf/solc.nix";
      inputs.nixpkgs.follows = "nixpkgs";
      inputs.flake-utils.follows = "flake-utils";
    };
  };
  outputs = { self, k-framework, nixpkgs, flake-utils, poetry2nix, kevm
    , rv-utils, pyk, foundry, solc, ... }@inputs:
    let
      nixLibs = pkgs:
        with pkgs;
        "-I${procps}/include -L${procps}/lib -I${openssl.dev}/include -L${openssl.out}/lib -I${secp256k1}/include -L${secp256k1}/lib";
      overlay = final: prev:
        let
          nixpkgs-pyk = import inputs.nixpkgs-pyk {
            system = prev.system;
            overlays = [ pyk.overlay ];
          };
          poetry2nix =
            inputs.poetry2nix.lib.mkPoetry2Nix { pkgs = nixpkgs-pyk; };

          kontrol-pyk = { solc_version ? null }:
            (poetry2nix.mkPoetryApplication {
              python = nixpkgs-pyk.python310;
              projectDir = ./.;

              postPatch = ''
                ${prev.lib.strings.optionalString (solc_version != null) ''
                  substituteInPlace ./src/kontrol/foundry.py \
                    --replace "'forge', 'build'," "'forge', 'build', '--no-auto-detect',"
                ''}
                substituteInPlace ./pyproject.toml \
                  --replace ', subdirectory = "kevm-pyk"' ""
              '';

              overrides = poetry2nix.overrides.withDefaults
                (finalPython: prevPython: {
                  pyk = nixpkgs-pyk.pyk-python310;
                  kevm-pyk = prev.kevm-pyk;
                  xdg-base-dirs = prevPython.xdg-base-dirs.overridePythonAttrs
                    (old: {
                      propagatedBuildInputs = (old.propagatedBuildInputs or [ ])
                        ++ [ finalPython.poetry ];
                    });
                });
              groups = [ ];
              # We remove `"dev"` from `checkGroups`, so that poetry2nix does not try to resolve dev dependencies.
              checkGroups = [ ];
            });

          kontrol = { solc_version ? null }:
            prev.stdenv.mkDerivation {
              pname = "kontrol";
              version = self.rev or "dirty";
              buildInputs = with prev; [
                autoconf
                automake
                cmake
                # This is somewhat hacky but it's only a build time dependency.
                # We basically override kevm-pyk to add kontrol as a runtime dependency
                # so that kdist finds the foundry target.
                (prev.kevm-pyk.overridePythonAttrs (old: {
                  propagatedBuildInputs = (old.propagatedBuildInputs or [ ])
                    ++ [
                      ((kontrol-pyk { inherit solc_version; }).overrideAttrs
                        (oldAttrs: { propagatedBuildInputs = [ ]; }))
                    ];
                }))
                k-framework.packages.${prev.system}.k
                libtool
                openssl.dev
                gmp
                pkg-config
                procps
              ];
              nativeBuildInputs = [ prev.makeWrapper ];

              src = ./.;

              dontUseCmakeConfigure = true;

              enableParallelBuilding = true;

              buildPhase = ''
                XDG_CACHE_HOME=$(pwd) NIX_LIBS="${nixLibs prev}" ${
                  prev.lib.optionalString
                  (prev.stdenv.isAarch64 && prev.stdenv.isDarwin)
                  "APPLE_SILICON=true"
                } kdist build kontrol.foundry
              '';

              installPhase = ''
                mkdir -p $out
                cp -r ./kdist-*/* $out/
                ln -s ${prev.kevm}/evm-semantics $out/evm-semantics
                mkdir -p $out/bin
                ln -s ${prev.kevm}/bin/kevm $out/bin/kevm
                makeWrapper ${
                  (kontrol-pyk { inherit solc_version; })
                }/bin/kontrol $out/bin/kontrol --prefix PATH : ${
                  prev.lib.makeBinPath
                  ([ prev.which k-framework.packages.${prev.system}.k ]
                    ++ prev.lib.optionals (solc_version != null) [
                      final.foundry-bin
                      (solc.mkDefault final solc_version)
                    ])
                } --set NIX_LIBS "${nixLibs prev}" --set KDIST_DIR $out
              '';

              passthru = if solc_version == null then {
                # list all supported solc versions here
                solc_0_8_13 = kontrol { solc_version = final.solc_0_8_13; };
                solc_0_8_15 = kontrol { solc_version = final.solc_0_8_15; };
                solc_0_8_22 = kontrol { solc_version = final.solc_0_8_22; };
              } else
                { };
            };
        in { inherit kontrol; };
    in flake-utils.lib.eachSystem [
      "x86_64-linux"
      "x86_64-darwin"
      "aarch64-linux"
      "aarch64-darwin"
    ] (system:
      let
        pkgs = import nixpkgs {
          inherit system;
          overlays = [
            (final: prev: { llvm-backend-release = false; })
            k-framework.overlay
            foundry.overlay
            solc.overlay
            kevm.overlays.default
            overlay
          ];
        };
      in {
        devShell = kevm.devShell.${system}.overrideAttrs (old: {
          buildInputs = old.buildInputs
            ++ [ pkgs.foundry-bin (solc.mkDefault pkgs pkgs.solc_0_8_13) ];
        });
        packages = {
          kontrol = pkgs.kontrol { };
          default = pkgs.kontrol { };
        };
      }) // {
        overlays.default = overlay;
      };
}<|MERGE_RESOLUTION|>--- conflicted
+++ resolved
@@ -2,11 +2,7 @@
   description = "Kontrol";
 
   inputs = {
-<<<<<<< HEAD
     kevm.url = "github:runtimeverification/evm-semantics/noah/options-update";
-=======
-    kevm.url = "github:runtimeverification/evm-semantics/v1.0.503";
->>>>>>> 619940cf
     nixpkgs.follows = "kevm/nixpkgs";
     nixpkgs-pyk.follows = "kevm/nixpkgs-pyk";
     k-framework.follows = "kevm/k-framework";
