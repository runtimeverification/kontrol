--- conflicted
+++ resolved
@@ -57,7 +57,6 @@
     pythonVer = "310";
   in flake-utils.lib.eachDefaultSystem (system:
     let
-<<<<<<< HEAD
       # due to the nixpkgs that we use in this flake being outdated, uv is also heavily outdated
       # we can just use the binary release of uv provided by uv2nix
       uvOverlay = final: prev: {
@@ -72,127 +71,19 @@
         kontrol = final.callPackage ./nix/kontrol {
           inherit kontrol-pyk;
           rev = self.rev or null;
-=======
-      nixLibs = pkgs:
-        with pkgs;
-        "-I${openssl.dev}/include -L${openssl.out}/lib -I${secp256k1}/include -L${secp256k1}/lib";
-      overlay = final: prev:
-        let
-          filteredSrc = final.lib.cleanSource
-            (final.nix-gitignore.gitignoreSourcePure [
-              ./.gitignore
-              ".github/"
-              "result*"
-              "/deps/"
-              # do not include submodule directories that might be initilized empty or non-existent
-              "/docs/external-computation"
-            ] ./.
-          );
-          poetry2nix =
-            inputs.poetry2nix.lib.mkPoetry2Nix { pkgs = prev; };
-
-          kontrol-pyk = { solc_version ? null }:
-            (poetry2nix.mkPoetryApplication {
-              python = prev.python310;
-              projectDir = filteredSrc;
-
-              postPatch = ''
-                ${prev.lib.strings.optionalString (solc_version != null) ''
-                  substituteInPlace ./src/kontrol/foundry.py \
-                    --replace "'forge', 'build'," "'forge', 'build', '--no-auto-detect',"
-                ''}
-                substituteInPlace ./pyproject.toml \
-                  --replace ', subdirectory = "kevm-pyk"' ""
-              '';
-
-              overrides = poetry2nix.overrides.withDefaults
-                (finalPython: prevPython: {
-                  pyk = prev.pyk-python310;
-                  kevm-pyk = prev.kevm-pyk;
-                });
-              groups = [ ];
-              # We remove `"dev"` from `checkGroups`, so that poetry2nix does not try to resolve dev dependencies.
-              checkGroups = [ ];
-            });
-
-          kontrol = { solc_version ? null }:
-            prev.stdenv.mkDerivation {
-              pname = "kontrol";
-              version = self.rev or "dirty";
-              buildInputs = with prev; [
-                autoconf
-                automake
-                cmake
-                git
-                clang
-                prev.kevm-pyk
-                (kontrol-pyk { inherit solc_version; })
-                k-framework.packages.${prev.system}.k
-                boost
-                libtool
-                mpfr
-                openssl.dev
-                gmp
-                pkg-config
-                secp256k1
-              ];
-              nativeBuildInputs = [ prev.makeWrapper ];
-
-              src = filteredSrc;
-
-              dontUseCmakeConfigure = true;
-
-              enableParallelBuilding = true;
-
-              buildPhase = ''
-                XDG_CACHE_HOME=$(pwd) NIX_LIBS="${nixLibs prev}" ${
-                  prev.lib.optionalString
-                  (prev.stdenv.isAarch64 && prev.stdenv.isDarwin)
-                  "APPLE_SILICON=true"
-                } kdist -v build kontrol.base
-              '';
-
-              installPhase = ''
-                mkdir -p $out
-                cp -r ./kdist-*/* $out/
-                ln -s ${prev.kevm}/evm-semantics $out/evm-semantics
-                mkdir -p $out/bin
-                ln -s ${prev.kevm}/bin/kevm $out/bin/kevm
-                makeWrapper ${
-                  (kontrol-pyk { inherit solc_version; })
-                }/bin/kontrol $out/bin/kontrol --prefix PATH : ${
-                  prev.lib.makeBinPath
-                  ([ prev.which k-framework.packages.${prev.system}.k ]
-                    ++ prev.lib.optionals (solc_version != null) [
-                      final.foundry-bin
-                      (solc.mkDefault final solc_version)
-                    ])
-                } --set NIX_LIBS "${nixLibs prev}" --set KDIST_DIR $out
-              '';
-
-              passthru = if solc_version == null then {
-                # list all supported solc versions here
-                solc_0_8_13 = kontrol { solc_version = final.solc_0_8_13; };
-                solc_0_8_15 = kontrol { solc_version = final.solc_0_8_15; };
-                solc_0_8_22 = kontrol { solc_version = final.solc_0_8_22; };
-              } else
-                { };
-            };
-        in { inherit kontrol; };
-    in flake-utils.lib.eachSystem [
-      "x86_64-linux"
-      "x86_64-darwin"
-      "aarch64-linux"
-      "aarch64-darwin"
-    ] (system:
-      let
-        pkgs = import nixpkgs {
-          inherit system;
-          overlays = [
-            (final: prev: { llvm-backend-release = false; })
-            k-framework.overlay
-            k-framework.overlays.pyk
-            foundry.overlay
+        };
+      in {
+        inherit kontrol;
+      };
+      solcMkDefaultOverlay = final: prev: {
+        solcMkDefault = solc.mkDefault;
+      };
+      pkgs = import nixpkgs {
+        inherit system;
+        overlays = [
+          (final: prev: { llvm-backend-release = false; })
+          k-framework.overlay
+          foundry.overlay
             # Matching the version of Foundry with CI
             (final: prev: {
               foundry-bin = prev.foundry-bin.overrideAttrs (_: let
@@ -221,24 +112,6 @@
                 };
               });
             })
-            solc.overlay
-            kevm.overlays.default
-            overlay
-          ];
->>>>>>> 25061481
-        };
-      in {
-        inherit kontrol;
-      };
-      solcMkDefaultOverlay = final: prev: {
-        solcMkDefault = solc.mkDefault;
-      };
-      pkgs = import nixpkgs {
-        inherit system;
-        overlays = [
-          (final: prev: { llvm-backend-release = false; })
-          k-framework.overlay
-          foundry.overlay
           solc.overlay
           solcMkDefaultOverlay
           kevm.overlays.default
