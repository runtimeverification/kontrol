{
  "nodes": {
    "ate-pairing": {
      "flake": false,
      "locked": {
        "lastModified": 1499347915,
        "narHash": "sha256-IMfWgKkkX7UcUaOPtGRcYD8MdVEP5Z9JOOSJ4+P07G8=",
        "owner": "herumi",
        "repo": "ate-pairing",
        "rev": "e69890125746cdaf25b5b51227d96678f76479fe",
        "type": "github"
      },
      "original": {
        "owner": "herumi",
        "repo": "ate-pairing",
        "rev": "e69890125746cdaf25b5b51227d96678f76479fe",
        "type": "github"
      }
    },
    "blockchain-k-plugin": {
      "inputs": {
        "ate-pairing": "ate-pairing",
        "cpp-httplib": "cpp-httplib",
        "cryptopp": "cryptopp",
        "flake-utils": [
          "kevm",
          "k-framework",
          "flake-utils"
        ],
        "libff": "libff",
        "nixpkgs": [
          "kevm",
          "k-framework",
          "nixpkgs"
        ],
        "xbyak": "xbyak"
      },
      "locked": {
        "lastModified": 1711321833,
        "narHash": "sha256-p0HqLxjrYYYHx2BMODp0N/O2KQf0TAGenMFYmToLPrE=",
        "owner": "runtimeverification",
        "repo": "blockchain-k-plugin",
        "rev": "5aa6993fab90675d971b8b98b3430d11f1ec2a2b",
        "type": "github"
      },
      "original": {
        "owner": "runtimeverification",
        "repo": "blockchain-k-plugin",
        "rev": "5aa6993fab90675d971b8b98b3430d11f1ec2a2b",
        "type": "github"
      }
    },
    "cpp-httplib": {
      "flake": false,
      "locked": {
        "lastModified": 1595279716,
        "narHash": "sha256-cZW/iEwlaB4UQ0OQLNqboY9addncIM/OsxxPzqmATmE=",
        "owner": "yhirose",
        "repo": "cpp-httplib",
        "rev": "72ce293fed9f9335e92c95ab7d085feed18c0ee8",
        "type": "github"
      },
      "original": {
        "owner": "yhirose",
        "repo": "cpp-httplib",
        "rev": "72ce293fed9f9335e92c95ab7d085feed18c0ee8",
        "type": "github"
      }
    },
    "cryptopp": {
      "flake": false,
      "locked": {
        "lastModified": 1632484127,
        "narHash": "sha256-a3TYaK34WvKEXN7LKAfGwQ3ZL6a3k/zMZyyVfnkQqO4=",
        "owner": "weidai11",
        "repo": "cryptopp",
        "rev": "69bf6b53052b59ccb57ce068ce741988ae087317",
        "type": "github"
      },
      "original": {
        "owner": "weidai11",
        "repo": "cryptopp",
        "rev": "69bf6b53052b59ccb57ce068ce741988ae087317",
        "type": "github"
      }
    },
    "ethereum-legacytests": {
      "flake": false,
      "locked": {
        "lastModified": 1633533576,
        "narHash": "sha256-43lkAi6Z492pbHV+jySYXzvNtoGEGsndnBkxfYgmqFM=",
        "owner": "ethereum",
        "repo": "legacytests",
        "rev": "d7abc42a7b352a7b44b1f66b58aca54e4af6a9d7",
        "type": "github"
      },
      "original": {
        "owner": "ethereum",
        "repo": "legacytests",
        "rev": "d7abc42a7b352a7b44b1f66b58aca54e4af6a9d7",
        "type": "github"
      }
    },
    "ethereum-tests": {
      "flake": false,
      "locked": {
        "lastModified": 1637090666,
        "narHash": "sha256-B3fMpp/dpnwtCQzxI45kptJVwIM/kMo9hptcMP2B5n0=",
        "owner": "ethereum",
        "repo": "tests",
        "rev": "6401889dec4eee58e808fd178fb2c7f628a3e039",
        "type": "github"
      },
      "original": {
        "owner": "ethereum",
        "repo": "tests",
        "rev": "6401889dec4eee58e808fd178fb2c7f628a3e039",
        "type": "github"
      }
    },
    "flake-compat": {
      "flake": false,
      "locked": {
        "lastModified": 1696426674,
        "narHash": "sha256-kvjfFW7WAETZlt09AgDn1MrtKzP7t90Vf7vypd3OL1U=",
        "owner": "edolstra",
        "repo": "flake-compat",
        "rev": "0f9255e01c2351cc7d116c072cb317785dd33b33",
        "type": "github"
      },
      "original": {
        "owner": "edolstra",
        "repo": "flake-compat",
        "type": "github"
      }
    },
    "flake-utils": {
      "inputs": {
        "systems": "systems"
      },
      "locked": {
        "lastModified": 1710146030,
        "narHash": "sha256-SZ5L6eA7HJ/nmkzGG7/ISclqe6oZdOZTNoesiInkXPQ=",
        "owner": "numtide",
        "repo": "flake-utils",
        "rev": "b1d9ab70662946ef0850d488da1c9019f3a9752a",
        "type": "github"
      },
      "original": {
        "owner": "numtide",
        "repo": "flake-utils",
        "type": "github"
      }
    },
    "flake-utils_2": {
      "inputs": {
        "systems": "systems_2"
      },
      "locked": {
        "lastModified": 1694529238,
        "narHash": "sha256-zsNZZGTGnMOf9YpHKJqMSsa0dXbfmxeoJ7xHlrt+xmY=",
        "owner": "numtide",
        "repo": "flake-utils",
        "rev": "ff7b65b44d01cf9ba6a71320833626af21126384",
        "type": "github"
      },
      "original": {
        "owner": "numtide",
        "repo": "flake-utils",
        "type": "github"
      }
    },
    "fmt-src": {
      "flake": false,
      "locked": {
        "lastModified": 1661615830,
        "narHash": "sha256-rP6ymyRc7LnKxUXwPpzhHOQvpJkpnRFOt2ctvUNlYI0=",
        "owner": "fmtlib",
        "repo": "fmt",
        "rev": "a33701196adfad74917046096bf5a2aa0ab0bb50",
        "type": "github"
      },
      "original": {
        "owner": "fmtlib",
        "ref": "9.1.0",
        "repo": "fmt",
        "type": "github"
      }
    },
    "foundry": {
      "inputs": {
        "flake-utils": [
          "flake-utils"
        ],
        "nixpkgs": [
          "nixpkgs"
        ]
      },
      "locked": {
        "lastModified": 1712135466,
        "narHash": "sha256-+xFfYk17EI0zZTGmhh3MyeSpl7RVohoVp/4HaSvGj4I=",
        "owner": "shazow",
        "repo": "foundry.nix",
        "rev": "ece7c960a440c6725a7a5576d1f49a5fabde3747",
        "type": "github"
      },
      "original": {
        "owner": "shazow",
        "ref": "monthly",
        "repo": "foundry.nix",
        "type": "github"
      }
    },
    "haskell-backend": {
      "inputs": {
        "nixpkgs": [
          "kevm",
          "k-framework",
          "haskell-backend",
          "rv-utils",
          "nixpkgs"
        ],
        "rv-utils": "rv-utils",
        "stacklock2nix": "stacklock2nix",
        "z3": "z3"
      },
      "locked": {
        "lastModified": 1712660533,
        "narHash": "sha256-6LDPI9A/bOxUsDKE5dMTy/tUBNXnyrm0jcMr1eletIU=",
        "owner": "runtimeverification",
        "repo": "haskell-backend",
        "rev": "4468436fa4dbeefdf072403911f3f262be72c1a1",
        "type": "github"
      },
      "original": {
        "owner": "runtimeverification",
        "repo": "haskell-backend",
        "rev": "4468436fa4dbeefdf072403911f3f262be72c1a1",
        "type": "github"
      }
    },
    "immer-src": {
      "flake": false,
      "locked": {
        "lastModified": 1708038459,
        "narHash": "sha256-aV/mQFuPzioy1PxROc85ypeP7/d0nn+xcBPzy9taw2s=",
        "owner": "runtimeverification",
        "repo": "immer",
        "rev": "4b0914f0b2acb33befe0ba4cd3a7954f2687e9bb",
        "type": "github"
      },
      "original": {
        "owner": "runtimeverification",
        "repo": "immer",
        "rev": "4b0914f0b2acb33befe0ba4cd3a7954f2687e9bb",
        "type": "github"
      }
    },
    "k-framework": {
      "inputs": {
        "flake-utils": "flake-utils",
        "haskell-backend": "haskell-backend",
        "llvm-backend": "llvm-backend",
        "nixpkgs": [
          "kevm",
          "k-framework",
          "llvm-backend",
          "nixpkgs"
        ],
        "rv-utils": "rv-utils_3"
      },
      "locked": {
        "lastModified": 1714070465,
        "narHash": "sha256-qcG625k8DndzK0gwndR9n6amDdojS70lgwGtSazybtw=",
        "owner": "runtimeverification",
        "repo": "k",
        "rev": "d5b919da737f738a244254b2be67c3115004d0d5",
        "type": "github"
      },
      "original": {
        "owner": "runtimeverification",
        "ref": "noah/apr-prove-parallel-2",
        "repo": "k",
        "type": "github"
      }
    },
    "kevm": {
      "inputs": {
        "blockchain-k-plugin": "blockchain-k-plugin",
        "ethereum-legacytests": "ethereum-legacytests",
        "ethereum-tests": "ethereum-tests",
        "flake-utils": [
          "kevm",
          "k-framework",
          "flake-utils"
        ],
        "haskell-backend": [
          "kevm",
          "k-framework",
          "haskell-backend"
        ],
        "k-framework": "k-framework",
        "nixpkgs": [
          "kevm",
          "k-framework",
          "nixpkgs"
        ],
        "nixpkgs-pyk": [
          "kevm",
          "pyk",
          "nixpkgs"
        ],
        "poetry2nix": [
          "kevm",
          "pyk",
          "poetry2nix"
        ],
        "pyk": "pyk",
        "rv-utils": [
          "kevm",
          "k-framework",
          "rv-utils"
        ]
      },
      "locked": {
<<<<<<< HEAD
        "lastModified": 1714070821,
        "narHash": "sha256-zFv953iopXDdNaIg/CShWiH9Q1fTlMACbcPipLwNs74=",
        "owner": "runtimeverification",
        "repo": "evm-semantics",
        "rev": "36182ab900dea5bd49fe18f8f2cbb51f0701d01b",
=======
        "lastModified": 1713966107,
        "narHash": "sha256-Do4O/pX8tBTzvC+q8xyehH53rcjEEuAhK4Dk+muNl9I=",
        "owner": "runtimeverification",
        "repo": "evm-semantics",
        "rev": "d536769d08136676e4e14b809dae2d07eef6633b",
>>>>>>> b7065f74
        "type": "github"
      },
      "original": {
        "owner": "runtimeverification",
<<<<<<< HEAD
        "ref": "noah/parallel-integration",
=======
        "ref": "v1.0.535",
>>>>>>> b7065f74
        "repo": "evm-semantics",
        "type": "github"
      }
    },
    "libff": {
      "flake": false,
      "locked": {
        "lastModified": 1588032522,
        "narHash": "sha256-I0kH2XLvHDSrdL/o4i6XozWQJV0UDv9zH6+sWS0UQHg=",
        "owner": "scipr-lab",
        "repo": "libff",
        "rev": "5835b8c59d4029249645cf551f417608c48f2770",
        "type": "github"
      },
      "original": {
        "owner": "scipr-lab",
        "repo": "libff",
        "rev": "5835b8c59d4029249645cf551f417608c48f2770",
        "type": "github"
      }
    },
    "llvm-backend": {
      "inputs": {
        "flake-compat": "flake-compat",
        "fmt-src": "fmt-src",
        "immer-src": "immer-src",
        "nixpkgs": [
          "kevm",
          "k-framework",
          "llvm-backend",
          "rv-utils",
          "nixpkgs"
        ],
        "pybind11-src": "pybind11-src",
        "rapidjson-src": "rapidjson-src",
        "rv-utils": "rv-utils_2",
        "utils": [
          "kevm",
          "k-framework",
          "flake-utils"
        ]
      },
      "locked": {
        "lastModified": 1713537748,
        "narHash": "sha256-/uFOoGHTItx6fDTOcTMAlp4YbXxzObWbOwYMbz1pMvM=",
        "owner": "runtimeverification",
        "repo": "llvm-backend",
        "rev": "7e12c1d0dfb2853ee51dee5775919b8440709ee6",
        "type": "github"
      },
      "original": {
        "owner": "runtimeverification",
        "repo": "llvm-backend",
        "type": "github"
      }
    },
    "nix-github-actions": {
      "inputs": {
        "nixpkgs": [
          "kevm",
          "pyk",
          "poetry2nix",
          "nixpkgs"
        ]
      },
      "locked": {
        "lastModified": 1693660503,
        "narHash": "sha256-B/g2V4v6gjirFmy+I5mwB2bCYc0l3j5scVfwgl6WOl8=",
        "owner": "nix-community",
        "repo": "nix-github-actions",
        "rev": "bd5bdbb52350e145c526108f4ef192eb8e554fa0",
        "type": "github"
      },
      "original": {
        "owner": "nix-community",
        "repo": "nix-github-actions",
        "type": "github"
      }
    },
    "nixpkgs": {
      "locked": {
        "lastModified": 1707163378,
        "narHash": "sha256-oz+BzUDwtyircjjxv9aPYOS5gobxLCjD2il+gb/bCRo=",
        "owner": "nixos",
        "repo": "nixpkgs",
        "rev": "e2ffefe304d941bb98989847944f3b58e0adcdd5",
        "type": "github"
      },
      "original": {
        "owner": "nixos",
        "repo": "nixpkgs",
        "rev": "e2ffefe304d941bb98989847944f3b58e0adcdd5",
        "type": "github"
      }
    },
    "nixpkgs_2": {
      "locked": {
        "lastModified": 1707163378,
        "narHash": "sha256-oz+BzUDwtyircjjxv9aPYOS5gobxLCjD2il+gb/bCRo=",
        "owner": "nixos",
        "repo": "nixpkgs",
        "rev": "e2ffefe304d941bb98989847944f3b58e0adcdd5",
        "type": "github"
      },
      "original": {
        "owner": "nixos",
        "repo": "nixpkgs",
        "rev": "e2ffefe304d941bb98989847944f3b58e0adcdd5",
        "type": "github"
      }
    },
    "nixpkgs_3": {
      "locked": {
        "lastModified": 1707163378,
        "narHash": "sha256-oz+BzUDwtyircjjxv9aPYOS5gobxLCjD2il+gb/bCRo=",
        "owner": "nixos",
        "repo": "nixpkgs",
        "rev": "e2ffefe304d941bb98989847944f3b58e0adcdd5",
        "type": "github"
      },
      "original": {
        "owner": "nixos",
        "repo": "nixpkgs",
        "rev": "e2ffefe304d941bb98989847944f3b58e0adcdd5",
        "type": "github"
      }
    },
    "nixpkgs_4": {
      "locked": {
        "lastModified": 1698675399,
        "narHash": "sha256-nj+LNEeVXGP31vxoL3x7HW7+oEiyoLVDqwMg30yFBMA=",
        "owner": "NixOS",
        "repo": "nixpkgs",
        "rev": "7378978469efa3b2b2f97d645a2a0b0e2447da2b",
        "type": "github"
      },
      "original": {
        "owner": "NixOS",
        "repo": "nixpkgs",
        "type": "github"
      }
    },
    "poetry2nix": {
      "inputs": {
        "flake-utils": "flake-utils_2",
        "nix-github-actions": "nix-github-actions",
        "nixpkgs": [
          "kevm",
          "pyk",
          "nixpkgs"
        ],
        "systems": "systems_3",
        "treefmt-nix": "treefmt-nix"
      },
      "locked": {
        "lastModified": 1698640399,
        "narHash": "sha256-mXzyx79/iFLZ0UDuSkqgFfejYRcSJfsCnJ9WlMusaI0=",
        "owner": "nix-community",
        "repo": "poetry2nix",
        "rev": "626111646fe236cb1ddc8191a48c75e072a82b7c",
        "type": "github"
      },
      "original": {
        "owner": "nix-community",
        "repo": "poetry2nix",
        "rev": "626111646fe236cb1ddc8191a48c75e072a82b7c",
        "type": "github"
      }
    },
    "pybind11-src": {
      "flake": false,
      "locked": {
        "lastModified": 1657936673,
        "narHash": "sha256-/X8DZPFsNrKGbhjZ1GFOj17/NU6p4R+saCW3pLKVNeA=",
        "owner": "pybind",
        "repo": "pybind11",
        "rev": "0ba639d6177659c5dc2955ac06ad7b5b0d22e05c",
        "type": "github"
      },
      "original": {
        "owner": "pybind",
        "repo": "pybind11",
        "rev": "0ba639d6177659c5dc2955ac06ad7b5b0d22e05c",
        "type": "github"
      }
    },
    "pyk": {
      "inputs": {
        "flake-utils": [
          "kevm",
          "pyk",
          "poetry2nix",
          "flake-utils"
        ],
        "nixpkgs": "nixpkgs_4",
        "poetry2nix": "poetry2nix"
      },
      "locked": {
        "dir": "pyk",
        "lastModified": 1714070465,
        "narHash": "sha256-qcG625k8DndzK0gwndR9n6amDdojS70lgwGtSazybtw=",
        "owner": "runtimeverification",
        "repo": "k",
        "rev": "d5b919da737f738a244254b2be67c3115004d0d5",
        "type": "github"
      },
      "original": {
        "dir": "pyk",
        "owner": "runtimeverification",
        "ref": "noah/apr-prove-parallel-2",
        "repo": "k",
        "type": "github"
      }
    },
    "rapidjson-src": {
      "flake": false,
      "locked": {
        "lastModified": 1472111945,
        "narHash": "sha256-SxUXSOQDZ0/3zlFI4R84J56/1fkw2jhge4mexNF6Pco=",
        "owner": "Tencent",
        "repo": "rapidjson",
        "rev": "f54b0e47a08782a6131cc3d60f94d038fa6e0a51",
        "type": "github"
      },
      "original": {
        "owner": "Tencent",
        "repo": "rapidjson",
        "rev": "f54b0e47a08782a6131cc3d60f94d038fa6e0a51",
        "type": "github"
      }
    },
    "root": {
      "inputs": {
        "flake-utils": [
          "kevm",
          "flake-utils"
        ],
        "foundry": "foundry",
        "k-framework": [
          "kevm",
          "k-framework"
        ],
        "kevm": "kevm",
        "nixpkgs": [
          "kevm",
          "nixpkgs"
        ],
        "nixpkgs-pyk": [
          "kevm",
          "nixpkgs-pyk"
        ],
        "poetry2nix": [
          "kevm",
          "poetry2nix"
        ],
        "pyk": [
          "kevm",
          "pyk"
        ],
        "rv-utils": [
          "kevm",
          "rv-utils"
        ],
        "solc": "solc"
      }
    },
    "rv-utils": {
      "inputs": {
        "nixpkgs": "nixpkgs"
      },
      "locked": {
        "lastModified": 1707492220,
        "narHash": "sha256-KRndaUPzUumDlNcKF7KzA8F/EZKLYCvurh7Z13sw2PI=",
        "owner": "runtimeverification",
        "repo": "rv-nix-tools",
        "rev": "abf86805a623948c941e603e2fc4c26a06ea6eb6",
        "type": "github"
      },
      "original": {
        "owner": "runtimeverification",
        "repo": "rv-nix-tools",
        "type": "github"
      }
    },
    "rv-utils_2": {
      "inputs": {
        "nixpkgs": "nixpkgs_2"
      },
      "locked": {
        "lastModified": 1707492220,
        "narHash": "sha256-KRndaUPzUumDlNcKF7KzA8F/EZKLYCvurh7Z13sw2PI=",
        "owner": "runtimeverification",
        "repo": "rv-nix-tools",
        "rev": "abf86805a623948c941e603e2fc4c26a06ea6eb6",
        "type": "github"
      },
      "original": {
        "owner": "runtimeverification",
        "repo": "rv-nix-tools",
        "type": "github"
      }
    },
    "rv-utils_3": {
      "inputs": {
        "nixpkgs": "nixpkgs_3"
      },
      "locked": {
        "lastModified": 1712915401,
        "narHash": "sha256-mJsmecp+dZjYrQZ5l671ydRU/jfBJJRYtmTy/A1uH8M=",
        "owner": "runtimeverification",
        "repo": "rv-nix-tools",
        "rev": "1a233c3c238a411f6d6a84d4e4b5a18ddd1f002b",
        "type": "github"
      },
      "original": {
        "owner": "runtimeverification",
        "repo": "rv-nix-tools",
        "type": "github"
      }
    },
    "solc": {
      "inputs": {
        "flake-utils": [
          "flake-utils"
        ],
        "nixpkgs": [
          "nixpkgs"
        ]
      },
      "locked": {
        "lastModified": 1711538161,
        "narHash": "sha256-rETVdEIQ2PyEcNgzXXFSiYAYl0koCeGDIWp9XYBTxoQ=",
        "owner": "hellwolf",
        "repo": "solc.nix",
        "rev": "a995838545a7383a0b37776e969743b1346d5479",
        "type": "github"
      },
      "original": {
        "owner": "hellwolf",
        "repo": "solc.nix",
        "type": "github"
      }
    },
    "stacklock2nix": {
      "locked": {
        "lastModified": 1705051190,
        "narHash": "sha256-xgH0gaD3dNtOzZzX3A40hZTiHJP5cIGmifbmfcS2OGI=",
        "owner": "cdepillabout",
        "repo": "stacklock2nix",
        "rev": "22676dfc45fa1c33899ba1da1a23665172a18ba7",
        "type": "github"
      },
      "original": {
        "owner": "cdepillabout",
        "repo": "stacklock2nix",
        "type": "github"
      }
    },
    "systems": {
      "locked": {
        "lastModified": 1681028828,
        "narHash": "sha256-Vy1rq5AaRuLzOxct8nz4T6wlgyUR7zLU309k9mBC768=",
        "owner": "nix-systems",
        "repo": "default",
        "rev": "da67096a3b9bf56a91d16901293e51ba5b49a27e",
        "type": "github"
      },
      "original": {
        "owner": "nix-systems",
        "repo": "default",
        "type": "github"
      }
    },
    "systems_2": {
      "locked": {
        "lastModified": 1681028828,
        "narHash": "sha256-Vy1rq5AaRuLzOxct8nz4T6wlgyUR7zLU309k9mBC768=",
        "owner": "nix-systems",
        "repo": "default",
        "rev": "da67096a3b9bf56a91d16901293e51ba5b49a27e",
        "type": "github"
      },
      "original": {
        "owner": "nix-systems",
        "repo": "default",
        "type": "github"
      }
    },
    "systems_3": {
      "locked": {
        "lastModified": 1681028828,
        "narHash": "sha256-Vy1rq5AaRuLzOxct8nz4T6wlgyUR7zLU309k9mBC768=",
        "owner": "nix-systems",
        "repo": "default",
        "rev": "da67096a3b9bf56a91d16901293e51ba5b49a27e",
        "type": "github"
      },
      "original": {
        "id": "systems",
        "type": "indirect"
      }
    },
    "treefmt-nix": {
      "inputs": {
        "nixpkgs": [
          "kevm",
          "pyk",
          "poetry2nix",
          "nixpkgs"
        ]
      },
      "locked": {
        "lastModified": 1697388351,
        "narHash": "sha256-63N2eBpKaziIy4R44vjpUu8Nz5fCJY7okKrkixvDQmY=",
        "owner": "numtide",
        "repo": "treefmt-nix",
        "rev": "aae39f64f5ecbe89792d05eacea5cb241891292a",
        "type": "github"
      },
      "original": {
        "owner": "numtide",
        "repo": "treefmt-nix",
        "type": "github"
      }
    },
    "xbyak": {
      "flake": false,
      "locked": {
        "lastModified": 1518572786,
        "narHash": "sha256-jqDSNDcqK7010ig941hrJFkv1X7MbgXmhPOOE9wHmho=",
        "owner": "herumi",
        "repo": "xbyak",
        "rev": "f0a8f7faa27121f28186c2a7f4222a9fc66c283d",
        "type": "github"
      },
      "original": {
        "owner": "herumi",
        "repo": "xbyak",
        "rev": "f0a8f7faa27121f28186c2a7f4222a9fc66c283d",
        "type": "github"
      }
    },
    "z3": {
      "flake": false,
      "locked": {
        "lastModified": 1674011426,
        "narHash": "sha256-7cuUf29TMpX62PwO1ab3ZuzmzlcrRjTKB1CyXnYgYus=",
        "owner": "Z3Prover",
        "repo": "z3",
        "rev": "3012293c35eadbfd73e5b94adbe50b0cc44ffb83",
        "type": "github"
      },
      "original": {
        "owner": "Z3Prover",
        "ref": "z3-4.12.1",
        "repo": "z3",
        "type": "github"
      }
    }
  },
  "root": "root",
  "version": 7
}<|MERGE_RESOLUTION|>--- conflicted
+++ resolved
@@ -270,11 +270,11 @@
         "rv-utils": "rv-utils_3"
       },
       "locked": {
-        "lastModified": 1714070465,
-        "narHash": "sha256-qcG625k8DndzK0gwndR9n6amDdojS70lgwGtSazybtw=",
+        "lastModified": 1714071037,
+        "narHash": "sha256-Q5TOooBTj4xKTaNC372wqYcKgVdylrfd69hLCT0X1ao=",
         "owner": "runtimeverification",
         "repo": "k",
-        "rev": "d5b919da737f738a244254b2be67c3115004d0d5",
+        "rev": "3a7ec3c617aa4161198a75b72b70f2262c1a97e0",
         "type": "github"
       },
       "original": {
@@ -323,28 +323,16 @@
         ]
       },
       "locked": {
-<<<<<<< HEAD
         "lastModified": 1714070821,
         "narHash": "sha256-zFv953iopXDdNaIg/CShWiH9Q1fTlMACbcPipLwNs74=",
         "owner": "runtimeverification",
         "repo": "evm-semantics",
         "rev": "36182ab900dea5bd49fe18f8f2cbb51f0701d01b",
-=======
-        "lastModified": 1713966107,
-        "narHash": "sha256-Do4O/pX8tBTzvC+q8xyehH53rcjEEuAhK4Dk+muNl9I=",
-        "owner": "runtimeverification",
-        "repo": "evm-semantics",
-        "rev": "d536769d08136676e4e14b809dae2d07eef6633b",
->>>>>>> b7065f74
-        "type": "github"
-      },
-      "original": {
-        "owner": "runtimeverification",
-<<<<<<< HEAD
+        "type": "github"
+      },
+      "original": {
+        "owner": "runtimeverification",
         "ref": "noah/parallel-integration",
-=======
-        "ref": "v1.0.535",
->>>>>>> b7065f74
         "repo": "evm-semantics",
         "type": "github"
       }
@@ -544,11 +532,11 @@
       },
       "locked": {
         "dir": "pyk",
-        "lastModified": 1714070465,
-        "narHash": "sha256-qcG625k8DndzK0gwndR9n6amDdojS70lgwGtSazybtw=",
+        "lastModified": 1714071037,
+        "narHash": "sha256-Q5TOooBTj4xKTaNC372wqYcKgVdylrfd69hLCT0X1ao=",
         "owner": "runtimeverification",
         "repo": "k",
-        "rev": "d5b919da737f738a244254b2be67c3115004d0d5",
+        "rev": "3a7ec3c617aa4161198a75b72b70f2262c1a97e0",
         "type": "github"
       },
       "original": {
