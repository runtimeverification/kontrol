--- conflicted
+++ resolved
@@ -337,28 +337,16 @@
         ]
       },
       "locked": {
-<<<<<<< HEAD
-        "lastModified": 1708665900,
-        "narHash": "sha256-ZmgFN82ZgZljcUGNFiDp7/pHXYfpBtWvReVyxxkg4nA=",
-        "owner": "runtimeverification",
-        "repo": "evm-semantics",
-        "rev": "11a4511d14ab707a0ad618de02424aecb628ccc8",
-=======
         "lastModified": 1708690280,
         "narHash": "sha256-GgQ6hCBaaS+xn+fq445En22Jp/OfVVyYAmuoQzCLVio=",
         "owner": "runtimeverification",
         "repo": "evm-semantics",
         "rev": "377098f8ac672a9f72466363e7f391512d9c2b19",
->>>>>>> fc9a495e
-        "type": "github"
-      },
-      "original": {
-        "owner": "runtimeverification",
-<<<<<<< HEAD
-        "ref": "v1.0.463",
-=======
+        "type": "github"
+      },
+      "original": {
+        "owner": "runtimeverification",
         "ref": "v1.0.464",
->>>>>>> fc9a495e
         "repo": "evm-semantics",
         "type": "github"
       }
