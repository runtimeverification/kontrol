--- conflicted
+++ resolved
@@ -308,28 +308,16 @@
         "rv-utils": "rv-utils_3"
       },
       "locked": {
-<<<<<<< HEAD
-        "lastModified": 1709121818,
-        "narHash": "sha256-MfC0km0w1OO/V4ufiMvh8IpDeCc0B4Vh3SULcLiA1VE=",
-        "owner": "runtimeverification",
-        "repo": "k",
-        "rev": "cd9fdaaec31f116e2e6efc9c5703e11bf676e8c4",
-=======
         "lastModified": 1709202416,
         "narHash": "sha256-xT0Di9njqOVWgnnbYf0AKWCqwvWVwTbRjb3+YSIcIOs=",
         "owner": "runtimeverification",
         "repo": "k",
         "rev": "34b7008104f727e9654838ef99af7bea1ed7e617",
->>>>>>> 0c18041f
-        "type": "github"
-      },
-      "original": {
-        "owner": "runtimeverification",
-<<<<<<< HEAD
-        "ref": "v6.3.17",
-=======
+        "type": "github"
+      },
+      "original": {
+        "owner": "runtimeverification",
         "ref": "v6.3.21",
->>>>>>> 0c18041f
         "repo": "k",
         "type": "github"
       }
@@ -373,28 +361,16 @@
         ]
       },
       "locked": {
-<<<<<<< HEAD
-        "lastModified": 1709142124,
-        "narHash": "sha256-ZnRoqY+BleosTDHCF/orJlM6mPi8GQx7sjG1xWvDt9Q=",
-        "owner": "runtimeverification",
-        "repo": "evm-semantics",
-        "rev": "f425269d7dab5d2632068d0dfdb15e177a3779b6",
-=======
         "lastModified": 1709278920,
         "narHash": "sha256-J24s0iOc0rl3LisyS8hqu2U0EbmwYc/B7TGiNVQkOJs=",
         "owner": "runtimeverification",
         "repo": "evm-semantics",
         "rev": "faafad910f67423b50c9be44d4762717d6ff5ab6",
->>>>>>> 0c18041f
-        "type": "github"
-      },
-      "original": {
-        "owner": "runtimeverification",
-<<<<<<< HEAD
-        "ref": "v1.0.466",
-=======
+        "type": "github"
+      },
+      "original": {
+        "owner": "runtimeverification",
         "ref": "v1.0.473",
->>>>>>> 0c18041f
         "repo": "evm-semantics",
         "type": "github"
       }
@@ -439,19 +415,11 @@
         ]
       },
       "locked": {
-<<<<<<< HEAD
-        "lastModified": 1709080443,
-        "narHash": "sha256-bbXtAMHAkFKUoBSj7w/33J11I8lnXI71Ie0/1OsyzJY=",
-        "owner": "runtimeverification",
-        "repo": "llvm-backend",
-        "rev": "40d281de920ed9b83f73931af424bf4bf8d701a1",
-=======
         "lastModified": 1709121853,
         "narHash": "sha256-t66d/iMvidCe8Spd31mV9xl6TtDC+HEcdaNlAQ31Qck=",
         "owner": "runtimeverification",
         "repo": "llvm-backend",
         "rev": "7b744a2fb5e0f752b6c8c5afbfe79904c3c637cf",
->>>>>>> 0c18041f
         "type": "github"
       },
       "original": {
@@ -650,28 +618,16 @@
         "poetry2nix": "poetry2nix"
       },
       "locked": {
-<<<<<<< HEAD
-        "lastModified": 1709132851,
-        "narHash": "sha256-4ZyoLOKbz75kVxcrtPQ7JDAoMoYFJpeXEh2MnFHZBbc=",
-        "owner": "runtimeverification",
-        "repo": "pyk",
-        "rev": "71b300c968de655df8e3859a6743528597912825",
-=======
         "lastModified": 1709271786,
         "narHash": "sha256-KmYZ4YpuT7mibUQI8YY6ew/ZtvgKCSR860JZsVp7mSI=",
         "owner": "runtimeverification",
         "repo": "pyk",
         "rev": "97f98e69c4982fb2381406b4d76dfcebd28f2e1c",
->>>>>>> 0c18041f
-        "type": "github"
-      },
-      "original": {
-        "owner": "runtimeverification",
-<<<<<<< HEAD
-        "ref": "v0.1.663",
-=======
+        "type": "github"
+      },
+      "original": {
+        "owner": "runtimeverification",
         "ref": "v0.1.673",
->>>>>>> 0c18041f
         "repo": "pyk",
         "type": "github"
       }
